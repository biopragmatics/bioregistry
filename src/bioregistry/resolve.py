--- conflicted
+++ resolved
@@ -126,11 +126,7 @@
     return entry.get_mappings()
 
 
-<<<<<<< HEAD
-def count_mappings() -> Optional[Set[str]]:
-=======
 def count_mappings() -> typing.Counter[str]:
->>>>>>> 635ec21e
     """Count the mappings for each registry."""
     return manager.count_mappings()
 
