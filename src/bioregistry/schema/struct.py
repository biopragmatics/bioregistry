# -*- coding: utf-8 -*-

"""Pydantic models for the Bioregistry."""

import itertools as itt
import json
import logging
import pathlib
import re
import textwrap
from functools import lru_cache
from operator import attrgetter
from typing import (
    Any,
    Callable,
    ClassVar,
    Dict,
    Iterable,
    List,
    Mapping,
    Optional,
    Sequence,
    Set,
    Tuple,
    Union,
    cast,
)

import pydantic.schema
from pydantic import BaseModel, Field, PrivateAttr

from bioregistry import constants as brc
from bioregistry.constants import (
    BIOREGISTRY_REMOTE_URL,
    DOCS,
    EMAIL_RE,
    ORCID_PATTERN,
    PATTERN_KEY,
    URI_FORMAT_KEY,
)
from bioregistry.license_standardizer import standardize_license
from bioregistry.utils import (
    curie_to_str,
    deduplicate,
    pydantic_dict,
    pydantic_parse,
    removeprefix,
    removesuffix,
)

try:
    from typing import Literal  # type:ignore
except ImportError:
    from typing_extensions import Literal  # type:ignore

__all__ = [
    "Attributable",
    "Author",
    "Provider",
    "Resource",
    "Collection",
    "Registry",
    "Context",
    "Publication",
    "get_json_schema",
]

logger = logging.getLogger(__name__)

HERE = pathlib.Path(__file__).parent.resolve()
SCHEMA_PATH = HERE.joinpath("schema.json")
BULK_UPLOAD_FORM = DOCS.joinpath("bulk_prefix_request_template.tsv")

#: Search string for skipping formatters containing this
IDOT_SKIP = "identifiers.org"
ORCID_TO_GITHUB = {
    "0000-0003-0530-4305": "essepuntato",
    "0000-0002-9903-4248": "mbaudis",
    "0000-0001-9018-4680": "alimanfoo",
}

URI_IRI_INFO = (
    "Note that this field is generic enough to accept IRIs. "
    "See the URI specification (https://www.rfc-editor.org/rfc/rfc3986) "
    "and IRI specification (https://www.ietf.org/rfc/rfc3987.txt) for more information."
)


def _uri_sort(uri):
    try:
        protocol, rest = uri.split(":", 1)
    except ValueError:
        return uri, ""
    return rest, protocol


def _yield_protocol_variations(u):
    if u.startswith("http://"):
        yield "https://" + u[7:]
        yield u
    elif u.startswith("https://"):
        yield u
        yield "http://" + u[8:]
    else:
        yield u


def _dedent(s: str) -> str:
    return textwrap.dedent(s).replace("\n", " ").replace("  ", " ").strip()


ORCID_DESCRIPTION = _dedent(
    """\
The Open Researcher and Contributor Identifier (ORCiD) provides
researchers with an open, unambiguous identifier for connecting
various digital assets (e.g., publications, reviews) across the
semantic web. An account can be made in seconds at https://orcid.org.
"""
)

URI_FORMAT_PATHS = [
    ("miriam", URI_FORMAT_KEY),
    ("n2t", URI_FORMAT_KEY),
    ("go", URI_FORMAT_KEY),
    ("biocontext", URI_FORMAT_KEY),
    ("wikidata", URI_FORMAT_KEY),
    ("uniprot", URI_FORMAT_KEY),
    ("cellosaurus", URI_FORMAT_KEY),
    ("prefixcommons", URI_FORMAT_KEY),
    ("rrid", URI_FORMAT_KEY),
]


class Organization(BaseModel):
    """Model for organizataions."""

    ror: Optional[str] = Field(
        default=None,
        title="Research Organization Registry identifier",
        description="ROR identifier for a record about the organization",
    )
    wikidata: Optional[str] = Field(
        default=None,
        title="Wikidata identifier",
        description="Wikidata identifier for a record about the organization",
    )
    name: str = Field(..., description="Name of the organization")
    partnered: bool = Field(
        False, description="Has this organization made a specific connection with Bioregistry?"
    )

    @property
    def pair(self) -> Tuple[str, str]:
        """Get a CURIE pair."""
        if self.ror:
            return "ror", self.ror
        elif self.wikidata:
            return "wikidata", self.wikidata
        raise ValueError

    @property
    def link(self) -> str:
        """Get a link for the organization."""
        if self.ror:
            return f"https://ror.org/{self.ror}"
        elif self.wikidata:
            return f"https://scholia.toolforge.org/{self.wikidata}"
        else:
            raise ValueError


class Attributable(BaseModel):
    """An upper-level metadata for a researcher."""

    name: str = Field(..., description="The full name of the researcher")

    orcid: Optional[str] = Field(
        default=None,
        title="Open Researcher and Contributor Identifier",
        description=ORCID_DESCRIPTION,
        **{PATTERN_KEY: ORCID_PATTERN},  # type:ignore
    )

    email: Optional[str] = Field(
        default=None,
        title="Email address",
        description="The email address specific to the researcher.",
        # regex=EMAIL_RE_STR,
    )

    #: The GitHub handle for the author
    github: Optional[str] = Field(
        default=None,
        title="GitHub handle",
        description=_dedent(
            """\
    The GitHub handle enables contacting the researcher on GitHub:
    the *de facto* version control in the computer sciences and life sciences.
    """
        ),
    )

    def add_triples(self, graph):
        """Add triples to an RDF graph for this author.

        :param graph: An RDF graph
        :type graph: rdflib.Graph
        :rtype: rdflib.term.Node
        :returns: The RDF node representing this author using an ORCiD URI.
        """
        from rdflib import BNode, Literal
        from rdflib.namespace import FOAF, RDFS

        if not self.orcid:
            node = BNode()
        else:
            from .constants import orcid

            node = orcid.term(self.orcid)
        graph.add((node, RDFS["label"], Literal(self.name)))
        if self.email:
            graph.add((node, FOAF.mbox, Literal(self.email)))
        return node


class Author(Attributable):
    """Metadata for an author."""

    #: This field is redefined on top of :class:`Attributable` to make
    #: it required. Otherwise, it has the same semantics.
    orcid: str = Field(
        ...,
        title="Open Researcher and Contributor Identifier",
        description=ORCID_DESCRIPTION,
        **{PATTERN_KEY: ORCID_PATTERN},  # type:ignore
    )


class Provider(BaseModel):
    """A provider."""

    code: str = Field(..., description="A locally unique code within the prefix for the provider")
    name: str = Field(..., description="Name of the provider")
    description: str = Field(..., description="Description of the provider")
    homepage: str = Field(..., description="Homepage of the provider")
    uri_format: str = Field(
        ...,
        title="URI Format",
        description=f"The URI format string, which must have at least one ``$1`` in it. {URI_IRI_INFO}",
    )
    first_party: Optional[bool] = Field(
        None, description="Annotates whether a provider is from the first-party organization"
    )
    publications: Optional[List["Publication"]] = Field(
        default=None,
        description="A list of publications about the provider. See the `indra` provider for `hgnc` for an example.",
    )

    def resolve(self, identifier: str) -> str:
        """Resolve the identifier into a URI.

        :param identifier: The identifier in the semantic space
        :return: The URI for the identifier
        """
        return self.uri_format.replace("$1", identifier)


class Publication(BaseModel):
    """Metadata about a publication."""

    pubmed: Optional[str] = Field(
        default=None, title="PubMed", description="The PubMed identifier for the article"
    )
    doi: Optional[str] = Field(
        default=None,
        title="DOI",
        description="The DOI for the article. DOIs are case insensitive, so these are "
        "required by the Bioregistry to be standardized to their lowercase form.",
    )
    pmc: Optional[str] = Field(
        default=None, title="PMC", description="The PubMed Central identifier for the article"
    )
    title: Optional[str] = Field(default=None, description="The title of the article")
    year: Optional[int] = Field(default=None, description="The year the article was published")

    def key(self) -> Tuple[str, ...]:
        """Create a key based on identifiers in this data structure."""
        return self.pubmed or "", self.doi or "", self.pmc or ""

    def get_url(self) -> str:
        """Get a URL link."""
        for prefix, identifier in [
            ("pubmed", self.pubmed),
            ("doi", self.doi),
            ("pmc", self.pmc),
        ]:
            if identifier is not None:
                return f"https://bioregistry.io/{prefix}:{identifier}"
        raise ValueError("no fields were full")

    def _matches_any_field(self, other: "Publication") -> bool:
        return (
            (self.pubmed is not None and self.pubmed == other.pubmed)
            or (self.doi is not None and self.doi == other.doi)
            or (self.pmc is not None and self.pmc == other.pmc)
        )


class Resource(BaseModel):
    """Metadata about an ontology, database, or other resource."""

    prefix: str = Field(
        ...,
        description="The prefix for this resource",
    )
    name: Optional[str] = Field(default=None, description="The name of the resource")
    description: Optional[str] = Field(default=None, description="A description of the resource")
    pattern: Optional[str] = Field(
        default=None,
        description="The regular expression pattern for local unique identifiers in the resource",
    )
    uri_format: Optional[str] = Field(
        default=None,
        title="URI format string",
        description=f"The URI format string, which must have at least one ``$1`` in it. {URI_IRI_INFO}",
    )
    uri_format_resolvable: Optional[bool] = Field(
        default=None,
        title="URI format string resolvable",
        description="If false, denotes if the URI format string is known to be not resolvable",
    )
    rdf_uri_format: Optional[str] = Field(
        default=None,
        title="RDF URI format string",
        description=f"The RDF URI format string, which must have at least one ``$1`` in it. {URI_IRI_INFO}",
    )
    providers: Optional[List[Provider]] = Field(
        default=None,
        description="Additional, non-default providers for the resource",
    )
    homepage: Optional[str] = Field(
        default=None, description="The URL for the homepage of the resource, preferably using HTTPS"
    )
    repository: Optional[str] = Field(
        default=None,
        description="The URL for the repository of the resource",
    )
    contact: Optional[Attributable] = Field(
        default=None,
        description=(
            "The contact email address for the resource. This must correspond to a specific "
            "person and not be a listserve nor a shared email account."
        ),
    )
    owners: Optional[List[Organization]] = Field(
        default=None,
        description="The owner of the corresponding identifier space. See also https://github.com/biopragmatics/"
        "bioregistry/issues/755.",
    )
    example: Optional[str] = Field(
        default=None,
        description="An example local identifier for the resource, explicitly excluding any redundant "
        "usage of the prefix in the identifier. For example, a GO identifier should only "
        "look like ``1234567`` and not like ``GO:1234567``",
    )
    example_extras: Optional[List[str]] = Field(
        default=None,
        description="Extra example identifiers",
    )
    example_decoys: Optional[List[str]] = Field(
        default=None,
        description="Extra example identifiers that explicitly fail regex tests",
    )
    license: Optional[str] = Field(
        default=None,
        description="The license for the resource",
    )
    version: Optional[str] = Field(
        default=None,
        description="The version for the resource",
    )
    part_of: Optional[str] = Field(
        default=None,
        description=(
            "An annotation between this prefix and a super-prefix. For example, "
            "``chembl.compound`` is a part of ``chembl``."
        ),
    )
    provides: Optional[str] = Field(
        default=None,
        description=(
            "An annotation between this prefix and a prefix for which it is redundant. "
            "For example, ``ctd.gene`` has been given a prefix by Identifiers.org, but it "
            "actually just reuses identifies from ``ncbigene``, so ``ctd.gene`` provides ``ncbigene``."
        ),
    )
    download_owl: Optional[str] = Field(
        default=None,
        title="OWL Download URL",
        description=_dedent(
            """\
    The URL to download the resource as an ontology encoded in the OWL format.
    More information about this format can be found at https://www.w3.org/TR/owl2-syntax/.
    """
        ),
    )
    download_obo: Optional[str] = Field(
        default=None,
        title="OBO Download URL",
        description=_dedent(
            """\
    The URL to download the resource as an ontology encoded in the OBO format.
    More information about this format can be found at https://owlcollab.github.io/oboformat/doc/obo-syntax.html.
    """
        ),
    )
    download_json: Optional[str] = Field(
        default=None,
        title="OBO Graph JSON Download URL",
        description=_dedent(
            """
    The URL to download the resource as an ontology encoded in the OBO Graph JSON format.
    More information about this format can be found at https://github.com/geneontology/obographs.
    """
        ),
    )
    download_rdf: Optional[str] = Field(
        default=None,
        title="RDF Download URL",
        description=_dedent(
            """
    The URL to download the resource as an RDF file, in one of many formats.
    """
        ),
    )
    banana: Optional[str] = Field(
        default=None,
        description=_dedent(
            """\
    The `banana` is a generalization of the concept of the "namespace embedded in local unique identifier".
    Many OBO foundry ontologies use the redundant uppercased name of the ontology in the local identifier,
    such as the Gene Ontology, which makes the prefixes have a redundant usage as in ``GO:GO:1234567``.
    The `banana` tag explicitly annotates the part in the local identifier that should be stripped, if found.
    While the Bioregistry automatically knows how to handle all OBO Foundry ontologies' bananas because the
    OBO Foundry provides the "preferredPrefix" field, the banana can be annotated on non-OBO ontologies to
    more explicitly write the beginning part of the identifier that should be stripped. This allowed for
    solving one of the long-standing issues with the Identifiers.org resolver (e.g., for ``oma.hog``; see
    https://github.com/identifiers-org/identifiers-org.github.io/issues/155) as well as better annotate
    new entries, such as SwissMap Lipids, which have the prefix ``swisslipid`` but have the redundant information
    ``SLM:`` in the beginning of identifiers. Therefore, ``SLM:`` is the banana.
    """
        ),
    )
    banana_peel: Optional[str] = Field(default=None, description="Delimiter used in banana")
    deprecated: Optional[bool] = Field(
        default=None,
        description=_dedent(
            """\
    A flag denoting if this resource is deprecated. Currently, this is a blanket term
    that covers cases when the prefix is no longer maintained, when it has been rolled
    into another resource, when the website related to the resource goes down, or any
    other reason that it's difficult or impossible to find full metadata on the resource.
    If this is set to true, please add a comment explaining why. This flag will override
    annotations from the OLS, OBO Foundry, and others on the deprecation status,
    since they often disagree and are very conservative in calling dead resources.
    """
        ),
    )
    mappings: Optional[Dict[str, str]] = Field(
        default=None,
        description=_dedent(
            """\
    A dictionary of metaprefixes (i.e., prefixes for registries) to prefixes in external registries.
    These also correspond to the registry-specific JSON fields in this model like ``miriam`` field.
    """
        ),
    )
    synonyms: Optional[List[str]] = Field(
        default=None,
        description=_dedent(
            """\
    A list of synonyms for the prefix of this resource. These are used in normalization of
    prefixes and are a useful reference tool for prefixes that are written many ways. For
    example, ``snomedct`` has many synonyms including typos like ``SNOWMEDCT``, lexical
    variants like ``SNOMED_CT``, version-variants like ``SNOMEDCT_2010_1_31``, and tons
    of other nonsense like ``SNOMEDCTCT``.
    """
        ),
    )
    keywords: Optional[List[str]] = Field(
        default=None, description="A list of keywords for the resource"
    )
    references: Optional[List[str]] = Field(
        default=None,
        description="A list of URLs to also see, such as publications describing the resource",
    )
    publications: Optional[List[Publication]] = Field(
        default=None,
        description="A list of URLs to also see, such as publications describing the resource",
    )
    appears_in: Optional[List[str]] = Field(
        default=None,
        description="A list of prefixes that use this resource for xrefs, provenance, etc.",
    )
    depends_on: Optional[List[str]] = Field(
        default=None,
        description="A list of prefixes that use this resource depends on, e.g., ontologies that import each other.",
    )

    namespace_in_lui: Optional[bool] = Field(
        default=None,
        title="Namespace Embedded in Local Unique Identifier",
        description=_dedent(
            """\
    A flag denoting if the namespace is embedded in the LUI (if this is true and it is not accompanied by a banana,
    assume that the banana is the prefix in all caps plus a colon, as is standard in OBO). Currently this flag
    is only used to override identifiers.org in the case of ``gramene.growthstage``, ``oma.hog``, and ``vario``.
    """
        ),
    )
    no_own_terms: Optional[bool] = Field(
        default=None,
        description=_dedent(
            """\
    A flag denoting if the resource mints its own identifiers. Omission or explicit marking as false means
    that the resource does have its own terms. This is most applicable to ontologies, specifically application
    ontologies, which only reuse terms from others. One example is ChIRO.
    """
        ),
    )
    #: A field for a free text comment.
    comment: Optional[str] = Field(
        default=None,
        description="A field for a free text comment",
    )

    contributor: Optional[Author] = Field(
        default=None,
        description=_dedent(
            """\
    The contributor of the prefix to the Bioregistry, including at a minimum their name and ORCiD and
    optional their email address and GitHub handle. All entries curated through the Bioregistry GitHub
    Workflow must contain this field.
    """
        ),
    )
    contributor_extras: Optional[List[Author]] = Field(
        default=None,
        description="Additional contributors besides the original submitter.",
    )

    reviewer: Optional[Author] = Field(
        default=None,
        description=_dedent(
            """\
    The reviewer of the prefix to the Bioregistry, including at a minimum their name and ORCiD and
    optional their email address and GitHub handle. All entries curated through the Bioregistry GitHub
    Workflow should contain this field pointing to the person who reviewed it on GitHub.
    """
        ),
    )
    proprietary: Optional[bool] = Field(
        default=None,
        description=_dedent(
            """\
    A flag to denote if this database is proprietary and therefore can not be included in normal quality control
    checks nor can it be resolved. Omission or explicit marking as false means that the resource is not proprietary.
    """
        ),
    )
    #: An annotation between this prefix and another prefix if they share the same provider IRI to denote that the
    #: other prefix should be considered as the canonical prefix to which IRIs should be contracted as CURIEs.
    #:
    #: .. seealso::
    #:
    #:    This field was added and described in detail in https://github.com/biopragmatics/bioregistry/pull/164
    has_canonical: Optional[str] = Field(
        default=None,
        description="If this shares an IRI with another entry, maps to which should be be considered as canonical",
    )
    preferred_prefix: Optional[str] = Field(
        default=None,
        description=_dedent(
            """\
    An annotation of stylization of the prefix. This appears in OBO ontologies like
    FBbt as well as databases like NCBIGene. If it's not given, then assume that
    the normalized prefix used in the Bioregistry is canonical.
    """
        ),
    )
    twitter: Optional[str] = Field(default=None, description="The twitter handle for the project")
    mastodon: Optional[str] = Field(default=None, description="The mastodon handle for the project")
    github_request_issue: Optional[int] = Field(
        default=None, description="The GitHub issue for the new prefix request"
    )
    logo: Optional[str] = Field(
        default=None, description="The URL of the logo for the project/resource"
    )

    #: External data from Identifiers.org's MIRIAM Database
    miriam: Optional[Mapping[str, Any]] = None
    #: External data from the Name-to-Thing service
    n2t: Optional[Mapping[str, Any]] = None
    #: External data from Prefix Commons
    prefixcommons: Optional[Mapping[str, Any]] = None
    #: External data from Wikidata Properties
    wikidata: Optional[Mapping[str, Any]] = None
    #: External data from the Gene Ontology's custom registry
    go: Optional[Mapping[str, Any]] = None
    #: External data from the Open Biomedical Ontologies (OBO) Foundry catalog
    obofoundry: Optional[Mapping[str, Any]] = None
    #: External data from the BioPortal ontology repository
    bioportal: Optional[Mapping[str, Any]] = None
    #: External data from the EcoPortal ontology repository
    ecoportal: Optional[Mapping[str, Any]] = None
    #: External data from the AgroPortal ontology repository
    agroportal: Optional[Mapping[str, Any]] = None
    #: External data from the CropOCT ontology curation tool
    cropoct: Optional[Mapping[str, Any]] = None
    #: External data from the Ontology Lookup Service
    ols: Optional[Mapping[str, Any]] = None
    #: External data from the AberOWL ontology repository
    aberowl: Optional[Mapping[str, Any]] = None
    #: External data from the NCBI Genbank's custom registry
    ncbi: Optional[Mapping[str, Any]] = None
    #: External data from UniProt's custom registry
    uniprot: Optional[Mapping[str, Any]] = None
    #: External data from the BioLink Model's custom registry
    biolink: Optional[Mapping[str, Any]] = None
    #: External data from the Cellosaurus custom registry
    cellosaurus: Optional[Mapping[str, Any]] = None
    #: External data from the OntoBee
    ontobee: Optional[Mapping[str, Any]] = None
    #: External data from ChemInf
    cheminf: Optional[Mapping[str, Any]] = None
    #: External data from FAIRsharing
    fairsharing: Optional[Mapping[str, Any]] = None
    #: External data from BioContext
    biocontext: Optional[Mapping[str, Any]] = None
    #: External data from EDAM ontology
    edam: Optional[Mapping[str, Any]] = None
    #: External data from re3data
    re3data: Optional[Mapping[str, Any]] = None
    #: External data from hl7
    hl7: Optional[Mapping[str, Any]] = None
    #: External data from bartoc
    bartoc: Optional[Mapping[str, Any]] = Field(default=None, title="BARTOC")
    #: External data from RRID
    rrid: Optional[Mapping[str, Any]] = Field(default=None, title="RRID")
    #: External data from LOV
    lov: Optional[Mapping[str, Any]] = Field(default=None, title="LOV")
    #: External data from Zazuko
    zazuko: Optional[Mapping[str, Any]] = Field(default=None)
    #: External data from TogoID
    togoid: Optional[Mapping[str, Any]] = Field(default=None)
    #: External data from Integbio
    integbio: Optional[Mapping[str, Any]] = Field(default=None)
    #: External data from PathGuide
    pathguide: Optional[Mapping[str, Any]] = Field(default=None)

    # Cached compiled pattern for identifiers
    _compiled_pattern: Optional[re.Pattern] = PrivateAttr(None)

    def get_external(self, metaprefix) -> Mapping[str, Any]:
        """Get an external registry."""
        return pydantic_dict(self).get(metaprefix) or dict()

    def get_mapped_prefix(self, metaprefix: str) -> Optional[str]:
        """Get the prefix for the given external.

        :param metaprefix: The metaprefix for the external resource
        :returns: The prefix in the external registry, if it could be mapped

        >>> from bioregistry import get_resource
        >>> get_resource("chebi").get_mapped_prefix("wikidata")
        'P683'
        >>> get_resource("chebi").get_mapped_prefix("obofoundry")
        'CHEBI'
        """
        if metaprefix == "obofoundry":
            obofoundry_dict = self.obofoundry or {}
            if "preferredPrefix" in obofoundry_dict:
                return obofoundry_dict["preferredPrefix"]
            if "prefix" in obofoundry_dict:
                return obofoundry_dict["prefix"].upper()
            return None
        return self.get_mappings().get(metaprefix)

    def get_prefix_key(self, key: str, metaprefixes: Union[str, Sequence[str]]):
        """Get a key enriched by the given external resources' data."""
        rv = pydantic_dict(self).get(key)
        if rv is not None:
            return rv
        if isinstance(metaprefixes, str):
            metaprefixes = [metaprefixes]
        for metaprefix in metaprefixes:
            external = self.get_external(metaprefix)
            if external is None:
                raise TypeError
            rv = external.get(key)
            if rv is not None:
                return rv
        return None

    def get_default_uri(self, identifier: str) -> Optional[str]:
        """Return the default URI for the identifier.

        :param identifier: The local identifier in the nomenclature represented by this resource
        :returns: The first-party provider URI for the local identifier, if one can be constructed

        >>> from bioregistry import get_resource
        >>> get_resource("chebi").get_default_uri("24867")
        'http://purl.obolibrary.org/obo/CHEBI_24867'
        """
        fmt = self.get_default_format()
        if fmt is None:
            return None
        return fmt.replace("$1", identifier)

    def get_rdf_uri(self, identifier: str) -> Optional[str]:
        """Return the RDF URI for the identifier.

        :param identifier: The local identifier in the nomenclature represented by this resource
        :returns: The canonical RDF URI for the local identifier, if one can be constructed

        >>> from bioregistry import get_resource
        >>> get_resource("edam").get_rdf_uri("data_1153")
        'http://edamontology.org/data_1153'
        """
        fmt = self.get_rdf_uri_format()
        if fmt is None:
            return None
        return fmt.replace("$1", identifier)

    def __setitem__(self, key, value):  # noqa: D105
        setattr(self, key, value)

    def get_banana(self) -> Optional[str]:
        """Get the optional redundant prefix to go before an identifier.

        A "banana" is an embedded prefix that isn't actually part of the identifier.
        Usually this corresponds to the prefix itself, with some specific stylization
        such as in the case of FBbt. The banana does NOT include a colon ":" at the end

        :return: The banana, if the prefix is valid and has an associated banana.

        Explicitly annotated banana

        >>> from bioregistry import get_resource
        >>> get_resource("go.ref").get_banana()
        'GO_REF'

        Banana imported through OBO Foundry

        >>> get_resource("go").get_banana()
        'GO'
        >>> get_resource("vario").get_banana()
        'VariO'

        Banana inferred for OBO Foundry ontology

        >>> get_resource("chebi").get_banana()
        'CHEBI'

        No banana, no namespace in LUI

        >>> get_resource("pdb").get_banana()
        None

        Banana is not inferred for OBO Foundry ontologies
        that were imported:
        >>> get_resource("ncit").get_banana()
        None
        >>> get_resource("ncbitaxon").get_banana()
        None
        """
        if self.banana is not None:
            return self.banana
        if self.get_namespace_in_lui() is False:
            return None
        miriam_prefix = self.get_miriam_prefix()
        obo_preferred_prefix = self.get_obo_preferred_prefix()
        if miriam_prefix is not None and obo_preferred_prefix is not None:
            return obo_preferred_prefix
        return None

    def get_banana_peel(self) -> str:
        """Get the delimiter between the banana and the local unique identifier."""
        return ":" if self.banana_peel is None else self.banana_peel

    def get_default_format(self) -> Optional[str]:
        """Get the default, first-party URI prefix.

        :returns: The first-party URI prefix string, if available.

        >>> from bioregistry import get_resource
        >>> get_resource("ncbitaxon").get_default_format()
        'http://purl.obolibrary.org/obo/NCBITaxon_$1'
        >>> get_resource("go").get_default_format()
        'http://purl.obolibrary.org/obo/GO_$1'
        """
        if self.uri_format is not None:
            return self.uri_format
        for metaprefix, key in URI_FORMAT_PATHS:
            rv = self.get_external(metaprefix).get(key)
            if rv is not None and _allowed_uri_format(rv):
                return rv
        return None

    def get_synonyms(self) -> Set[str]:
        """Get synonyms."""
        return set(self.synonyms or {})

    def get_preferred_prefix(self) -> Optional[str]:
        """Get the preferred prefix (e.g., with stylization) if it exists.

        :returns: The preferred prefix, if annotated in the Bioregistry or OBO Foundry.

        No preferred prefix annotation, defaults to normalized prefix
        >>> from bioregistry import get_resource
        >>> get_resource("rhea").get_preferred_prefix()
        None

        Preferred prefix defined in the Bioregistry
        >>> get_resource("wb").get_preferred_prefix()
        'WormBase'

        Preferred prefix defined in the OBO Foundry
        >>> get_resource("fbbt").get_preferred_prefix()
        'FBbt'

        Preferred prefix from the OBO Foundry overridden by the Bioregistry
        (see also https://github.com/OBOFoundry/OBOFoundry.github.io/issues/1559)
        >>> get_resource("dpo").get_preferred_prefix()
        'DPO'
        """
        if self.preferred_prefix is not None:
            return self.preferred_prefix
        obo_preferred_prefix = self.get_obo_preferred_prefix()
        if obo_preferred_prefix is not None:
            return obo_preferred_prefix
        return None

    def get_obo_preferred_prefix(self) -> Optional[str]:
        """Get the OBO preferred prefix, if this resource is mapped to the OBO Foundry."""
        if self.obofoundry is None:
            return None
        # if explicitly annotated, use it. Otherwise, the capitalized version
        # of the OBO Foundry ID is the preferred prefix (e.g., for GO)
        return self.obofoundry.get("preferredPrefix", self.obofoundry["prefix"].upper())

    def get_mappings(self) -> Dict[str, str]:
        """Get the mappings to external registries, if available."""
        return self.mappings or {}

    def get_name(self) -> Optional[str]:
        """Get the name for the given prefix, it it's available."""
        return self.get_prefix_key(
            "name",
            (
                "obofoundry",
                "ols",
                "wikidata",
                "go",
                "ncbi",
                "bioportal",
                "agroportal",
                "ecoportal",
                "miriam",
                "n2t",
                "cellosaurus",
                "cropoct",
                "cheminf",
                "edam",
                "prefixcommons",
                "rrid",
                "bartoc",
                "lov",
            ),
        )

    def get_description(self, use_markdown: bool = False) -> Optional[str]:
        """Get the description for the given prefix, if available."""
        if self.description and use_markdown:
            import markupsafe
            from markdown import markdown

            return markupsafe.Markup(markdown(self.description))
        rv = self.get_prefix_key(
            "description",
            (
                "miriam",
                "n2t",
                "ols",
                "obofoundry",
                "wikidata",
                "fairsharing",
                "aberowl",
                "bioportal",
                "agroportal",
                "ecoportal",
                "cropoct",
                "cheminf",
                "edam",
                "prefixcommons",
                "bartoc",
                "lov",
                "re3data",
            ),
        )
        if rv is not None:
            return rv
        if self.cellosaurus and "category" in self.cellosaurus:
            return self.cellosaurus["category"]
        return None

    def get_pattern(self) -> Optional[str]:
        """Get the pattern for the given prefix, if it's available.

        :returns: The pattern for the prefix, if it is available, using the following order of preference:
            1. Custom
            2. MIRIAM
            3. Wikidata
            4. BARTOC
        """
        if self.pattern is not None:
            return self.pattern
        rv = self.get_prefix_key("pattern", ("miriam", "wikidata", "bartoc"))
        if rv is None:
            return None
        return _clean_pattern(rv)

    def get_pattern_re(self):
        """Get the compiled pattern for the given prefix, if it's available."""
        if self._compiled_pattern:
            return self._compiled_pattern
        pattern = self.get_pattern()
        if pattern is None:
            return None
        self._compiled_pattern = re.compile(pattern)
        return self._compiled_pattern

    def get_pattern_with_banana(self, strict: bool = True) -> Optional[str]:
        r"""Get the pattern for the prefix including a banana if available.

        .. warning::

            This function is meant to mediate backwards compatibility with legacy
            MIRIAM/Identifiers.org standards. New projects should **not** use redundant
            prefixes in their local unique identifiers.

        :param strict: If True (default), and a banana exists for the prefix,
            the banana is required in the pattern. If False, the pattern
            will match the banana if present but will also match the identifier
            without the banana.
        :returns: A pattern for the prefix if available

        >>> import bioregistry as br
        >>> resource = br.get_resource("chebi")

        Strict match requires the banana to be present
        >>> resource.get_pattern_with_banana()
        '^CHEBI:\\d+$'

        Non-strict match allows the banana to be optionally present
        >>> resource.get_pattern_with_banana(strict=False)
        '^(CHEBI:)?\\d+$'
        """
        pattern = self.get_pattern()
        if pattern is None:
            return None
        banana = self.get_banana()
        if not banana:
            return pattern

        banana_peel = self.get_banana_peel()
        prepattern = f"{banana}{banana_peel}"
        if not strict:
            prepattern = f"({prepattern})?"
        return "^" + prepattern + pattern.lstrip("^")

    def get_pattern_re_with_banana(self, strict: bool = True):
        """Get the compiled pattern for the prefix including a banana if available.

        .. warning::

            This function is meant to mediate backwards compatibility with legacy
            MIRIAM/Identifiers.org standards. New projects should **not** use redundant
            prefixes in their local unique identifiers.

        :param strict: If True (default), and a banana exists for the prefix,
            the banana is required in the pattern. If False, the pattern
            will match the banana if present but will also match the identifier
            without the banana.
        :returns: A compiled pattern for the prefix if available

        >>> import bioregistry as br
        >>> resource = br.get_resource("chebi")

        Strict match requires banana
        >>> resource.get_pattern_re_with_banana().match("1234")

        >>> resource.get_pattern_re_with_banana().match("CHEBI:1234")
        <re.Match object; span=(0, 10), match='CHEBI:1234'>

        Loose match does not require banana
        >>> resource.get_pattern_re_with_banana(strict=False).match('1234')
        <re.Match object; span=(0, 4), match='1234'>
        >>> resource.get_pattern_re_with_banana(strict=False).match('CHEBI:1234')
        <re.Match object; span=(0, 10), match='CHEBI:1234'>
        """
        p = self.get_pattern_with_banana(strict=strict)
        if p is None:
            return None
        return re.compile(p)

    def get_namespace_in_lui(self) -> Optional[bool]:
        """Check if the namespace should appear in the LUI."""
        if self.namespace_in_lui is not None:
            return self.namespace_in_lui
        return self.get_prefix_key("namespaceEmbeddedInLui", "miriam")

    def get_homepage(self) -> Optional[str]:
        """Return the homepage, if available."""
        return self.get_prefix_key(
            "homepage",
            (
                "obofoundry",
                "ols",
                "miriam",
                "n2t",
                "wikidata",
                "go",
                "ncbi",
                "cellosaurus",
                "prefixcommons",
                "fairsharing",
                "cropoct",
                "bioportal",
                "agroportal",
                "ecoportal",
                "rrid",
                "bartoc",
                "lov",
                "re3data",
            ),
        )

    def get_keywords(self) -> List[str]:
        """Get keywords."""
        keywords = []
        if self.keywords:
            keywords.extend(self.keywords)
        if self.prefixcommons:
            keywords.extend(self.prefixcommons.get("keywords", []))
        if self.rrid:
            keywords.extend(self.rrid.get("keywords", []))
        if self.fairsharing:
            keywords.extend(self.fairsharing.get("subjects", []))
            keywords.extend(self.fairsharing.get("user_defined_tags", []))
            keywords.extend(self.fairsharing.get("domains", []))
        if self.obofoundry:
            keywords.append("obo")
            keywords.append("ontology")
        if self.get_download_obo() or self.get_download_owl() or self.bioportal:
            keywords.append("ontology")
        if self.lov:
            keywords.extend(self.lov.get("keywords", []))
        return sorted({keyword.lower().replace("’", "'") for keyword in keywords if keyword})

    def get_repository(self) -> Optional[str]:
        """Return the repository, if available."""
        if self.repository:
            return self.repository
        return self.get_prefix_key("repository", ("obofoundry", "fairsharing"))

    def get_contact(self) -> Optional[Attributable]:
        """Get the contact, if available.

        :returns: A contact

        >>> from bioregistry import get_resource
        >>> get_resource("frapo").get_contact().email
        'silvio.peroni@unibo.it'
        """
        name = self.get_contact_name()
        if name is None:
            return None
        return Attributable(
            name=name,
            email=self.get_contact_email(),
            orcid=self.get_contact_orcid(),
            github=self.get_contact_github(),
        )

    def get_contact_email(self) -> Optional[str]:
        """Return the contact email, if available.

        :returns: The resource's contact email address, if it is available.

        >>> from bioregistry import get_resource
        >>> get_resource("bioregistry").get_contact_email()  # from bioregistry curation
        'cthoyt@gmail.com'
        >>> get_resource("chebi").get_contact_email()
        'amalik@ebi.ac.uk'
        >>> get_resource("frapo").get_contact_email()
        'silvio.peroni@unibo.it'
        """
        if self.contact and self.contact.email:
            return self.contact.email
        # FIXME if contact is not none but email is, this will have a problem after
        rv = self.get_prefix_key("contact", ("obofoundry", "ols"))
        if rv:
            if EMAIL_RE.match(rv):
                return rv
            logger.warning("[%s] invalid email address listed: %s", self.name, rv)
            return None
        for ext in [self.fairsharing, self.bioportal, self.ecoportal, self.agroportal]:
            if not ext:
                continue
            rv = ext.get("contact", {}).get("email")
            if rv:
                return rv
        return rv

    def get_contact_name(self) -> Optional[str]:
        """Return the contact name, if available.

        :returns: The resource's contact name, if it is available.

        >>> from bioregistry import get_resource
        >>> get_resource("bioregistry").get_contact_name()  # from bioregistry curation
        'Charles Tapley Hoyt'
        >>> get_resource("chebi").get_contact_name()
        'Adnan Malik'
        >>> get_resource("frapo").get_contact_name()
        'Silvio Peroni'
        """
        if self.contact and self.contact.name:
            return self.contact.name
        if self.obofoundry and "contact.label" in self.obofoundry:
            return self.obofoundry["contact.label"]
        for ext in [self.fairsharing, self.bioportal, self.ecoportal, self.agroportal]:
            if not ext:
                continue
            rv = ext.get("contact", {}).get("name")
            if rv:
                return rv
        return None

    def get_contact_github(self) -> Optional[str]:
        """Return the contact GitHub handle, if available.

        :returns: The resource's contact GitHub handle, if it is available.

        >>> from bioregistry import get_resource
        >>> get_resource("bioregistry").get_contact_github()  # from bioregistry curation
        'cthoyt'
        >>> get_resource("agro").get_contact_github()  # from OBO Foundry
        'marieALaporte'
        """
        if self.contact and self.contact.github:
            return self.contact.github
        if self.obofoundry and "contact.github" in self.obofoundry:
            return self.obofoundry["contact.github"]

        # Manually curated upgrade map. TODO externalize this
        orcid = self.get_contact_orcid()
        if orcid and orcid in ORCID_TO_GITHUB:
            return ORCID_TO_GITHUB[orcid]
        return None

    def get_contact_orcid(self) -> Optional[str]:
        """Return the contact ORCiD, if available.

        :returns: The resource's contact ORCiD, if it is available.

        >>> from bioregistry import get_resource
        >>> get_resource("bioregistry").get_contact_orcid()  # from bioregistry curation
        '0000-0003-4423-4370'
        >>> get_resource("aero").get_contact_orcid()
        '0000-0002-9551-6370'
        >>> get_resource("frapo").get_contact_orcid()
        '0000-0003-0530-4305'
        """
        if self.contact and self.contact.orcid:
            return self.contact.orcid
        if self.obofoundry and "contact.orcid" in self.obofoundry:
            return self.obofoundry["contact.orcid"]
        if self.fairsharing:
            rv = self.fairsharing.get("contact", {}).get("orcid")
            if rv:
                return rv
        return None

    def get_example(self) -> Optional[str]:
        """Get an example identifier, if it's available."""
        example = self.example
        if example is not None:
            return example
        miriam_example = self.get_external("miriam").get("sampleId")
        if miriam_example is not None:
            return miriam_example
        for metaprefix in ["ncbi", "n2t", "prefixcommons"]:
            example = self.get_external(metaprefix).get("example")
            if example is not None:
                return example
        wikidata_examples = self.get_external("wikidata").get("example", [])
        if wikidata_examples:
            return wikidata_examples[0]
        return None

    def get_examples(self) -> List[str]:
        """Get a list of examples."""
        rv = []
        example = self.get_example()
        if example:
            rv.append(example)
        rv.extend(self.example_extras or [])
        return rv

    def get_example_curie(self, use_preferred: bool = False) -> Optional[str]:
        """Get an example CURIE, if an example identifier is available.

        :param use_preferred: Should the preferred prefix be used instead
            of the Bioregistry prefix (if it exists)?
        :return: An example CURIE for this resource
        """
        example = self.get_example()
        if example is None:
            return None
        return self.get_curie(example, use_preferred=use_preferred)

    def get_example_iri(self) -> Optional[str]:
        """Get an example IRI."""
        example = self.get_example()
        if example is None:
            return None
        return self.get_default_uri(example)

    def is_deprecated(self) -> bool:
        """Return if the given prefix corresponds to a deprecated resource.

        :returns: If the prefix has been explicitly marked as deprecated either by
            the Bioregistry, OBO Foundry, OLS, or MIRIAM. If no marks are present,
            assumed not to be deprecated.

        >>> from bioregistry import get_resource
        >>> assert get_resource("imr").is_deprecated()  # marked by OBO
        >>> assert get_resource("iro").is_deprecated() # marked by Bioregistry
        >>> assert get_resource("miriam.collection").is_deprecated() # marked by MIRIAM
        """
        if self.deprecated is not None:
            return self.deprecated
        for key in ("obofoundry", "ols", "miriam"):
            external = self.get_external(key)
            if external.get("deprecated"):
                return True
        return False

    def get_publications(self) -> List[Publication]:
        """Get a list of publications."""
        publications = self.publications or []
        if self.obofoundry:
            for publication in self.obofoundry.get("publications", []):
                url, title = publication["id"], publication["title"].rstrip(".")
                if url.startswith("https://www.ncbi.nlm.nih.gov/pubmed/"):
                    pubmed = url[len("https://www.ncbi.nlm.nih.gov/pubmed/") :]
                    publications.append(
                        Publication(pubmed=pubmed, title=title, doi=None, pmc=None, year=None)
                    )
                elif url.startswith("https://doi.org/"):
                    doi = url[len("https://doi.org/") :]
                    publications.append(
                        Publication(doi=doi.lower(), title=title, pubmed=None, pmc=None, year=None)
                    )
                elif url.startswith("https://www.medrxiv.org/content/"):
                    doi = url[len("https://www.medrxiv.org/content/") :]
                    publications.append(
                        Publication(doi=doi.lower(), title=title, pubmed=None, pmc=None, year=None)
                    )
                elif url.startswith("https://zenodo.org/record/"):
                    continue
                elif "ceur-ws.org" in url:
                    continue
                else:
                    logger.warning("unhandled obo foundry publication ID: %s", url)
        if self.fairsharing:
            for publication in self.fairsharing.get("publications", []):
                pubmed = publication.get("pubmed")
                doi = publication.get("doi")
                title = publication.get("title")
                year = publication.get("year")
                if pubmed or doi:
                    publications.append(
                        Publication(
                            pubmed=pubmed,
                            doi=doi,
                            title=title,
                            pmc=None,
                            year=year,
                        )
                    )
        if self.prefixcommons:
            for pubmed in self.prefixcommons.get("pubmed_ids", []):
                publications.append(
                    Publication(pubmed=pubmed, doi=None, pmc=None, title=None, year=None)
                )
        if self.rrid:
            for pubmed in self.rrid.get("pubmeds", []):
                publications.append(
                    Publication(pubmed=pubmed, doi=None, pmc=None, title=None, year=None)
                )
        if self.uniprot:
            for publication in self.uniprot.get("publications", []):
<<<<<<< HEAD
                publications.append(pydantic_parse(Publication, publication))
=======
                publications.append(Publication.parse_obj(publication))
        for provider in self.providers or []:
            publications.extend(provider.publications or [])
>>>>>>> 957d28eb
        return deduplicate_publications(publications)

    def get_mastodon(self) -> Optional[str]:
        """Get the Mastodon handle for the resource.

        :return: The Mastodon handle. Note that this does **not** include a leading ``@``

        >>> from bioregistry import get_resource
        >>> get_resource("go").get_mastodon()
        'go@genomic.social'
        """
        if self.mastodon:
            return self.mastodon
        return None

    def get_mastodon_url(self) -> Optional[str]:
        """Get the Mastodon URL for the resource.

        :return: The URL link for the mastodon account, if available

        >>> from bioregistry import get_resource
        >>> get_resource("go").get_mastodon_url()
        'https://genomic.social/@go'
        """
        mastodon = self.get_mastodon()
        if mastodon is None:
            return None
        username, server = mastodon.split("@")
        return f"https://{server}/@{username}"

    def get_twitter(self) -> Optional[str]:
        """Get the Twitter handle for the resource."""
        if self.twitter:
            return self.twitter
        if self.obofoundry and "twitter" in self.obofoundry:
            return self.obofoundry["twitter"]
        if self.fairsharing and "twitter" in self.fairsharing:
            return self.fairsharing["twitter"]
        return None

    def get_logo(self) -> Optional[str]:
        """Get the logo for the resource."""
        if self.logo:
            return self.logo
        if self.obofoundry and "logo" in self.obofoundry:
            return self.obofoundry["logo"]
        if self.fairsharing and "logo" in self.fairsharing:
            return self.fairsharing["logo"]
        return None

    def get_obofoundry_prefix(self) -> Optional[str]:
        """Get the OBO Foundry prefix if available.

        :returns: The OBO prefix, if available.

        >>> from bioregistry import get_resource
        >>> get_resource("go").get_obofoundry_prefix()  # standard
        'GO'
        >>> get_resource("aao").get_obofoundry_prefix()  # standard but deprecated
        'AAO'
        >>> get_resource("ncbitaxon").get_obofoundry_prefix()  # mixed case
        'NCBITaxon'
        >>> assert get_resource("sty").get_obofoundry_prefix() is None
        """
        return self.get_mapped_prefix("obofoundry")

    def get_obofoundry_uri_prefix(self) -> Optional[str]:
        """Get the OBO Foundry URI prefix for this entry, if possible.

        :returns: The OBO PURL URI prefix corresponding to the prefix, if mappable.

        >>> from bioregistry import get_resource
        >>> get_resource("go").get_obofoundry_uri_prefix()  # standard
        'http://purl.obolibrary.org/obo/GO_'
        >>> get_resource("ncbitaxon").get_obofoundry_uri_prefix()  # mixed case
        'http://purl.obolibrary.org/obo/NCBITaxon_'
        >>> assert get_resource("sty").get_obofoundry_uri_prefix() is None
        """
        obo_prefix = self.get_obofoundry_prefix()
        if obo_prefix is None:
            return None
        return f"http://purl.obolibrary.org/obo/{obo_prefix}_"

    def get_bioregistry_uri_format(self) -> Optional[str]:
        """Get the Bioregisry URI format string for this entry.

        :returns: A Bioregistry URI, if this can be resolved.

        >>> from bioregistry import get_resource
        >>> get_resource("go").get_bioregistry_uri_format()
        'https://bioregistry.io/go:$1'
        """
        if not self.get_default_format():
            return None
        return f"https://bioregistry.io/{self.prefix}:$1"

    def get_obofoundry_uri_format(self) -> Optional[str]:
        """Get the OBO Foundry URI format string for this entry, if possible.

        :returns: The OBO PURL format string, if available.

        >>> from bioregistry import get_resource
        >>> get_resource("go").get_obofoundry_uri_format()  # standard
        'http://purl.obolibrary.org/obo/GO_$1'
        >>> get_resource("ncbitaxon").get_obofoundry_uri_format()  # mixed case
        'http://purl.obolibrary.org/obo/NCBITaxon_$1'
        >>> assert get_resource("sty").get_obofoundry_uri_format() is None
        """
        rv = self.get_obofoundry_uri_prefix()
        if rv is None:
            return None
        return f"{rv}$1"

    def get_biocontext_uri_format(self) -> Optional[str]:
        """Get the BioContext URI format string for this entry, if available.

        :returns: The BioContext URI format string, if available.

        >>> from bioregistry import get_resource
        >>> get_resource("hgmd").get_biocontext_uri_format()
        'http://www.hgmd.cf.ac.uk/ac/gene.php?gene=$1'
        """
        return self.get_external("biocontext").get(URI_FORMAT_KEY)

    def get_bartoc_uri_format(self) -> Optional[str]:
        """Get the BARTOC URI format string for this entry, if available.

        :returns: The BARTOC URI format string, if available.

        >>> from bioregistry import get_resource
        >>> get_resource("ddc").get_bartoc_uri_format()
        'http://dewey.info/class/$1/e23/'
        """
        return self.get_external("bartoc").get(URI_FORMAT_KEY)

    def get_prefixcommons_prefix(self) -> Optional[str]:
        """Get the Prefix Commons prefix."""
        return self.get_mapped_prefix("prefixcommons")

    def get_prefixcommons_uri_format(self) -> Optional[str]:
        """Get the Prefix Commons URI format string for this entry, if available.

        :returns: The Prefix Commons URI format string, if available.

        >>> from bioregistry import get_resource
        >>> get_resource("antweb").get_prefixcommons_uri_format()
        'http://www.antweb.org/specimen.do?name=$1'
        """
        return self.get_external("prefixcommons").get(URI_FORMAT_KEY)

    def get_identifiers_org_prefix(self) -> Optional[str]:
        """Get the MIRIAM/Identifiers.org prefix, if available.

        :returns: The Identifiers.org/MIRIAM prefix corresponding to the prefix, if mappable.

        >>> from bioregistry import get_resource
        >>> get_resource('chebi').get_identifiers_org_prefix()
        'chebi'
        >>> get_resource('ncbitaxon').get_identifiers_org_prefix()
        'taxonomy'
        >>> assert get_resource('MONDO').get_identifiers_org_prefix() is None
        """
        return self.get_mapped_prefix("miriam")

    def get_miriam_prefix(self):
        """Get the MIRIAM/Identifiers.org prefix, if available."""
        return self.get_identifiers_org_prefix()

    def get_miriam_uri_prefix(
        self,
        legacy_delimiter: bool = False,
        legacy_protocol: bool = False,
        legacy_banana: bool = False,
    ) -> Optional[str]:
        """Get the Identifiers.org URI prefix for this entry, if possible.

        :param legacy_protocol: If true, uses HTTP
        :param legacy_delimiter: If true, uses a slash delimiter for CURIEs instead of colon
        :param legacy_banana: If true, uses a slash delimiter for CURIEs and a redundant namespace in prefix
        :returns: The Identifiers.org/MIRIAM URI prefix, if available.

        >>> from bioregistry import get_resource
        >>> get_resource('ncbitaxon').get_miriam_uri_prefix()
        'https://identifiers.org/taxonomy:'
        >>> get_resource('go').get_miriam_uri_prefix()
        'https://identifiers.org/GO:'
        >>> get_resource('doid').get_miriam_uri_prefix(legacy_banana=True)
        'https://identifiers.org/doid/DOID:'
        >>> get_resource('vario').get_miriam_uri_prefix(legacy_banana=True)
        'https://identifiers.org/vario/VariO:'
        >>> get_resource('cellosaurus').get_miriam_uri_prefix(legacy_banana=True)
        'https://identifiers.org/cellosaurus/CVCL_'
        >>> get_resource('doid').get_miriam_uri_prefix(legacy_delimiter=True)
        'https://identifiers.org/DOID/'
        >>> assert get_resource('sty').get_miriam_uri_prefix() is None
        """
        miriam_prefix = self.get_identifiers_org_prefix()
        if miriam_prefix is None:
            return None
        protocol = "http" if legacy_protocol else "https"
        if legacy_banana and self.get_banana():
            return f"{protocol}://identifiers.org/{miriam_prefix}/{self.get_banana()}{self.get_banana_peel()}"
        if self.get_namespace_in_lui():
            # not exact solution, some less common ones don't use capitalization
            # align with the banana solution
            miriam_prefix = miriam_prefix.upper()
        delimiter = "/" if legacy_delimiter else ":"
        return f"{protocol}://identifiers.org/{miriam_prefix}{delimiter}"

    def get_miriam_uri_format(
        self,
        legacy_delimiter: bool = False,
        legacy_protocol: bool = False,
        legacy_banana: bool = False,
    ) -> Optional[str]:
        """Get the Identifiers.org URI format string for this entry, if possible.

        :param legacy_protocol: If true, uses HTTP
        :param legacy_delimiter: If true, uses a slash delimiter for CURIEs instead of colon
        :param legacy_banana: If true, uses a slash delimiter for CURIEs and a redundant namespace in prefix
        :returns: The Identifiers.org/MIRIAM URL format string, if available.

        >>> from bioregistry import get_resource
        >>> get_resource('ncbitaxon').get_miriam_uri_format()
        'https://identifiers.org/taxonomy:$1'
        >>> get_resource('go').get_miriam_uri_format()
        'https://identifiers.org/GO:$1'
        >>> assert get_resource('sty').get_miriam_uri_format() is None
        """
        miriam_url_prefix = self.get_miriam_uri_prefix(
            legacy_delimiter=legacy_delimiter,
            legacy_protocol=legacy_protocol,
            legacy_banana=legacy_banana,
        )
        if miriam_url_prefix is None:
            return None
        return f"{miriam_url_prefix}$1"

    def get_legacy_miriam_uri_format(self) -> Optional[str]:
        """Get the legacy Identifiers.org URI format string for this entry, if possible."""
        return self.get_miriam_uri_format(legacy_protocol=True, legacy_delimiter=True)

    def get_legacy_alt_miriam_uri_format(self) -> Optional[str]:
        """Get the legacy Identifiers.org URI format string for this entry, if possible."""
        return self.get_miriam_uri_format(
            legacy_protocol=True, legacy_delimiter=True, legacy_banana=True
        )

    def get_nt2_uri_prefix(self, legacy_protocol: bool = False) -> Optional[str]:
        """Get the Name-to-Thing URI prefix for this entry, if possible."""
        n2t_prefix = self.get_mapped_prefix("n2t")
        if n2t_prefix is None:
            return None
        protocol = "http" if legacy_protocol else "https"
        return f"{protocol}://n2t.net/{n2t_prefix}:"

    def get_n2t_uri_format(self, legacy_protocol: bool = False):
        """Get the Name-to-Thing URI format string, if available."""
        n2t_uri_prefix = self.get_nt2_uri_prefix(legacy_protocol=legacy_protocol)
        if n2t_uri_prefix is None:
            return None
        return f"{n2t_uri_prefix}$1"

    def get_scholia_prefix(self):
        """Get the Scholia prefix, if available."""
        return self.get_mapped_prefix("scholia")

    def get_ols_prefix(self) -> Optional[str]:
        """Get the OLS prefix if available."""
        return self.get_mapped_prefix("ols")

    def get_ols_uri_prefix(self) -> Optional[str]:
        """Get the OLS URI prefix for this entry, if possible.

        :returns: The OLS URI prefix, if available.

        .. warning:: This doesn't have a normal form, so it only works for OBO Foundry at the moment.

        >>> from bioregistry import get_resource
        >>> get_resource("go").get_ols_uri_prefix()  # standard
        'https://www.ebi.ac.uk/ols/ontologies/go/terms?iri=http://purl.obolibrary.org/obo/GO_'
        >>> get_resource("ncbitaxon").get_ols_uri_prefix()  # mixed case
        'https://www.ebi.ac.uk/ols/ontologies/ncbitaxon/terms?iri=http://purl.obolibrary.org/obo/NCBITaxon_'
        >>> assert get_resource("sty").get_ols_uri_prefix() is None
        """
        ols_prefix = self.get_ols_prefix()
        if ols_prefix is None:
            return None
        obo_format = self.get_obofoundry_uri_prefix()
        if obo_format:
            return f"https://www.ebi.ac.uk/ols/ontologies/{ols_prefix}/terms?iri={obo_format}"
        # TODO find examples, like for EFO on when it's not based on OBO Foundry PURLs
        return None

    def get_ols_uri_format(self) -> Optional[str]:
        """Get the OLS URI format string for this entry, if possible.

        :returns: The OLS format string, if available.

        .. warning:: This doesn't have a normal form, so it only works for OBO Foundry at the moment.

        >>> from bioregistry import get_resource
        >>> get_resource("go").get_ols_uri_format()  # standard
        'https://www.ebi.ac.uk/ols/ontologies/go/terms?iri=http://purl.obolibrary.org/obo/GO_$1'
        >>> get_resource("ncbitaxon").get_ols_uri_format()  # mixed case
        'https://www.ebi.ac.uk/ols/ontologies/ncbitaxon/terms?iri=http://purl.obolibrary.org/obo/NCBITaxon_$1'
        >>> assert get_resource("sty").get_ols_uri_format() is None
        """
        ols_url_prefix = self.get_ols_uri_prefix()
        if ols_url_prefix is None:
            return None
        return f"{ols_url_prefix}$1"

    def get_rrid_uri_format(self) -> Optional[str]:
        """Get the RRID URI format.

        :returns: The RRID format string, if available.

        >>> from bioregistry import get_resource
        >>> get_resource("antibodyregistry").get_rrid_uri_format()  # standard
        'https://scicrunch.org/resolver/RRID:AB_$1'
        >>> assert get_resource("go").get_rrid_uri_format() is None
        """
        if not self.rrid:
            return None
        prefix = self.rrid["prefix"]
        return f"https://scicrunch.org/resolver/RRID:{prefix}_$1"

    def get_rdf_uri_format(self) -> Optional[str]:
        """Get the URI format string for the given prefix for RDF usages."""
        if self.rdf_uri_format:
            return self.rdf_uri_format
        if self.obofoundry:
            return self.get_obofoundry_uri_format()
        if self.wikidata and "uri_format_rdf" in self.wikidata:
            return self.wikidata["uri_format_rdf"]
        # TODO also pull from Prefix Commons
        return None

    def get_rdf_uri_prefix(self) -> Optional[str]:
        """Get the URI prefix for the prefix for RDF usages."""
        rdf_uri_format = self.get_rdf_uri_format()
        return self._clip_uri_format(rdf_uri_format)

    URI_FORMATTERS: ClassVar[Mapping[str, Callable[["Resource"], Optional[str]]]] = {
        "default": get_default_format,
        "rdf": get_rdf_uri_format,
        "bioregistry": get_bioregistry_uri_format,
        "obofoundry": get_obofoundry_uri_format,
        "prefixcommons": get_prefixcommons_uri_format,
        "biocontext": get_biocontext_uri_format,
        "miriam": get_miriam_uri_format,
        "miriam.legacy": get_legacy_miriam_uri_format,
        "miriam.legacy_banana": get_legacy_alt_miriam_uri_format,
        "n2t": get_n2t_uri_format,
        "ols": get_ols_uri_format,
        "rrid": get_rrid_uri_format,
    }

    #: The point of this priority order is to figure out what URI format string
    #: to give back. The "default" means it's goign to go into the metaregistry
    #: and try and find a real URI, not a re-directed one. If it can't manage that,
    #: try and get an OBO foundry redirect (though note this is only applicable to
    #: a small number of prefixes corresponding to ontologies). Finally, if this
    #: doesn't work, give a Bioregistry URI
    DEFAULT_URI_FORMATTER_PRIORITY: ClassVar[Sequence[str]] = (
        "default",
        "obofoundry",
        "bioregistry",
    )

    def get_priority_prefix(self, priority: Union[None, str, Sequence[str]] = None) -> str:
        """Get a prioritized prefix.

        :param priority:
            A metaprefix or list of metaprefixes used to choose a prioritized prefix.
            Some special values that are not themselves metaprefixes are allowed from
            the following list:

            - "default": corresponds to the bioregistry prefix
            - "bioregistry.upper": an uppercase transform of the canonical bioregistry prefix
            - "preferred": a preferred prefix, typically includes stylization in capitalization
            - "obofoundry.preferred": the preferred prefix annotated in OBO Foundry
        :returns:
            The prioritized prefix for this record
        """
        if priority is None:
            return self.prefix
        if isinstance(priority, str):
            priority = [priority]
        mappings = self.get_mappings()
        _default = {"default", "bioregistry"}
        for metaprefix in priority:
            if metaprefix in _default:
                return self.prefix
            if metaprefix == "bioregistry.upper":
                return self.prefix.upper()
            if metaprefix == "preferred":
                preferred_prefix = self.get_preferred_prefix()
                if preferred_prefix:
                    return preferred_prefix
            if metaprefix == "obofoundry.preferred":
                preferred_prefix = self.get_obo_preferred_prefix()
                if preferred_prefix:
                    return preferred_prefix
            if metaprefix in mappings:
                return mappings[metaprefix]
        return self.prefix

    def _iterate_uri_formats(self, priority: Optional[Sequence[str]] = None):
        for metaprefix in priority or self.DEFAULT_URI_FORMATTER_PRIORITY:
            formatter = self.URI_FORMATTERS.get(metaprefix)
            if formatter is None:
                logger.warning("could not get formatter for %s", metaprefix)
                continue
            uri_format = formatter(self)
            if uri_format is None:
                continue
            yield uri_format

    def get_uri_format(self, priority: Optional[Sequence[str]] = None) -> Optional[str]:
        """Get the URI format string for the given prefix, if it's available.

        :param priority: The priority order of metaresources to use for format URI lookup.
            The default is:

            1. Manually curated URI Format in the Bioregistry
            2. Default first party (e.g., MIRIAM, BioContext, Prefix Commons, Wikidata)
            3. OBO Foundry
            4. MIRIAM/Identifiers.org (i.e., make a URI like https://identifiers.org/<prefix>:<identifier>)
            5. N2T (i.e., make a URI like https://n2t.org/<prefix>:<identifier>)
            6. OLS

        :return: The best URI format string, where the ``$1`` should be replaced by a
            local unique identifier. ``$1`` could potentially appear multiple times.

        >>> from bioregistry import get_resource
        >>> get_resource("chebi").get_uri_format()
        'http://purl.obolibrary.org/obo/CHEBI_$1'

        If you want to specify a different priority order, you can do so with the ``priority`` keyword. This
        is of particular interest to ontologists and semantic web people who might want to use ``purl.obolibrary.org``
        URL prefixes over the URL prefixes corresponding to the first-party providers for each resource (e.g., the
        ChEBI example above). Do so like:

        >>> from bioregistry import get_resource
        >>> priority = ['obofoundry', 'bioregistry', 'biocontext', 'miriam', 'ols']
        >>> get_resource("chebi").get_uri_format(priority=priority)
        'http://purl.obolibrary.org/obo/CHEBI_$1'
        """
        for uri_format in self._iterate_uri_formats(priority):
            return uri_format
        return None

    def get_uri_prefix(self, priority: Optional[Sequence[str]] = None) -> Optional[str]:
        """Get a well-formed URI prefix, if available.

        :param priority: The prioirty order for :func:`get_format`.
        :return: The URI prefix. Similar to what's returned by :func:`get_uri_format`, but
            it MUST have only one ``$1`` and end with ``$1`` to use the function.

        >>> import bioregistry
        >>> bioregistry.get_uri_prefix('chebi')
        'http://purl.obolibrary.org/obo/CHEBI_'
        """
        for uri_format in self._iterate_uri_formats(priority):
            uri_prefix = self._clip_uri_format(uri_format)
            if uri_prefix is not None:
                return uri_prefix
        return None

    def _clip_uri_format(self, uri_format: Optional[str]) -> Optional[str]:
        if uri_format is None:
            return None
        count = uri_format.count("$1")
        if 0 == count:
            logging.debug("[%s] formatter missing $1: %s", self.prefix, self.get_name())
            return None
        if uri_format.count("$1") != 1:
            logging.debug("[%s] formatter has multiple $1: %s", self.prefix, self.get_name())
            return None
        if not uri_format.endswith("$1"):
            logging.debug("[%s] formatter does not end with $1: %s", self.prefix, self.get_name())
            return None
        return uri_format[: -len("$1")]

    def get_uri_prefixes(self) -> Set[str]:
        """Get the set of all URI prefixes."""
        uri_prefixes = (self._clip_uri_format(uri_format) for uri_format in self.get_uri_formats())
        return {uri_prefix for uri_prefix in uri_prefixes if uri_prefix is not None}

    def get_uri_formats(self) -> Set[str]:
        """Get the set of all URI format strings."""
        uri_formats = itt.chain.from_iterable(
            _yield_protocol_variations(uri_format) for uri_format in self._iter_uri_formats()
        )
        return set(sorted(uri_formats, key=_uri_sort))

    def _iter_uri_formats(self) -> Iterable[str]:
        if self.uri_format:
            yield self.uri_format
        yield f"https://bioregistry.io/{self.prefix}:$1"
        preferred_prefix = self.get_preferred_prefix()
        if preferred_prefix:
            yield f"https://bioregistry.io/{preferred_prefix}:$1"
        for synonym in self.get_synonyms():
            yield f"https://bioregistry.io/{synonym}:$1"
        # TODO consider adding bananas
        for provider in self.get_extra_providers():
            yield provider.uri_format
        for formatter_getter in self.URI_FORMATTERS.values():
            uri_format = formatter_getter(self)
            if uri_format:
                yield uri_format
        for metaprefix, key in URI_FORMAT_PATHS:
            uri_format = self.get_external(metaprefix).get(key)
            if uri_format:
                yield uri_format
        miriam_legacy_uri_prefix = self.get_miriam_uri_format(legacy_delimiter=True)
        if miriam_legacy_uri_prefix:
            yield miriam_legacy_uri_prefix
        rdf_uri_format = self.get_rdf_uri_format()
        if rdf_uri_format:
            yield rdf_uri_format

    def get_extra_providers(self) -> List[Provider]:
        """Get a list of all extra providers."""
        rv = []
        providers = self.providers or []
        provider_codes = {provider.code for provider in providers}
        provider_uris = {provider.uri_format for provider in providers}
        rv.extend(providers)
        if self.miriam:
            for p_data in self.miriam.get("providers", []):
                provider = Provider(**p_data)
                if provider.code in provider_codes or provider.uri_format in provider_uris:
                    # this means we've done an explicit override in the Bioregistry curated data
                    continue
                rv.append(provider)
        prefixcommons_prefix = self.get_prefixcommons_prefix()
        if prefixcommons_prefix:
            rv.append(
                Provider(
                    code="bio2rdf",
                    name="Bio2RDF",
                    homepage="https://bio2rdf.org",
                    uri_format=f"http://bio2rdf.org/{prefixcommons_prefix}:$1",
                    description="Bio2RDF is an open-source project that uses Semantic Web technologies to "
                    "build and provide the largest network of Linked Data for the Life Sciences. Bio2RDF "
                    "defines a set of simple conventions to create RDF(S) compatible Linked Data from a diverse "
                    "set of heterogeneously formatted sources obtained from multiple data providers.",
                )
            )
        return sorted(rv, key=attrgetter("code"))

    def get_curie(self, identifier: str, use_preferred: bool = False) -> str:
        """Get a CURIE for a local unique identifier in this resource's semantic space.

        :param identifier: A local unique identifier in this resource's semantic space
        :param use_preferred: Should preferred prefixes be used? Set this to true if you're in the OBO context.
        :returns: A CURIE for the given identifier

        >>> import bioregistry
        >>> resource = bioregistry.get_resource("go")
        >>> resource.get_curie("0000001")
        'go:0000001'
        >>> resource.get_curie("0000001", use_preferred=True)
        'GO:0000001'
        """
        _p = self.get_preferred_prefix() or self.prefix if use_preferred else self.prefix
        return curie_to_str(_p, identifier)

    def standardize_identifier(self, identifier: str) -> str:
        """Normalize the identifier to not have a redundant prefix or banana.

        :param identifier: The identifier in the CURIE
        :return: A normalized identifier, possibly with banana/redundant prefix removed

        Examples with explicitly annotated bananas:
        >>> from bioregistry import get_resource
        >>> get_resource("vario").standardize_identifier('0376')
        '0376'
        >>> get_resource("vario").standardize_identifier('VariO:0376')
        '0376'
        >>> get_resource("swisslipid").standardize_identifier('000000001')
        '000000001'
        >>> get_resource("swisslipid").standardize_identifier('SLM:000000001')
        '000000001'

        Examples with bananas from OBO:
        >>> get_resource("fbbt").standardize_identifier('00007294')
        '00007294'
        >>> get_resource("chebi").standardize_identifier('1234')
        '1234'
        >>> get_resource("chebi").standardize_identifier('CHEBI:1234')
        '1234'
        >>> get_resource("chebi").standardize_identifier('CHEBI_1234')
        '1234'

        Examples from OBO Foundry that should not have a redundant
        prefix added:
        >>> get_resource("ncit").standardize_identifier("C73192")
        'C73192'
        >>> get_resource("ncbitaxon").standardize_identifier("9606")
        '9606'

        Standard:
        >>> get_resource("pdb").standardize_identifier('00000020')
        '00000020'
        """
        icf = identifier.casefold()
        banana = self.get_banana()
        peels = [self.get_banana_peel(), "_"]
        for peel in peels:
            prebanana = f"{banana}{peel}".casefold()
            if banana and icf.startswith(prebanana):
                return identifier[len(prebanana) :]
            elif icf.startswith(f"{self.prefix.casefold()}{peel}"):
                return identifier[len(self.prefix) + len(peel) :]
        return identifier

    def get_miriam_curie(self, identifier: str) -> Optional[str]:
        """Get the MIRIAM-flavored CURIE."""
        miriam_prefix = self.get_miriam_prefix()
        if miriam_prefix is None:
            return None
        identifier = self.standardize_identifier(identifier)
        if identifier is None:
            return None
        # A "banana" is an embedded prefix that isn't actually part of the identifier.
        # Usually this corresponds to the prefix itself, with some specific stylization
        # such as in the case of FBbt. The banana does NOT include a colon ":" at the end
        banana = self.get_banana()
        if banana:
            peel = self.get_banana_peel()
            processed_banana = f"{banana}{peel}"
            if not identifier.startswith(processed_banana):
                identifier = f"{processed_banana}{identifier}"
            # here we're using the fact that the banana peel has been annotated explicitly
            # to mean that it should be redundant
            if self.banana_peel is None:
                return identifier
        return f"{miriam_prefix}:{identifier}"

    def miriam_standardize_identifier(self, identifier: str) -> Optional[str]:
        """Normalize the identifier for legacy usage with MIRIAM using the appropriate banana.

        :param identifier: The identifier in the CURIE
        :return: A normalize identifier, possibly with banana/redundant prefix added

        Because identifiers.org used to have URIs in the form of https://identifiers.org/<prefix>/<prefix>:<identifier>
        for entries annotated with ``namespaceEmbeddedInLui`` as ``true``

        Examples with explicitly annotated bananas:
        >>> from bioregistry import get_resource
        >>> get_resource("vario").miriam_standardize_identifier('0376')
        'VariO:0376'
        >>> get_resource("vario").miriam_standardize_identifier('VariO:0376')
        'VariO:0376'

        Examples with bananas from OBO:
        >>> get_resource("go").miriam_standardize_identifier('0000001')
        'GO:0000001'
        >>> get_resource("go").miriam_standardize_identifier('GO:0000001')
        'GO:0000001'

        Examples from OBO Foundry:
        >>> get_resource("chebi").miriam_standardize_identifier('1234')
        'CHEBI:1234'
        >>> get_resource("chebi").miriam_standardize_identifier('CHEBI:1234')
        'CHEBI:1234'

        Examples from OBO Foundry that should not have a redundant
        prefix added:
        >>> get_resource("ncit").miriam_standardize_identifier("C73192")
        'C73192'
        >>> get_resource("ncbitaxon").miriam_standardize_identifier("9606")
        '9606'

        Standard:
        >>> get_resource("pdb").miriam_standardize_identifier('00000020')
        '00000020'
        """
        if self.get_miriam_prefix() is None:
            return None
        # A "banana" is an embedded prefix that isn't actually part of the identifier.
        # Usually this corresponds to the prefix itself, with some specific stylization
        # such as in the case of FBbt. The banana does NOT include a colon ":" at the end
        banana = self.get_banana()
        if banana:
            delimiter = self.get_banana_peel()
            processed_banana = f"{banana}{delimiter}"
            if not identifier.startswith(processed_banana):
                return f"{processed_banana}{identifier}"
        return identifier

    def is_valid_identifier(self, identifier: str) -> bool:
        """Check that a local unique identifier is canonical, meaning no bananas."""
        pattern = self.get_pattern_re()
        if pattern is None:
            return True
        return pattern.fullmatch(identifier) is not None

    def is_standardizable_identifier(self, identifier: str) -> bool:
        """Check that a local unique identifier can be normalized and also matches a prefix's pattern."""
        return self.is_valid_identifier(self.standardize_identifier(identifier))

    def get_download_obo(self) -> Optional[str]:
        """Get the download link for the latest OBO file.

        :return: A URL for an OBO text file download, if exists.

        Get an ontology download link annotated directly in the
        Bioregistry:

        >>> from bioregistry import get_resource
        >>> get_resource("caloha").get_download_obo()
        'https://raw.githubusercontent.com/calipho-sib/controlled-vocabulary/master/caloha.obo'

        Get an ontology download link from the OBO Foundry:

        >>> get_resource("bfo").get_download_obo()
        'http://purl.obolibrary.org/obo/bfo.obo'

        Get ontology download link from OLS where OWL isn't available
        >>> get_resource("hpath").get_download_obo()
        'https://raw.githubusercontent.com/Novartis/hpath/master/src/hpath.obo'

        Get ontology download link in AberOWL but not OBO Foundry
        (note this might change over time so the exact value isn't
        used in the doctest):

        >>> url = get_resource("dermo").get_download_obo()
        >>> assert url is not None and url.startswith("http://aber-owl.net/media/ontologies/DERMO")
        """
        if self.download_obo:
            return self.download_obo
        return (
            self.get_external("obofoundry").get("download.obo")
            or self.get_external("ols").get("download_obo")
            or self.get_external("aberowl").get("download_obo")
        )

    def get_download_obograph(self) -> Optional[str]:
        """Get the download link for the latest OBOGraph JSON file."""
        if self.download_json:
            return self.download_json
        return self.get_external("obofoundry").get("download.json")

    def get_download_rdf(self) -> Optional[str]:
        """Get the download link for the latest RDF file."""
        return self.download_rdf or self.get_external("ols").get("download_rdf")

    def get_download_owl(self) -> Optional[str]:
        """Get the download link for the latest OWL file.

        :return: A URL for an OWL file download, if exists.

        Get an ontology download link annotated directly in the
        Bioregistry:

        >>> from bioregistry import get_resource
        >>> get_resource("orphanet.ordo").get_download_owl()
        'http://www.orphadata.org/data/ORDO/ordo_orphanet.owl'

        Get an ontology download link from the OBO Foundry:

        >>> get_resource("mod").get_download_owl()
        'http://purl.obolibrary.org/obo/mod.owl'

        Get ontology download link in AberOWL but not OBO Foundry
        (note this might change over time so the exact value isn't
        used in the doctest):

        >>> url = get_resource("birnlex").get_download_owl()
        >>> assert url is not None and url.startswith("http://aber-owl.net/media/ontologies/BIRNLEX/")

        """
        if self.download_owl:
            return self.download_owl
        return (
            self.get_external("obofoundry").get("download.owl")
            or self.get_external("ols").get("version.iri")
            or self.get_external("ols").get("download_owl")
            or self.get_external("aberowl").get("download_owl")
        )

    def has_download(self) -> bool:
        """Check if this resource can be downloaded."""
        return any(
            (
                self.get_download_obo(),
                self.get_download_owl(),
                self.get_download_obograph(),
            )
        )

    def get_license(self) -> Optional[str]:
        """Get the license for the resource."""
        if self.license:
            return self.license
        for metaprefix in ("obofoundry", "ols", "bioportal"):
            license_value = standardize_license(self.get_external(metaprefix).get("license"))
            if license_value is not None:
                return license_value
        return None

    def get_license_url(self) -> Optional[str]:
        """Get a license URL."""
        spdx_id = self.get_license()
        if spdx_id is None:
            return None
        return f"{BIOREGISTRY_REMOTE_URL}/spdx:{spdx_id}"

    def get_version(self) -> Optional[str]:
        """Get the version for the resource."""
        if self.version:
            return self.version
        return self.get_external("ols").get("version")

    def get_short_description(self, use_markdown: bool = False) -> Optional[str]:
        """Get a short description."""
        desc = self.get_description()
        if not desc:
            return None
        ss = desc.split(". ")
        if ss:
            rv = ss[0].rstrip(".") + "."
        else:
            rv = desc.rstrip(".") + "."
            logger.warning("could not split description: %s", desc)
        if not use_markdown:
            return rv

        import markupsafe
        from markdown import markdown

        rv = cast(str, removesuffix(removeprefix(markdown(rv), "<p>"), "</p>"))
        return markupsafe.Markup(rv)

    def get_bioschemas_jsonld(self):
        """Get the BioSchemas JSON-LD."""
        identifiers = [
            f"bioregistry:{self.prefix}",
            *(
                f"{metaprefix}:{metaidentifier}"
                for metaprefix, metaidentifier in self.get_mappings().items()
            ),
        ]

        rv = {
            "@context": "https://schema.org",
            "@type": "Dataset",
            "http://purl.org/dc/terms/conformsTo": {
                "@id": "https://bioschemas.org/profiles/Dataset/1.0-RELEASE",
                "@type": "CreativeWork",
            },
            "@id": f"{BIOREGISTRY_REMOTE_URL}/{self.prefix}",
            "url": self.get_homepage(),
            "name": self.get_name(),
            "description": self.get_description(),
            "identifier": identifiers,
            "keywords": self.get_keywords(),
        }
        version = self.get_version()
        if version:
            rv["version"] = version
        license_url = self.get_license_url()
        if license_url:
            rv["license"] = license_url
        return rv


SchemaStatus = Literal["required", "required*", "present", "present*", "missing"]
schema_status_map = {
    True: "🟢",
    False: "🔴",
    "required": "🟢",
    "required*": "🟢*",
    "present": "🟡",
    "present*": "🟡*",
    "missing": "🔴",
}
schema_score_map = {
    "required": 3,
    "required*": 3,
    "present": 1,
    "present*": 2,
    "missing": -1,
}


class RegistryGovernance(BaseModel):
    """Metadata about a registry's governance."""

    curation: Literal["private", "import", "community", "opaque-review", "open-review"]
    curates: bool = Field(
        ...,
        description="This field denotes if the registry's maintainers and "
        "potentially contributors curate novel prefixes.",
    )
    imports: bool = Field(
        ...,
        description="This field denotes if the registry imports and aligns prefixes from other registries.",
    )
    scope: str = Field(
        ...,
        description="This field denotes the scope of prefixes which the registry covers. For example,"
        " some registries are limited to ontologies, some have a full scope over the life sciences,"
        " and some are general purpose.",
    )
    comments: Optional[str] = Field(
        default=None,
        description="Optional additional comments about the registry's governance model",
    )
    accepts_external_contributions: bool = Field(
        ...,
        description="This field denotes if the registry (in theory) accepts external contributions, either via "
        "suggestion or proactive improvement. This field does not pass judgement on the difficult of this"
        " process from the perspective of the submitter nor the responsiveness of the registry."
        " This field does not consider the ability for insiders (i.e., people with private relationships"
        " to the maintainers) to affect change.",
    )
    public_version_controlled_data: bool = Field(
        ...,
        title="Public Version-Controlled Data",
        description="This field denotes if the registry stores its data in publicly available version control"
        " system, such as GitHub or GitLab",
    )
    data_repository: Optional[str] = Field(
        default=None,
        description="This field denotes the address of the registry's data version control repository.",
    )
    code_repository: Optional[str] = Field(
        default=None,
        description="This field denotes the address of the registry's code version control repository.",
    )
    review_team: Literal["public", "inferrable", "private", "democratic", "n/a"] = Field(
        ...,
        description="This field denotes if the registry's reviewers/moderators for external contributions known? If "
        "there's a well-defined, maintained listing, then it can be marked as public. If it can be inferred, e.g. from "
        "reading the commit history on a version control system, then it can be marked as inferrable. A closed"
        " review team, e.g., like for Identifiers.org can be marked as private. Resources that do not"
        " accept external contributions can be marked with N/A. An unmoderated regitry like Prefix.cc is marked with "
        " 'democratic'.",
    )
    status: Literal["active", "unresponsive", "inactive"] = Field(
        ...,
        description="This field denotes the maitenance status of the repository. An active repository is still being "
        "maintained and also is responsive to external requests for improvement. An unresponsive repository is still "
        "being maintained in some capacity but is not responsive to external requests for improvement. An inactive "
        "repository is no longer being proactively maintained (though may receive occasional patches).",
    )
    issue_tracker: Optional[str] = Field(
        default=None,
        description="This field denotes the public issue tracker for issues related to the code and data of the "
        "repository.",
    )

    @property
    def review_team_icon(self) -> str:
        """Get an icon for the review team."""
        if self.review_team == "public":
            return "Y"
        elif self.review_team == "inferrable":
            return "Y*"
        elif self.review_team == "private":
            return "x"
        else:
            return ""

    def score(self) -> int:
        """Get the governance score."""
        _r = {"public": 2, "inferrable": 1, "private": 0, "n/a": 0, "democratic": 2}
        return sum(
            [
                self.accepts_external_contributions,
                self.public_version_controlled_data,
                self.code_repository is not None,
                self.data_repository is not None,
                _r[self.review_team],
                self.status == "active",
                self.issue_tracker is not None,
                -1 if self.scope == "internal" else 0,
            ]
        )


class RegistryQualities(BaseModel):
    """Qualities about a registry."""

    structured_data: bool = Field(
        ...,
        description="This field denotes if the registry provides structured access to its data? For example,"
        " this can be through an API (e.g., FAIRsharing, OLS) or a bulk download (e.g., OBO Foundry) in a "
        "structured file format. A counter-example is a site that must be scraped to acquire its content "
        "(e.g, the NCBI GenBank).",
    )
    bulk_data: bool = Field(
        ...,
        description="This field denotes if the registry provides a bulk dump of its data? For example,"
        " the OBO Foundry provides its bulk data in a file and Identifiers.org provides its bulk data in"
        " an API endpoint. A counterexample is FAIRsharing, which requires slow, expensive pagination"
        " through its data. Another counterexample is HL7 which requires manually navigating a form to"
        " download its content. While GenBank is not structured, it is still bulk downloadable.",
    )
    no_authentication: bool = Field(
        ...,
        description="This field denotes if the registry provides access to its data without an API key? For example,"
        " Identifiers.org. As a counter-example, BioPortal requires an API key for access to its structured data.",
    )
    automatable_download: bool = Field(
        default=True,
        description="This field denotes if the registry makes its data available downloadable in an automated way?"
        "This includes websites that have bulk downloads, paginated API downloads, or even require scraping."
        "A counter example is HL7, whose download can not be automated due to the need to interact with a web"
        " form.",
    )

    def score(self) -> int:
        """Score qualities of a registry."""
        return sum(
            [
                self.structured_data,
                self.bulk_data,
                self.no_authentication,
                self.automatable_download,
            ]
        )


class RegistrySchema(BaseModel):
    """Metadata about a registry's schema."""

    name: SchemaStatus = Field(  # type:ignore
        ...,
        description="This field denotes if a name is required, optional, "
        "or never captured for each record in the registry.",
    )
    homepage: SchemaStatus = Field(  # type:ignore
        ...,
        description="This field denotes if a homepage is required, optional, "
        "or never captured for each record in the registry.",
    )
    description: SchemaStatus = Field(  # type:ignore
        ...,
        description="This field denotes if a description is required, optional, "
        "or never captured for each record in the registry.",
    )
    example: SchemaStatus = Field(  # type:ignore
        ...,
        description="This field denotes if an example local unique identifier is "
        "required, optional, or never captured for each record in the registry.",
    )
    pattern: SchemaStatus = Field(  # type:ignore
        ...,
        description="This field denotes if a regular expression pattern for matching "
        "local unique identifiers is required, optional, or never captured for each record in the registry.",
    )
    provider: SchemaStatus = Field(  # type:ignore
        ...,
        description="This field denotes if a URI format string for converting local "
        "unique identifiers into URIs is required, optional, or never captured for each record in the registry.",
    )
    alternate_providers: Literal["present", "missing"] = Field(
        ...,
        description="This field denotes if additional/secondary URI format strings "
        "for converting local unique identifiers into URIs is required, optional, or never captured for "
        "each record in the registry.",
    )
    synonyms: Literal["present", "missing"] = Field(
        ...,
        description="This field denotes if alternative prefixes (e.g., taxonomy for NCBITaxon) "
        "is required, optional, or never captured for each record in the registry.",
    )
    license: SchemaStatus = Field(  # type:ignore
        ...,
        description="This field denotes if capturing the data license is required, optional, "
        "or never captured for each record in the registry.",
    )
    version: SchemaStatus = Field(  # type:ignore
        ...,
        description="This field denotes if capturing the current data version is required, "
        "optional, or never captured for each record in the registry.",
    )
    contact: SchemaStatus = Field(  # type:ignore
        ...,
        description="This field denotes if capturing the primary responsible person's contact "
        "information (e.g., name, ORCID, email) is required, optional, or never captured for each "
        "record in the registry.",
    )
    search: bool = Field(
        ...,
        title="Prefix Search",
        description="This field denotes if the registry provides either a dedicated page for searching for prefixes "
        "(e.g. AberOWL has a dedicated search page) OR a contextual search (e.g., AgroPortal "
        "has a prefix search built in its homepage).",
    )

    def score(self) -> int:
        """Calculate a score for the metadata availability in the registry."""
        return sum(
            schema_score_map[x]
            for x in [
                self.name,
                self.homepage,
                self.description,
                self.example,
                self.pattern,
                self.provider,
                self.alternate_providers,
                self.synonyms,
                self.license,
                self.version,
                self.contact,
            ]
        )


class Registry(BaseModel):
    """Metadata about a registry."""

    prefix: str = Field(
        ...,
        description=(
            "The metaprefix for the registry itself. For example, the "
            "metaprefix for Identifiers.org is `miriam`."
        ),
    )
    name: str = Field(..., description="The human-readable label for the registry")
    description: str = Field(..., description="A full description of the registry.")
    homepage: str = Field(..., description="The URL for the homepage of the registry.")
    example: str = Field(..., description="An example prefix inside the registry.")
    bibtex: Optional[str] = Field(
        default=None, description="Citation key used in BibTex for this registry."
    )
    availability: RegistrySchema = Field(
        ..., description="A structured description of the metadata that the registry collects"
    )
    qualities: RegistryQualities = Field(
        ..., description="A structured description of the registry's qualities"
    )
    governance: RegistryGovernance = Field(
        ..., description="A structured description of the governance for the registry"
    )
    download: Optional[str] = Field(
        default=None, description="A download link for the data contained in the registry"
    )
    provider_uri_format: Optional[str] = Field(
        default=None, description="A URL with a $1 for a prefix to resolve in the registry"
    )
    search_uri_format: Optional[str] = Field(
        default=None,
        description="A URL with a $1 for a prefix or string for searching for prefixes",
    )
    resolver_uri_format: Optional[str] = Field(
        default=None,
        description="A URL with a $1 for a prefix and $2 for an identifier to resolve in the registry",
    )
    resolver_type: Optional[str] = Field(
        default=None,
        description="An optional type annotation for what kind of resolver it is (i.e., redirect or lookup)",
    )
    contact: Attributable = Field(..., description="The contact for the registry.")
    bioregistry_prefix: Optional[str] = Field(
        default=None, description="The prefix for this registry in the Bioregistry"
    )
    logo_url: Optional[str] = Field(
        default=None,
        description="The URL for the logo of the resource",
    )
    license: Optional[str] = Field(
        default=None,
        description="The license under which the resource is redistributed",
    )
    short_name: Optional[str] = Field(
        default=None, description="A short name for the resource, e.g., for use in charts"
    )

    def score(self) -> int:
        """Calculate a metadata score/goodness for this registry."""
        return (
            (
                int(self.provider_uri_format is not None)
                + int(self.resolver_uri_format is not None)
                + int(self.download is not None)
                + int(self.contact is not None)
            )
            + self.availability.score()
            + self.qualities.score()
        )

    def get_provider_uri_prefix(self) -> str:
        """Get provider URI prefix.

        :returns: The URI prefix for the provider for prefixes in this registry.

        >>> from bioregistry import get_registry
        >>> get_registry("fairsharing").get_provider_uri_prefix()
        'https://fairsharing.org/'
        >>> get_registry("miriam").get_provider_uri_prefix()
        'https://registry.identifiers.org/registry/'
        >>> get_registry("n2t").get_provider_uri_prefix()
        'https://bioregistry.io/metaregistry/n2t/resolve/'
        """
        if self.provider_uri_format is None or not self.provider_uri_format.endswith("$1"):
            return f"{BIOREGISTRY_REMOTE_URL}/metaregistry/{self.prefix}/resolve/"
        return self.provider_uri_format.replace("$1", "")

    def get_provider_uri_format(self, external_prefix: str) -> Optional[str]:
        """Get the provider string.

        :param external_prefix: The prefix used in the metaregistry
        :return: The URL in the registry for the prefix, if it's able to provide one

        >>> from bioregistry import get_registry
        >>> get_registry("fairsharing").get_provider_uri_format("FAIRsharing.62qk8w")
        'https://fairsharing.org/FAIRsharing.62qk8w'
        >>> get_registry("miriam").get_provider_uri_format("go")
        'https://registry.identifiers.org/registry/go'
        >>> get_registry("n2t").get_provider_uri_format("go")
        'https://bioregistry.io/metaregistry/n2t/resolve/go'
        """
        return self.get_provider_uri_prefix() + external_prefix

    def get_resolver_uri_format(self, prefix: str) -> str:
        """Generate a provider URI string based on mapping through this registry's vocabulary.

        :param prefix: The prefix used in the metaregistry
        :return: The URI format string to be used for identifiers in the semantic space
            based on this resolver or the Bioregistry's meta-resolver.

        >>> from bioregistry import get_registry
        >>> get_registry("miriam").get_resolver_uri_format("go")
        'https://identifiers.org/go:$1'
        >>> get_registry("cellosaurus").get_resolver_uri_format("go")
        'https://bioregistry.io/metaregistry/cellosaurus/go:$1'
        >>> get_registry("n2t").get_resolver_uri_format("go")
        'https://n2t.net/go:$1'
        """
        if self.resolver_uri_format is None:
            return f"{BIOREGISTRY_REMOTE_URL}/metaregistry/{self.prefix}/{prefix}:$1"
        return self.resolver_uri_format.replace("$1", prefix).replace("$2", "$1")

    def resolve(self, prefix: str, identifier: str) -> Optional[str]:
        """Resolve the registry-specific prefix and identifier.

        :param prefix: The prefix used in the metaregistry
        :param identifier: The identifier in the semantic space
        :return: The URI format string for the given CURIE.

        >>> from bioregistry import get_registry
        >>> get_registry("miriam").resolve("go", "0032571")
        'https://identifiers.org/go:0032571'
        >>> get_registry("cellosaurus").resolve("go", "0032571")
        'https://bioregistry.io/metaregistry/cellosaurus/go:0032571'
        >>> get_registry("rrid").resolve("AB", "493771")
        'https://scicrunch.org/resolver/RRID:AB_493771'
        """
        return self.get_resolver_uri_format(prefix).replace("$1", identifier)

    def add_triples(self, graph):
        """Add triples to an RDF graph for this registry.

        :param graph: An RDF graph
        :type graph: rdflib.Graph
        :rtype: rdflib.term.Node
        :returns: The RDF node representing this registry using a Bioregistry IRI.
        """
        from rdflib import Literal
        from rdflib.namespace import DC, FOAF, RDF, RDFS

        from .constants import (
            bioregistry_class_to_id,
            bioregistry_metaresource,
            bioregistry_schema,
        )

        node = bioregistry_metaresource.term(self.prefix)
        graph.add((node, RDF["type"], bioregistry_class_to_id[self.__class__.__name__]))
        graph.add((node, RDFS["label"], Literal(self.name)))
        graph.add((node, DC.description, Literal(self.description)))
        graph.add((node, FOAF["homepage"], Literal(self.homepage)))
        graph.add((node, bioregistry_schema["0000005"], Literal(self.example)))
        if self.provider_uri_format:
            graph.add((node, bioregistry_schema["0000006"], Literal(self.provider_uri_format)))
        if self.resolver_uri_format:
            graph.add((node, bioregistry_schema["0000007"], Literal(self.resolver_uri_format)))
        graph.add((node, bioregistry_schema["0000019"], self.contact.add_triples(graph)))
        return node

    def get_code_link(self) -> Optional[str]:
        """Get a link to the code on github that downloads this resource."""
        path = brc.HERE.joinpath("external", self.prefix).with_suffix(".py")
        if not path.exists():
            return None
        return f"https://github.com/biopragmatics/bioregistry/blob/main/src/bioregistry/external/{self.prefix}.py"

    def get_short_name(self) -> str:
        """Get the short name or full name if none annotated."""
        return self.short_name or self.name

    @property
    def is_resolver(self) -> bool:
        """Check if it is a resolver."""
        return self.resolver_type == "resolver"

    @property
    def is_lookup(self) -> bool:
        """Check if it is a lookup service."""
        return self.resolver_type == "lookup"

    @property
    def has_permissive_license(self) -> bool:
        """Check if the registry has a permissive license."""
        return self.license in {"CC BY 4.0", "CC0", "CC BY 3.0"}

    @property
    def is_prefix_provider(self) -> bool:
        """Check if the registry is a prefix provider."""
        return self.provider_uri_format is not None

    def get_quality_score(self) -> int:
        """Get the quality score for this registry."""
        return self.qualities.score() + sum(
            [self.availability.search, self.is_prefix_provider, self.has_permissive_license]
        )


class Collection(BaseModel):
    """A collection of resources."""

    identifier: str = Field(..., description="The collection's identifier")
    name: str = Field(
        ...,
        description="The name of the collection",
    )
    description: str = Field(
        ...,
        description="A description of the collection",
    )
    resources: List[str] = Field(
        ...,
        description="A list of prefixes of resources appearing in the collection",
    )
    authors: List[Author] = Field(
        ...,
        description="A list of authors/contributors to the collection",
    )
    context: Optional[str] = Field(default=None, description="The JSON-LD context's name")
    references: Optional[List[str]] = Field(default=None, description="URL references")

    def add_triples(self, graph):
        """Add triples to an RDF graph for this collection.

        :param graph: An RDF graph
        :type graph: rdflib.Graph
        :rtype: rdflib.term.Node
        :returns: The RDF node representing this collection using a Bioregistry IRI.
        """
        from rdflib import Literal
        from rdflib.namespace import DC, DCTERMS, RDF, RDFS

        from .constants import (
            bioregistry_class_to_id,
            bioregistry_collection,
            bioregistry_resource,
        )

        node = bioregistry_collection.term(self.identifier)
        graph.add((node, RDF["type"], bioregistry_class_to_id[self.__class__.__name__]))
        graph.add((node, RDFS["label"], Literal(self.name)))
        graph.add((node, DC.description, Literal(self.description)))

        for author in self.authors:
            author_node = author.add_triples(graph)
            graph.add((node, DC.creator, author_node))

        for resource in self.resources:
            graph.add((node, DCTERMS.hasPart, bioregistry_resource[resource]))

        return node

    def as_context_jsonld_str(self) -> str:
        """Get the JSON-LD context as a string from a given collection."""
        return json.dumps(self.as_context_jsonld())

    def as_context_jsonld(self) -> Mapping[str, Mapping[str, str]]:
        """Get the JSON-LD context from a given collection."""
        return {
            "@context": self.as_prefix_map(),
        }

    def as_prefix_map(self) -> Mapping[str, str]:
        """Get the prefix map for a given collection."""
        from ..uri_format import get_uri_prefix

        rv = {}
        for prefix in self.resources:
            fmt = get_uri_prefix(prefix)
            if fmt is not None:
                rv[prefix] = fmt
        return rv


class Context(BaseModel):
    """A prescriptive context contains configuration for generating fit-for-purpose
    prefix maps to serve various communities based on the standard Bioregistry
    prefix map, custom prefix remapping rules, custom URI prefix remapping rules,
    custom prefix maps, and other community-specific logic.
    """  # noqa:D400,D205

    name: str = Field(
        ...,
        description="The name of the context",
    )
    description: str = Field(
        ...,
        description="A description of the context, can include Markdown",
    )
    maintainers: List[Author] = Field(
        ...,
        description="A list of maintainers for the context",
    )
    prefix_priority: Optional[List[str]] = Field(
        ...,
        description=_dedent(
            """\
            This ordering of metaprefixes (i.e., prefixes for registries)
            is used to determine the priority of which registry's prefixes are used.
            By default, the canonical Bioregistry prefixes are highest priority.
            Add in "preferred" for explicitly using preferred prefixes or "default" for
            explicitly using Bioregistry canonical prefixes.
        """
        ),
    )
    include_synonyms: bool = Field(
        False,
        description="Should synonyms be included in the prefix map?",
    )
    uri_prefix_priority: Optional[List[str]] = Field(
        ...,
        description=_dedent(
            """\
            This ordering of metaprefixes (i.e., prefixes for registries)
            is used to determine the priority of which registry's URI prefixes are used.
            By default, the canonical Bioregistry URI prefixes are highest priority.
         """
        ),
    )
    prefix_remapping: Optional[Dict[str, str]] = Field(
        ...,
        description="This is a mapping from canonical Bioregistry prefixes to custom prefixes used in this context.",
    )
    custom_prefix_map: Optional[Dict[str, str]] = Field(
        ...,
        description=_dedent(
            """\
            This is a custom prefix map (which contains custom URL/URI expansions) that is added after all other
            logic is applied. Keys must either be canonical Bioregistry prefixes, prefixes used based on the
            given prefix priority, or values in the given prefix remapping.
        """
        ),
    )
    blacklist: Optional[List[str]] = Field(
        ...,
        description="This is a list of canonical Bioregistry prefixes that should not be included in the context.",
    )


def _clean_pattern(rv: str) -> str:
    """Clean a regular expression string."""
    rv = rv.rstrip("?")
    if not rv.startswith("^"):
        rv = f"^{rv}"
    if not rv.endswith("$"):
        rv = f"{rv}$"
    return rv


def _allowed_uri_format(rv: str) -> bool:
    """Check that a URI format doesn't have another resolver in it."""
    return (
        not rv.startswith("https://identifiers.org")
        and not rv.startswith("http://identifiers.org")
        and "n2t.net" not in rv
        and "purl.bioontology.org" not in rv
    )


@lru_cache(maxsize=1)
def get_json_schema():
    """Get the JSON schema for the bioregistry."""
    rv = {
        "$schema": "http://json-schema.org/draft-07/schema#",
        "$id": "https://bioregistry.io/schema.json",
    }
    models = [
        Author,
        Collection,
        Provider,
        Resource,
        Registry,
        RegistrySchema,
        Context,
        Publication,
    ]

    title = "Bioregistry JSON Schema"
    description = (
        "The Bioregistry JSON Schema describes the shapes of the objects in"
        " the registry, metaregistry, collections, and their other related"
        " resources"
    )

    try:
        # see https://docs.pydantic.dev/latest/usage/json_schema/#general-notes-on-json-schema-generation
        from pydantic.json_schema import models_json_schema
    except ImportError:
        schema_dict = pydantic.schema.schema(
            models,
            title=title,
            description=description,
        )
    else:
        _, schema_dict = models_json_schema(
            [(model, "validation") for model in models],
            title=title,
            description=description,
        )
    rv.update(schema_dict)
    return rv


def _get(resource, key):
    getter_key = f"get_{key}"
    if hasattr(resource, getter_key):
        x = getattr(resource, getter_key)()
    elif hasattr(resource, key):
        x = getattr(resource, key)
    elif "_" in key:
        k1, k2 = key.split("_")
        x1 = getattr(resource, k1, None)
        x = getattr(x1, k2, None) if x1 is not None else None
    else:
        x = None
    if isinstance(x, (list, set)):
        return "|".join(sorted(x))
    return x or ""


DEDP_PUB_KEYS = ("pubmed", "doi", "pmc")


def deduplicate_publications(publications: Iterable[Publication]) -> List[Publication]:
    """Deduplicate publications."""
    records = [pydantic_dict(publication, exclude_none=True) for publication in publications]
    records_deduplicated = deduplicate(records, keys=DEDP_PUB_KEYS)
    return [Publication(**record) for record in records_deduplicated]


def main():
    """Dump the JSON schemata."""
    with SCHEMA_PATH.open("w") as file:
        json.dump(get_json_schema(), indent=2, fp=file)


if __name__ == "__main__":
    main()<|MERGE_RESOLUTION|>--- conflicted
+++ resolved
@@ -1313,13 +1313,10 @@
                 )
         if self.uniprot:
             for publication in self.uniprot.get("publications", []):
-<<<<<<< HEAD
                 publications.append(pydantic_parse(Publication, publication))
-=======
                 publications.append(Publication.parse_obj(publication))
         for provider in self.providers or []:
             publications.extend(provider.publications or [])
->>>>>>> 957d28eb
         return deduplicate_publications(publications)
 
     def get_mastodon(self) -> Optional[str]:
