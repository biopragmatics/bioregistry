--- conflicted
+++ resolved
@@ -129,12 +129,7 @@
 class Resource(BaseModel):
     """Metadata about an ontology, database, or other resource."""
 
-<<<<<<< HEAD
-=======
     prefix: str = Field(..., description="The prefix for this resource", exclude=True)
-
-    #: The resource's name
->>>>>>> b9a5367b
     name: Optional[str] = Field(
         description="The name of the resource",
     )
