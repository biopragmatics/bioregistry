"""Pydantic models for the Bioregistry."""

from __future__ import annotations

import itertools as itt
import json
import logging
import pathlib
import re
import textwrap
import typing
from collections.abc import Iterable, Mapping, Sequence
from functools import lru_cache
from operator import attrgetter
from typing import (
    TYPE_CHECKING,
    Any,
    Callable,
    ClassVar,
    Optional,
    cast,
)

from pydantic import BaseModel, Field, PrivateAttr, EmailStr
from pydantic.json_schema import models_json_schema

from bioregistry import constants as brc
from bioregistry.constants import (
    BIOREGISTRY_REMOTE_URL,
    DOCS,
    EMAIL_RE,
    ORCID_PATTERN,
    PATTERN_KEY,
    URI_FORMAT_KEY,
)
from bioregistry.license_standardizer import standardize_license
from bioregistry.utils import curie_to_str, deduplicate, removeprefix, removesuffix

try:
    from typing import Literal
except ImportError:
    from typing_extensions import Literal  # type:ignore

if TYPE_CHECKING:
    import rdflib
    import rdflib.term

__all__ = [
    "Attributable",
    "Author",
    "Collection",
    "Context",
    "Provider",
    "Publication",
    "Registry",
    "Resource",
    "get_json_schema",
]

logger = logging.getLogger(__name__)

HERE = pathlib.Path(__file__).parent.resolve()
SCHEMA_PATH = HERE.joinpath("schema.json")
BULK_UPLOAD_FORM = DOCS.joinpath("bulk_prefix_request_template.tsv")

#: Search string for skipping formatters containing this
IDOT_SKIP = "identifiers.org"
ORCID_TO_GITHUB = {
    "0000-0003-0530-4305": "essepuntato",
    "0000-0002-9903-4248": "mbaudis",
    "0000-0001-9018-4680": "alimanfoo",
}

URI_IRI_INFO = (
    "Note that this field is generic enough to accept IRIs. "
    "See the URI specification (https://www.rfc-editor.org/rfc/rfc3986) "
    "and IRI specification (https://www.ietf.org/rfc/rfc3987.txt) for more information."
)


def _uri_sort(uri: str) -> tuple[str, str]:
    try:
        protocol, rest = uri.split(":", 1)
    except ValueError:
        return uri, ""
    return rest, protocol


def _yield_protocol_variations(u: str) -> Iterable[str]:
    if u.startswith("http://"):
        yield "https://" + u[7:]
        yield u
    elif u.startswith("https://"):
        yield u
        yield "http://" + u[8:]
    else:
        yield u


def _dedent(s: str) -> str:
    return textwrap.dedent(s).replace("\n", " ").replace("  ", " ").strip()


ORCID_DESCRIPTION = _dedent(
    """\
The Open Researcher and Contributor Identifier (ORCiD) provides
researchers with an open, unambiguous identifier for connecting
various digital assets (e.g., publications, reviews) across the
semantic web. An account can be made in seconds at https://orcid.org.
"""
)

URI_FORMAT_PATHS = [
    ("miriam", URI_FORMAT_KEY),
    ("n2t", URI_FORMAT_KEY),
    ("go", URI_FORMAT_KEY),
    ("biocontext", URI_FORMAT_KEY),
    ("wikidata", URI_FORMAT_KEY),
    ("uniprot", URI_FORMAT_KEY),
    ("cellosaurus", URI_FORMAT_KEY),
    ("prefixcommons", URI_FORMAT_KEY),
    ("rrid", URI_FORMAT_KEY),
]


class Organization(BaseModel):
    """Model for organizataions."""

    ror: str | None = Field(
        default=None,
        title="Research Organization Registry identifier",
        description="ROR identifier for a record about the organization",
    )
    wikidata: str | None = Field(
        default=None,
        title="Wikidata identifier",
        description="Wikidata identifier for a record about the organization",
    )
    name: str = Field(..., description="Name of the organization")
    partnered: bool = Field(
        False, description="Has this organization made a specific connection with Bioregistry?"
    )

    @property
    def pair(self) -> tuple[str, str]:
        """Get a CURIE pair."""
        if self.ror:
            return "ror", self.ror
        elif self.wikidata:
            return "wikidata", self.wikidata
        raise ValueError

    @property
    def link(self) -> str:
        """Get a link for the organization."""
        if self.ror:
            return f"https://ror.org/{self.ror}"
        elif self.wikidata:
            return f"https://scholia.toolforge.org/{self.wikidata}"
        else:
            raise ValueError


class Attributable(BaseModel):
    """An upper-level metadata for a researcher."""

    name: str = Field(..., description="The full name of the researcher")

    orcid: str | None = Field(
        default=None,
        title="Open Researcher and Contributor Identifier",
        description=ORCID_DESCRIPTION,
        **{PATTERN_KEY: ORCID_PATTERN},  # type:ignore
    )

    email: str | None = Field(
        default=None,
        title="Email address",
        description="The email address specific to the researcher.",
        # regex=EMAIL_RE_STR,
    )

    #: The GitHub handle for the author
    github: str | None = Field(
        default=None,
        title="GitHub handle",
        description=_dedent(
            """\
    The GitHub handle enables contacting the researcher on GitHub:
    the *de facto* version control in the computer sciences and life sciences.
    """
        ),
    )

    def add_triples(self, graph: rdflib.Graph) -> rdflib.term.Node:
        """Add triples to an RDF graph for this author.

        :param graph: An RDF graph
        :returns: The RDF node representing this author using an ORCiD URI.
        """
        from rdflib import BNode, Literal
        from rdflib.namespace import FOAF, RDFS

        if not self.orcid:
            node = BNode()
        else:
            from .constants import orcid

            node = orcid.term(self.orcid)
        graph.add((node, RDFS["label"], Literal(self.name)))
        if self.email:
            graph.add((node, FOAF.mbox, Literal(self.email)))
        return node


class Author(Attributable):
    """Metadata for an author."""

    #: This field is redefined on top of :class:`Attributable` to make
    #: it required. Otherwise, it has the same semantics.
    orcid: str = Field(
        ...,
        title="Open Researcher and Contributor Identifier",
        description=ORCID_DESCRIPTION,
        **{PATTERN_KEY: ORCID_PATTERN},  # type:ignore
    )


class Provider(BaseModel):
    """A provider."""

    code: str = Field(..., description="A locally unique code within the prefix for the provider")
    name: str = Field(..., description="Name of the provider")
    description: str = Field(..., description="Description of the provider")
    homepage: str = Field(..., description="Homepage of the provider")
    uri_format: str = Field(
        ...,
        title="URI Format",
        description=f"The URI format string, which must have at least one ``$1`` in it. {URI_IRI_INFO}",
    )
    first_party: bool | None = Field(
        None, description="Annotates whether a provider is from the first-party organization"
    )
    publications: list[Publication] | None = Field(
        default=None,
        description="A list of publications about the provider. See the `indra` provider for `hgnc` for an example.",
    )

    def resolve(self, identifier: str) -> str:
        """Resolve the identifier into a URI.

        :param identifier: The identifier in the semantic space
        :return: The URI for the identifier
        """
        return self.uri_format.replace("$1", identifier)


class Publication(BaseModel):
    """Metadata about a publication."""

    pubmed: str | None = Field(
        default=None, title="PubMed", description="The PubMed identifier for the article"
    )
    doi: str | None = Field(
        default=None,
        title="DOI",
        description="The DOI for the article. DOIs are case insensitive, so these are "
        "required by the Bioregistry to be standardized to their lowercase form.",
    )
    pmc: str | None = Field(
        default=None, title="PMC", description="The PubMed Central identifier for the article"
    )
    title: str | None = Field(default=None, description="The title of the article")
    year: int | None = Field(default=None, description="The year the article was published")

    def key(self) -> tuple[str, ...]:
        """Create a key based on identifiers in this data structure."""
        return self.pubmed or "", self.doi or "", self.pmc or ""

    def get_url(self) -> str:
        """Get a URL link."""
        for prefix, identifier in [
            ("pubmed", self.pubmed),
            ("doi", self.doi),
            ("pmc", self.pmc),
        ]:
            if identifier is not None:
                return f"https://bioregistry.io/{prefix}:{identifier}"
        raise ValueError("no fields were full")

    def _matches_any_field(self, other: Publication) -> bool:
        return (
            (self.pubmed is not None and self.pubmed == other.pubmed)
            or (self.doi is not None and self.doi == other.doi)
            or (self.pmc is not None and self.pmc == other.pmc)
        )


class Resource(BaseModel):
    """Metadata about an ontology, database, or other resource."""

    prefix: str = Field(
        ...,
        description="The prefix for this resource",
    )
    name: str | None = Field(default=None, description="The name of the resource")
    description: str | None = Field(default=None, description="A description of the resource")
    pattern: str | None = Field(
        default=None,
        description="The regular expression pattern for local unique identifiers in the resource",
    )
    uri_format: str | None = Field(
        default=None,
        title="URI format string",
        description=f"The URI format string, which must have at least one ``$1`` in it. {URI_IRI_INFO}",
    )
    uri_format_resolvable: bool | None = Field(
        default=None,
        title="URI format string resolvable",
        description="If false, denotes if the URI format string is known to be not resolvable",
    )
    rdf_uri_format: str | None = Field(
        default=None,
        title="RDF URI format string",
        description=f"The RDF URI format string, which must have at least one ``$1`` in it. {URI_IRI_INFO}",
    )
    providers: list[Provider] | None = Field(
        default=None,
        description="Additional, non-default providers for the resource",
    )
    homepage: str | None = Field(
        default=None, description="The URL for the homepage of the resource, preferably using HTTPS"
    )
    repository: str | None = Field(
        default=None,
        description="The URL for the repository of the resource",
    )
    contact: Attributable | None = Field(
        default=None,
        description=(
            "The contact email address for the resource. This must correspond to a specific "
            "person and not be a listserve nor a shared email account."
        ),
    )
<<<<<<< HEAD
    contact_group: EmailStr | None = Field(
        default=None,
        description="A group contact email for the project. It's required to have a primary contact to have this field.",
=======
    contact_extras: list[Attributable] | None = Field(
        default=None,
        description="Secondary contacts. It's required to have a primary contact to have this field.",
>>>>>>> 9fa6bdff
    )
    contact_page: str | None = Field(
        default=None,
        description="A URL for a web page that has contact information, e.g., containing a contact form. "
        "It's required to have a primary contact to have this field, even if the primary contact isn't the "
        "preferred mechanism for contact. Only curate this field if a direct email is not available, as this "
        "is the least transparent option for contact.",
    )
    owners: list[Organization] | None = Field(
        default=None,
        description="The owner of the corresponding identifier space. See also https://github.com/biopragmatics/"
        "bioregistry/issues/755.",
    )
    example: str | None = Field(
        default=None,
        description="An example local identifier for the resource, explicitly excluding any redundant "
        "usage of the prefix in the identifier. For example, a GO identifier should only "
        "look like ``1234567`` and not like ``GO:1234567``",
    )
    example_extras: list[str] | None = Field(
        default=None,
        description="Extra example identifiers",
    )
    example_decoys: list[str] | None = Field(
        default=None,
        description="Extra example identifiers that explicitly fail regex tests",
    )
    license: str | None = Field(
        default=None,
        description="The license for the resource",
    )
    version: str | None = Field(
        default=None,
        description="The version for the resource",
    )
    part_of: str | None = Field(
        default=None,
        description=(
            "An annotation between this prefix and a super-prefix. For example, "
            "``chembl.compound`` is a part of ``chembl``."
        ),
    )
    provides: str | None = Field(
        default=None,
        description=(
            "An annotation between this prefix and a prefix for which it is redundant. "
            "For example, ``ctd.gene`` has been given a prefix by Identifiers.org, but it "
            "actually just reuses identifies from ``ncbigene``, so ``ctd.gene`` provides ``ncbigene``."
        ),
    )
    download_owl: str | None = Field(
        default=None,
        title="OWL Download URL",
        description=_dedent(
            """\
    The URL to download the resource as an ontology encoded in the OWL format.
    More information about this format can be found at https://www.w3.org/TR/owl2-syntax/.
    """
        ),
    )
    download_obo: str | None = Field(
        default=None,
        title="OBO Download URL",
        description=_dedent(
            """\
    The URL to download the resource as an ontology encoded in the OBO format.
    More information about this format can be found at https://owlcollab.github.io/oboformat/doc/obo-syntax.html.
    """
        ),
    )
    download_json: str | None = Field(
        default=None,
        title="OBO Graph JSON Download URL",
        description=_dedent(
            """
    The URL to download the resource as an ontology encoded in the OBO Graph JSON format.
    More information about this format can be found at https://github.com/geneontology/obographs.
    """
        ),
    )
    download_rdf: str | None = Field(
        default=None,
        title="RDF Download URL",
        description=_dedent(
            """
    The URL to download the resource as an RDF file, in one of many formats.
    """
        ),
    )
    banana: str | None = Field(
        default=None,
        description=_dedent(
            """\
    The `banana` is a generalization of the concept of the "namespace embedded in local unique identifier".
    Many OBO foundry ontologies use the redundant uppercased name of the ontology in the local identifier,
    such as the Gene Ontology, which makes the prefixes have a redundant usage as in ``GO:GO:1234567``.
    The `banana` tag explicitly annotates the part in the local identifier that should be stripped, if found.
    While the Bioregistry automatically knows how to handle all OBO Foundry ontologies' bananas because the
    OBO Foundry provides the "preferredPrefix" field, the banana can be annotated on non-OBO ontologies to
    more explicitly write the beginning part of the identifier that should be stripped. This allowed for
    solving one of the long-standing issues with the Identifiers.org resolver (e.g., for ``oma.hog``; see
    https://github.com/identifiers-org/identifiers-org.github.io/issues/155) as well as better annotate
    new entries, such as SwissMap Lipids, which have the prefix ``swisslipid`` but have the redundant information
    ``SLM:`` in the beginning of identifiers. Therefore, ``SLM:`` is the banana.
    """
        ),
    )
    banana_peel: str | None = Field(default=None, description="Delimiter used in banana")
    deprecated: bool | None = Field(
        default=None,
        description=_dedent(
            """\
    A flag denoting if this resource is deprecated. Currently, this is a blanket term
    that covers cases when the prefix is no longer maintained, when it has been rolled
    into another resource, when the website related to the resource goes down, or any
    other reason that it's difficult or impossible to find full metadata on the resource.
    If this is set to true, please add a comment explaining why. This flag will override
    annotations from the OLS, OBO Foundry, and others on the deprecation status,
    since they often disagree and are very conservative in calling dead resources.
    """
        ),
    )
    mappings: dict[str, str] | None = Field(
        default=None,
        description=_dedent(
            """\
    A dictionary of metaprefixes (i.e., prefixes for registries) to prefixes in external registries.
    These also correspond to the registry-specific JSON fields in this model like ``miriam`` field.
    """
        ),
    )
    synonyms: list[str] | None = Field(
        default=None,
        description=_dedent(
            """\
    A list of synonyms for the prefix of this resource. These are used in normalization of
    prefixes and are a useful reference tool for prefixes that are written many ways. For
    example, ``snomedct`` has many synonyms including typos like ``SNOWMEDCT``, lexical
    variants like ``SNOMED_CT``, version-variants like ``SNOMEDCT_2010_1_31``, and tons
    of other nonsense like ``SNOMEDCTCT``.
    """
        ),
    )
    keywords: list[str] | None = Field(
        default=None, description="A list of keywords for the resource"
    )
    references: list[str] | None = Field(
        default=None,
        description="A list of URLs to also see, such as publications describing the resource",
    )
    publications: list[Publication] | None = Field(
        default=None,
        description="A list of URLs to also see, such as publications describing the resource",
    )
    appears_in: list[str] | None = Field(
        default=None,
        description="A list of prefixes that use this resource for xrefs, provenance, etc.",
    )
    depends_on: list[str] | None = Field(
        default=None,
        description="A list of prefixes that use this resource depends on, e.g., ontologies that import each other.",
    )

    namespace_in_lui: bool | None = Field(
        default=None,
        title="Namespace Embedded in Local Unique Identifier",
        description=_dedent(
            """\
    A flag denoting if the namespace is embedded in the LUI (if this is true and it is not accompanied by a banana,
    assume that the banana is the prefix in all caps plus a colon, as is standard in OBO). Currently this flag
    is only used to override identifiers.org in the case of ``gramene.growthstage``, ``oma.hog``, and ``vario``.
    """
        ),
    )
    no_own_terms: bool | None = Field(
        default=None,
        description=_dedent(
            """\
    A flag denoting if the resource mints its own identifiers. Omission or explicit marking as false means
    that the resource does have its own terms. This is most applicable to ontologies, specifically application
    ontologies, which only reuse terms from others. One example is ChIRO.
    """
        ),
    )
    #: A field for a free text comment.
    comment: str | None = Field(
        default=None,
        description="A field for a free text comment",
    )

    contributor: Author | None = Field(
        default=None,
        description=_dedent(
            """\
    The contributor of the prefix to the Bioregistry, including at a minimum their name and ORCiD and
    optional their email address and GitHub handle. All entries curated through the Bioregistry GitHub
    Workflow must contain this field.
    """
        ),
    )
    contributor_extras: list[Author] | None = Field(
        default=None,
        description="Additional contributors besides the original submitter.",
    )

    reviewer: Author | None = Field(
        default=None,
        description=_dedent(
            """\
    The reviewer of the prefix to the Bioregistry, including at a minimum their name and ORCiD and
    optional their email address and GitHub handle. All entries curated through the Bioregistry GitHub
    Workflow should contain this field pointing to the person who reviewed it on GitHub.
    """
        ),
    )
    proprietary: bool | None = Field(
        default=None,
        description=_dedent(
            """\
    A flag to denote if this database is proprietary and therefore can not be included in normal quality control
    checks nor can it be resolved. Omission or explicit marking as false means that the resource is not proprietary.
    """
        ),
    )
    #: An annotation between this prefix and another prefix if they share the same provider IRI to denote that the
    #: other prefix should be considered as the canonical prefix to which IRIs should be contracted as CURIEs.
    #:
    #: .. seealso::
    #:
    #:    This field was added and described in detail in https://github.com/biopragmatics/bioregistry/pull/164
    has_canonical: str | None = Field(
        default=None,
        description="If this shares an IRI with another entry, maps to which should be be considered as canonical",
    )
    preferred_prefix: str | None = Field(
        default=None,
        description=_dedent(
            """\
    An annotation of stylization of the prefix. This appears in OBO ontologies like
    FBbt as well as databases like NCBIGene. If it's not given, then assume that
    the normalized prefix used in the Bioregistry is canonical.
    """
        ),
    )
    twitter: str | None = Field(default=None, description="The twitter handle for the project")
    mastodon: str | None = Field(default=None, description="The mastodon handle for the project")
    github_request_issue: int | None = Field(
        default=None, description="The GitHub issue for the new prefix request"
    )
    logo: str | None = Field(
        default=None, description="The URL of the logo for the project/resource"
    )

    #: External data from Identifiers.org's MIRIAM Database
    miriam: Mapping[str, Any] | None = None
    #: External data from the Name-to-Thing service
    n2t: Mapping[str, Any] | None = None
    #: External data from Prefix Commons
    prefixcommons: Mapping[str, Any] | None = None
    #: External data from Wikidata Properties
    wikidata: Mapping[str, Any] | None = None
    #: External data from the Gene Ontology's custom registry
    go: Mapping[str, Any] | None = None
    #: External data from the Open Biomedical Ontologies (OBO) Foundry catalog
    obofoundry: Mapping[str, Any] | None = None
    #: External data from the BioPortal ontology repository
    bioportal: Mapping[str, Any] | None = None
    #: External data from the EcoPortal ontology repository
    ecoportal: Mapping[str, Any] | None = None
    #: External data from the AgroPortal ontology repository
    agroportal: Mapping[str, Any] | None = None
    #: External data from the CropOCT ontology curation tool
    cropoct: Mapping[str, Any] | None = None
    #: External data from the Ontology Lookup Service
    ols: Mapping[str, Any] | None = None
    #: External data from the AberOWL ontology repository
    aberowl: Mapping[str, Any] | None = None
    #: External data from the NCBI Genbank's custom registry
    ncbi: Mapping[str, Any] | None = None
    #: External data from UniProt's custom registry
    uniprot: Mapping[str, Any] | None = None
    #: External data from the BioLink Model's custom registry
    biolink: Mapping[str, Any] | None = None
    #: External data from the Cellosaurus custom registry
    cellosaurus: Mapping[str, Any] | None = None
    #: External data from the OntoBee
    ontobee: Mapping[str, Any] | None = None
    #: External data from ChemInf
    cheminf: Mapping[str, Any] | None = None
    #: External data from FAIRsharing
    fairsharing: Mapping[str, Any] | None = None
    #: External data from BioContext
    biocontext: Mapping[str, Any] | None = None
    #: External data from EDAM ontology
    edam: Mapping[str, Any] | None = None
    #: External data from re3data
    re3data: Mapping[str, Any] | None = None
    #: External data from hl7
    hl7: Mapping[str, Any] | None = None
    #: External data from bartoc
    bartoc: Mapping[str, Any] | None = Field(default=None, title="BARTOC")
    #: External data from RRID
    rrid: Mapping[str, Any] | None = Field(default=None, title="RRID")
    #: External data from LOV
    lov: Mapping[str, Any] | None = Field(default=None, title="LOV")
    #: External data from Zazuko
    zazuko: Mapping[str, Any] | None = Field(default=None)
    #: External data from TogoID
    togoid: Mapping[str, Any] | None = Field(default=None)
    #: External data from Integbio
    integbio: Mapping[str, Any] | None = Field(default=None)
    #: External data from PathGuide
    pathguide: Mapping[str, Any] | None = Field(default=None)

    # Cached compiled pattern for identifiers
    _compiled_pattern: re.Pattern[str] | None = PrivateAttr(None)

    def get_external(self, metaprefix: str) -> Mapping[str, Any]:
        """Get an external registry."""
        return self.model_dump().get(metaprefix) or {}

    def get_mapped_prefix(self, metaprefix: str) -> str | None:
        """Get the prefix for the given external.

        :param metaprefix: The metaprefix for the external resource
        :returns: The prefix in the external registry, if it could be mapped

        >>> from bioregistry import get_resource
        >>> get_resource("chebi").get_mapped_prefix("wikidata")
        'P683'
        >>> get_resource("chebi").get_mapped_prefix("obofoundry")
        'CHEBI'
        """
        if metaprefix == "obofoundry":
            obofoundry_dict = self.obofoundry or {}
            if "preferredPrefix" in obofoundry_dict:
                return cast(str, obofoundry_dict["preferredPrefix"])
            if "prefix" in obofoundry_dict:
                return cast(str, obofoundry_dict["prefix"]).upper()
            return None
        return self.get_mappings().get(metaprefix)

    def get_prefix_key(self, key: str, metaprefixes: str | Sequence[str]) -> Any:
        """Get a key enriched by the given external resources' data."""
        rv = self.model_dump().get(key)
        if rv is not None:
            return rv
        if isinstance(metaprefixes, str):
            metaprefixes = [metaprefixes]
        for metaprefix in metaprefixes:
            external = self.get_external(metaprefix)
            if external is None:
                raise TypeError
            rv = external.get(key)
            if rv is not None:
                return rv
        return None

    def _get_prefix_key_str(self, key: str, metaprefixes: str | Sequence[str]) -> str | None:
        rv = self.get_prefix_key(key, metaprefixes)
        if rv is None:
            return None
        if not isinstance(rv, str):
            raise TypeError
        rv = rv.replace("\r\n", "\n")
        return rv

    def _get_prefix_key_bool(self, key: str, metaprefixes: str | Sequence[str]) -> bool | None:
        rv = self.get_prefix_key(key, metaprefixes)
        if rv is None:
            return None
        if isinstance(rv, bool):
            return rv
        raise TypeError

    def get_default_uri(self, identifier: str) -> str | None:
        """Return the default URI for the identifier.

        :param identifier: The local identifier in the nomenclature represented by this resource
        :returns: The first-party provider URI for the local identifier, if one can be constructed

        >>> from bioregistry import get_resource
        >>> get_resource("chebi").get_default_uri("24867")
        'http://purl.obolibrary.org/obo/CHEBI_24867'
        """
        fmt = self.get_default_format()
        if fmt is None:
            return None
        return fmt.replace("$1", identifier)

    def get_rdf_uri(self, identifier: str) -> str | None:
        """Return the RDF URI for the identifier.

        :param identifier: The local identifier in the nomenclature represented by this resource
        :returns: The canonical RDF URI for the local identifier, if one can be constructed

        >>> from bioregistry import get_resource
        >>> get_resource("edam").get_rdf_uri("data_1153")
        'http://edamontology.org/data_1153'
        """
        fmt = self.get_rdf_uri_format()
        if fmt is None:
            return None
        return fmt.replace("$1", identifier)

    def __setitem__(self, key: str, value: Any) -> None:  # noqa:D105
        setattr(self, key, value)

    def get_banana(self) -> str | None:
        """Get the optional redundant prefix to go before an identifier.

        A "banana" is an embedded prefix that isn't actually part of the identifier.
        Usually this corresponds to the prefix itself, with some specific stylization
        such as in the case of FBbt. The banana does NOT include a colon ":" at the end

        :return: The banana, if the prefix is valid and has an associated banana.

        Explicitly annotated banana

        >>> from bioregistry import get_resource
        >>> get_resource("go.ref").get_banana()
        'GO_REF'

        Banana imported through OBO Foundry

        >>> get_resource("go").get_banana()
        'GO'
        >>> get_resource("vario").get_banana()
        'VariO'

        Banana inferred for OBO Foundry ontology

        >>> get_resource("chebi").get_banana()
        'CHEBI'

        No banana, no namespace in LUI

        >>> get_resource("pdb").get_banana()
        None

        Banana is not inferred for OBO Foundry ontologies
        that were imported:
        >>> get_resource("ncit").get_banana()
        None
        >>> get_resource("ncbitaxon").get_banana()
        None
        """
        if self.banana is not None:
            return self.banana
        if self.get_namespace_in_lui() is False:
            return None
        miriam_prefix = self.get_miriam_prefix()
        obo_preferred_prefix = self.get_obo_preferred_prefix()
        if miriam_prefix is not None and obo_preferred_prefix is not None:
            return obo_preferred_prefix
        return None

    def get_banana_peel(self) -> str:
        """Get the delimiter between the banana and the local unique identifier."""
        return ":" if self.banana_peel is None else self.banana_peel

    def get_default_format(self) -> str | None:
        """Get the default, first-party URI prefix.

        :returns: The first-party URI prefix string, if available.

        >>> from bioregistry import get_resource
        >>> get_resource("ncbitaxon").get_default_format()
        'http://purl.obolibrary.org/obo/NCBITaxon_$1'
        >>> get_resource("go").get_default_format()
        'http://purl.obolibrary.org/obo/GO_$1'
        """
        if self.uri_format is not None:
            return self.uri_format
        for metaprefix, key in URI_FORMAT_PATHS:
            rv = cast(Optional[str], self.get_external(metaprefix).get(key))
            if rv is not None and _allowed_uri_format(rv):
                return rv
        return None

    def get_synonyms(self) -> set[str]:
        """Get synonyms."""
        return set(self.synonyms or {})

    def get_preferred_prefix(self) -> str | None:
        """Get the preferred prefix (e.g., with stylization) if it exists.

        :returns: The preferred prefix, if annotated in the Bioregistry or OBO Foundry.

        No preferred prefix annotation, defaults to normalized prefix
        >>> from bioregistry import get_resource
        >>> get_resource("rhea").get_preferred_prefix()
        None

        Preferred prefix defined in the Bioregistry
        >>> get_resource("wb").get_preferred_prefix()
        'WormBase'

        Preferred prefix defined in the OBO Foundry
        >>> get_resource("fbbt").get_preferred_prefix()
        'FBbt'

        Preferred prefix from the OBO Foundry overridden by the Bioregistry
        (see also https://github.com/OBOFoundry/OBOFoundry.github.io/issues/1559)
        >>> get_resource("dpo").get_preferred_prefix()
        'DPO'
        """
        if self.preferred_prefix is not None:
            return self.preferred_prefix
        obo_preferred_prefix = self.get_obo_preferred_prefix()
        if obo_preferred_prefix is not None:
            return obo_preferred_prefix
        return None

    def get_obo_preferred_prefix(self) -> str | None:
        """Get the OBO preferred prefix, if this resource is mapped to the OBO Foundry."""
        if self.obofoundry is None:
            return None
        # if explicitly annotated, use it. Otherwise, the capitalized version
        # of the OBO Foundry ID is the preferred prefix (e.g., for GO)
        return self.obofoundry.get("preferredPrefix", self.obofoundry["prefix"].upper())

    def get_mappings(self) -> dict[str, str]:
        """Get the mappings to external registries, if available."""
        return self.mappings or {}

    def get_name(self) -> str | None:
        """Get the name for the given prefix, if it's available."""
        return self._get_prefix_key_str(
            "name",
            (
                "obofoundry",
                "ols",
                "wikidata",
                "go",
                "ncbi",
                "bioportal",
                "agroportal",
                "ecoportal",
                "miriam",
                "n2t",
                "cellosaurus",
                "cropoct",
                "cheminf",
                "edam",
                "prefixcommons",
                "rrid",
                "bartoc",
                "lov",
            ),
        )

    def get_description(self, use_markdown: bool = False) -> str | None:
        """Get the description for the given prefix, if available."""
        if self.description and use_markdown:
            import markupsafe
            from markdown import markdown

            return markupsafe.Markup(markdown(self.description))
        rv = self._get_prefix_key_str(
            "description",
            (
                "miriam",
                "n2t",
                "ols",
                "obofoundry",
                "wikidata",
                "fairsharing",
                "aberowl",
                "bioportal",
                "agroportal",
                "ecoportal",
                "cropoct",
                "cheminf",
                "edam",
                "prefixcommons",
                "bartoc",
                "lov",
                "re3data",
            ),
        )
        if rv is not None:
            return rv
        if self.cellosaurus and "category" in self.cellosaurus:
            return cast(str, self.cellosaurus["category"])
        return None

    def get_pattern(self) -> str | None:
        """Get the pattern for the given prefix, if it's available.

        :returns: The pattern for the prefix, if it is available, using the following order of preference:
            1. Custom
            2. MIRIAM
            3. Wikidata
            4. BARTOC
        """
        if self.pattern is not None:
            return self.pattern
        rv = self._get_prefix_key_str("pattern", ("miriam", "wikidata", "bartoc"))
        if rv is None:
            return None
        return _clean_pattern(rv)

    def get_pattern_re(self) -> typing.Pattern[str] | None:
        """Get the compiled pattern for the given prefix, if it's available."""
        if self._compiled_pattern:
            return self._compiled_pattern
        pattern = self.get_pattern()
        if pattern is None:
            return None
        self._compiled_pattern = re.compile(pattern)
        return self._compiled_pattern

    def get_pattern_with_banana(self, strict: bool = True) -> str | None:
        r"""Get the pattern for the prefix including a banana if available.

        .. warning::

            This function is meant to mediate backwards compatibility with legacy
            MIRIAM/Identifiers.org standards. New projects should **not** use redundant
            prefixes in their local unique identifiers.

        :param strict: If True (default), and a banana exists for the prefix,
            the banana is required in the pattern. If False, the pattern
            will match the banana if present but will also match the identifier
            without the banana.
        :returns: A pattern for the prefix if available

        >>> import bioregistry as br
        >>> resource = br.get_resource("chebi")

        Strict match requires the banana to be present
        >>> resource.get_pattern_with_banana()
        '^CHEBI:\\d+$'

        Non-strict match allows the banana to be optionally present
        >>> resource.get_pattern_with_banana(strict=False)
        '^(CHEBI:)?\\d+$'
        """
        pattern = self.get_pattern()
        if pattern is None:
            return None
        banana = self.get_banana()
        if not banana:
            return pattern

        banana_peel = self.get_banana_peel()
        prepattern = f"{banana}{banana_peel}"
        if not strict:
            prepattern = f"({prepattern})?"
        return "^" + prepattern + pattern.lstrip("^")

    def get_pattern_re_with_banana(self, strict: bool = True) -> typing.Pattern[str] | None:
        """Get the compiled pattern for the prefix including a banana if available.

        .. warning::

            This function is meant to mediate backwards compatibility with legacy
            MIRIAM/Identifiers.org standards. New projects should **not** use redundant
            prefixes in their local unique identifiers.

        :param strict: If True (default), and a banana exists for the prefix,
            the banana is required in the pattern. If False, the pattern
            will match the banana if present but will also match the identifier
            without the banana.
        :returns: A compiled pattern for the prefix if available

        >>> import bioregistry as br
        >>> resource = br.get_resource("chebi")

        Strict match requires banana
        >>> resource.get_pattern_re_with_banana().match("1234")

        >>> resource.get_pattern_re_with_banana().match("CHEBI:1234")
        <re.Match object; span=(0, 10), match='CHEBI:1234'>

        Loose match does not require banana
        >>> resource.get_pattern_re_with_banana(strict=False).match("1234")
        <re.Match object; span=(0, 4), match='1234'>
        >>> resource.get_pattern_re_with_banana(strict=False).match("CHEBI:1234")
        <re.Match object; span=(0, 10), match='CHEBI:1234'>
        """
        p = self.get_pattern_with_banana(strict=strict)
        if p is None:
            return None
        return re.compile(p)

    def get_namespace_in_lui(self) -> bool | None:
        """Check if the namespace should appear in the LUI."""
        if self.namespace_in_lui is not None:
            return self.namespace_in_lui
        return self._get_prefix_key_bool("namespaceEmbeddedInLui", "miriam")

    def get_homepage(self) -> str | None:
        """Return the homepage, if available."""
        return self._get_prefix_key_str(
            "homepage",
            (
                "obofoundry",
                "ols",
                "miriam",
                "n2t",
                "wikidata",
                "go",
                "ncbi",
                "cellosaurus",
                "prefixcommons",
                "fairsharing",
                "cropoct",
                "bioportal",
                "agroportal",
                "ecoportal",
                "rrid",
                "bartoc",
                "lov",
                "re3data",
            ),
        )

    def get_keywords(self) -> list[str]:
        """Get keywords."""
        keywords = []
        if self.keywords:
            keywords.extend(self.keywords)
        if self.prefixcommons:
            keywords.extend(self.prefixcommons.get("keywords", []))
        if self.rrid:
            keywords.extend(self.rrid.get("keywords", []))
        if self.fairsharing:
            keywords.extend(self.fairsharing.get("subjects", []))
            keywords.extend(self.fairsharing.get("user_defined_tags", []))
            keywords.extend(self.fairsharing.get("domains", []))
        if self.obofoundry:
            keywords.append("obo")
            keywords.append("ontology")
        if self.get_download_obo() or self.get_download_owl() or self.bioportal:
            keywords.append("ontology")
        if self.lov:
            keywords.extend(self.lov.get("keywords", []))
        return sorted({keyword.lower().replace("’", "'") for keyword in keywords if keyword})

    def get_repository(self) -> str | None:
        """Return the repository, if available."""
        if self.repository:
            return self.repository
        return self._get_prefix_key_str("repository", ("obofoundry", "fairsharing"))

    def get_contact(self) -> Attributable | None:
        """Get the contact, if available.

        :returns: A contact

        >>> from bioregistry import get_resource
        >>> get_resource("frapo").get_contact().email
        'silvio.peroni@unibo.it'
        """
        name = self.get_contact_name()
        if name is None:
            return None
        return Attributable(
            name=name,
            email=self.get_contact_email(),
            orcid=self.get_contact_orcid(),
            github=self.get_contact_github(),
        )

    def get_contact_email(self) -> str | None:
        """Return the contact email, if available.

        :returns: The resource's contact email address, if it is available.

        >>> from bioregistry import get_resource
        >>> get_resource("bioregistry").get_contact_email()  # from bioregistry curation
        'cthoyt@gmail.com'
        >>> get_resource("chebi").get_contact_email()
        'amalik@ebi.ac.uk'
        >>> get_resource("frapo").get_contact_email()
        'silvio.peroni@unibo.it'
        """
        if self.contact and self.contact.email:
            return self.contact.email
        # FIXME if contact is not none but email is, this will have a problem after
        rv = self._get_prefix_key_str("contact", ("obofoundry", "ols"))
        if isinstance(rv, str):
            if EMAIL_RE.match(rv):
                return rv
            logger.warning("[%s] invalid email address listed: %s", self.name, rv)
            return None
        for ext in [self.fairsharing, self.bioportal, self.ecoportal, self.agroportal]:
            if not ext:
                continue
            rv = ext.get("contact", {}).get("email")
            if isinstance(rv, str):
                return rv
        return None

    def get_contact_name(self) -> str | None:
        """Return the contact name, if available.

        :returns: The resource's contact name, if it is available.

        >>> from bioregistry import get_resource
        >>> get_resource("bioregistry").get_contact_name()  # from bioregistry curation
        'Charles Tapley Hoyt'
        >>> get_resource("chebi").get_contact_name()
        'Adnan Malik'
        >>> get_resource("frapo").get_contact_name()
        'Silvio Peroni'
        """
        if self.contact and self.contact.name:
            return self.contact.name
        if self.obofoundry and "contact.label" in self.obofoundry:
            return cast(str, self.obofoundry["contact.label"])
        for ext in [self.fairsharing, self.bioportal, self.ecoportal, self.agroportal]:
            if not ext:
                continue
            rv = ext.get("contact", {}).get("name")
            if isinstance(rv, str):
                return rv
        return None

    def get_contact_github(self) -> str | None:
        """Return the contact GitHub handle, if available.

        :returns: The resource's contact GitHub handle, if it is available.

        >>> from bioregistry import get_resource
        >>> get_resource("bioregistry").get_contact_github()  # from bioregistry curation
        'cthoyt'
        >>> get_resource("agro").get_contact_github()  # from OBO Foundry
        'marieALaporte'
        """
        if self.contact and self.contact.github:
            return self.contact.github
        if self.obofoundry and "contact.github" in self.obofoundry:
            return cast(str, self.obofoundry["contact.github"])

        # Manually curated upgrade map. TODO externalize this
        orcid = self.get_contact_orcid()
        if orcid and orcid in ORCID_TO_GITHUB:
            return ORCID_TO_GITHUB[orcid]
        return None

    def get_contact_orcid(self) -> str | None:
        """Return the contact ORCiD, if available.

        :returns: The resource's contact ORCiD, if it is available.

        >>> from bioregistry import get_resource
        >>> get_resource("bioregistry").get_contact_orcid()  # from bioregistry curation
        '0000-0003-4423-4370'
        >>> get_resource("aero").get_contact_orcid()
        '0000-0002-9551-6370'
        >>> get_resource("frapo").get_contact_orcid()
        '0000-0003-0530-4305'
        """
        if self.contact and self.contact.orcid:
            return self.contact.orcid
        if self.obofoundry and "contact.orcid" in self.obofoundry:
            return cast(str, self.obofoundry["contact.orcid"])
        if self.fairsharing:
            rv = self.fairsharing.get("contact", {}).get("orcid")
            if rv:
                return cast(str, rv)
        return None

    def get_example(self) -> str | None:
        """Get an example identifier, if it's available."""
        example = self.example
        if example is not None:
            return example
        miriam_example = self.get_external("miriam").get("sampleId")
        if miriam_example is not None:
            return cast(str, miriam_example)
        for metaprefix in ["ncbi", "n2t", "prefixcommons"]:
            example = self.get_external(metaprefix).get("example")
            if example is not None:
                return cast(str, example)
        wikidata_examples = self.get_external("wikidata").get("example", [])
        if wikidata_examples:
            return cast(str, wikidata_examples[0])
        return None

    def get_examples(self) -> list[str]:
        """Get a list of examples."""
        rv = []
        example = self.get_example()
        if example:
            rv.append(example)
        rv.extend(self.example_extras or [])
        return rv

    def get_example_curie(self, use_preferred: bool = False) -> str | None:
        """Get an example CURIE, if an example identifier is available.

        :param use_preferred: Should the preferred prefix be used instead
            of the Bioregistry prefix (if it exists)?
        :return: An example CURIE for this resource
        """
        example = self.get_example()
        if example is None:
            return None
        return self.get_curie(example, use_preferred=use_preferred)

    def get_example_iri(self) -> str | None:
        """Get an example IRI."""
        example = self.get_example()
        if example is None:
            return None
        return self.get_default_uri(example)

    def is_deprecated(self) -> bool:
        """Return if the given prefix corresponds to a deprecated resource.

        :returns: If the prefix has been explicitly marked as deprecated either by
            the Bioregistry, OBO Foundry, OLS, or MIRIAM. If no marks are present,
            assumed not to be deprecated.

        >>> from bioregistry import get_resource
        >>> assert get_resource("imr").is_deprecated()  # marked by OBO
        >>> assert get_resource("iro").is_deprecated()  # marked by Bioregistry
        >>> assert get_resource("miriam.collection").is_deprecated()  # marked by MIRIAM
        """
        if self.deprecated is not None:
            return self.deprecated
        for key in ("obofoundry", "ols", "miriam"):
            external = self.get_external(key)
            if external.get("deprecated"):
                return True
        return False

    def get_publications(self) -> list[Publication]:
        """Get a list of publications."""
        publications = self.publications or []
        if self.obofoundry:
            for publication in self.obofoundry.get("publications", []):
                url, title = publication["id"], publication["title"].rstrip(".")
                if url.startswith("https://www.ncbi.nlm.nih.gov/pubmed/"):
                    pubmed = url[len("https://www.ncbi.nlm.nih.gov/pubmed/") :]
                    publications.append(
                        Publication(pubmed=pubmed, title=title, doi=None, pmc=None, year=None)
                    )
                elif url.startswith("https://doi.org/"):
                    doi = url[len("https://doi.org/") :]
                    publications.append(
                        Publication(doi=doi.lower(), title=title, pubmed=None, pmc=None, year=None)
                    )
                elif url.startswith("https://www.medrxiv.org/content/"):
                    doi = url[len("https://www.medrxiv.org/content/") :]
                    publications.append(
                        Publication(doi=doi.lower(), title=title, pubmed=None, pmc=None, year=None)
                    )
                elif url.startswith("https://zenodo.org/record/"):
                    continue
                elif "ceur-ws.org" in url:
                    continue
                else:
                    logger.warning("unhandled obo foundry publication ID: %s", url)
        if self.fairsharing:
            for publication in self.fairsharing.get("publications", []):
                pubmed = publication.get("pubmed")
                doi = publication.get("doi")
                title = publication.get("title")
                year = publication.get("year")
                if pubmed or doi:
                    publications.append(
                        Publication(
                            pubmed=pubmed,
                            doi=doi,
                            title=title,
                            pmc=None,
                            year=year,
                        )
                    )
        if self.prefixcommons:
            for pubmed in self.prefixcommons.get("pubmed_ids", []):
                publications.append(
                    Publication(pubmed=pubmed, doi=None, pmc=None, title=None, year=None)
                )
        if self.rrid:
            for pubmed in self.rrid.get("pubmeds", []):
                publications.append(
                    Publication(pubmed=pubmed, doi=None, pmc=None, title=None, year=None)
                )
        if self.uniprot:
            for publication in self.uniprot.get("publications", []):
                publications.append(Publication.model_validate(publication))
        for provider in self.providers or []:
            publications.extend(provider.publications or [])
        return deduplicate_publications(publications)

    def get_mastodon(self) -> str | None:
        """Get the Mastodon handle for the resource.

        :return: The Mastodon handle. Note that this does **not** include a leading ``@``

        >>> from bioregistry import get_resource
        >>> get_resource("go").get_mastodon()
        'go@genomic.social'
        """
        if self.mastodon:
            return self.mastodon
        return None

    def get_mastodon_url(self) -> str | None:
        """Get the Mastodon URL for the resource.

        :return: The URL link for the mastodon account, if available

        >>> from bioregistry import get_resource
        >>> get_resource("go").get_mastodon_url()
        'https://genomic.social/@go'
        """
        mastodon = self.get_mastodon()
        if mastodon is None:
            return None
        username, server = mastodon.split("@")
        return f"https://{server}/@{username}"

    def get_twitter(self) -> str | None:
        """Get the Twitter handle for the resource."""
        if self.twitter:
            return self.twitter
        if self.obofoundry and "twitter" in self.obofoundry:
            return cast(str, self.obofoundry["twitter"])
        if self.fairsharing and "twitter" in self.fairsharing:
            return cast(str, self.fairsharing["twitter"])
        return None

    def get_logo(self) -> str | None:
        """Get the logo for the resource."""
        if self.logo:
            return self.logo
        if self.obofoundry and "logo" in self.obofoundry:
            return cast(str, self.obofoundry["logo"])
        if self.fairsharing and "logo" in self.fairsharing:
            return cast(str, self.fairsharing["logo"])
        return None

    def get_obofoundry_prefix(self) -> str | None:
        """Get the OBO Foundry prefix if available.

        :returns: The OBO prefix, if available.

        >>> from bioregistry import get_resource
        >>> get_resource("go").get_obofoundry_prefix()  # standard
        'GO'
        >>> get_resource("aao").get_obofoundry_prefix()  # standard but deprecated
        'AAO'
        >>> get_resource("ncbitaxon").get_obofoundry_prefix()  # mixed case
        'NCBITaxon'
        >>> assert get_resource("sty").get_obofoundry_prefix() is None
        """
        return self.get_mapped_prefix("obofoundry")

    def get_obofoundry_uri_prefix(self) -> str | None:
        """Get the OBO Foundry URI prefix for this entry, if possible.

        :returns: The OBO PURL URI prefix corresponding to the prefix, if mappable.

        >>> from bioregistry import get_resource
        >>> get_resource("go").get_obofoundry_uri_prefix()  # standard
        'http://purl.obolibrary.org/obo/GO_'
        >>> get_resource("ncbitaxon").get_obofoundry_uri_prefix()  # mixed case
        'http://purl.obolibrary.org/obo/NCBITaxon_'
        >>> assert get_resource("sty").get_obofoundry_uri_prefix() is None
        """
        obo_prefix = self.get_obofoundry_prefix()
        if obo_prefix is None:
            return None
        return f"http://purl.obolibrary.org/obo/{obo_prefix}_"

    def get_bioregistry_uri_format(self) -> str | None:
        """Get the Bioregisry URI format string for this entry.

        :returns: A Bioregistry URI, if this can be resolved.

        >>> from bioregistry import get_resource
        >>> get_resource("go").get_bioregistry_uri_format()
        'https://bioregistry.io/go:$1'
        """
        if not self.get_default_format():
            return None
        return f"https://bioregistry.io/{self.prefix}:$1"

    def get_obofoundry_uri_format(self) -> str | None:
        """Get the OBO Foundry URI format string for this entry, if possible.

        :returns: The OBO PURL format string, if available.

        >>> from bioregistry import get_resource
        >>> get_resource("go").get_obofoundry_uri_format()  # standard
        'http://purl.obolibrary.org/obo/GO_$1'
        >>> get_resource("ncbitaxon").get_obofoundry_uri_format()  # mixed case
        'http://purl.obolibrary.org/obo/NCBITaxon_$1'
        >>> assert get_resource("sty").get_obofoundry_uri_format() is None
        """
        rv = self.get_obofoundry_uri_prefix()
        if rv is None:
            return None
        return f"{rv}$1"

    def get_biocontext_uri_format(self) -> str | None:
        """Get the BioContext URI format string for this entry, if available.

        :returns: The BioContext URI format string, if available.

        >>> from bioregistry import get_resource
        >>> get_resource("hgmd").get_biocontext_uri_format()
        'http://www.hgmd.cf.ac.uk/ac/gene.php?gene=$1'
        """
        return self.get_external("biocontext").get(URI_FORMAT_KEY)

    def get_bartoc_uri_format(self) -> str | None:
        """Get the BARTOC URI format string for this entry, if available.

        :returns: The BARTOC URI format string, if available.

        >>> from bioregistry import get_resource
        >>> get_resource("ddc").get_bartoc_uri_format()
        'http://dewey.info/class/$1/e23/'
        """
        return self.get_external("bartoc").get(URI_FORMAT_KEY)

    def get_prefixcommons_prefix(self) -> str | None:
        """Get the Prefix Commons prefix."""
        return self.get_mapped_prefix("prefixcommons")

    def get_prefixcommons_uri_format(self) -> str | None:
        """Get the Prefix Commons URI format string for this entry, if available.

        :returns: The Prefix Commons URI format string, if available.

        >>> from bioregistry import get_resource
        >>> get_resource("antweb").get_prefixcommons_uri_format()
        'http://www.antweb.org/specimen.do?name=$1'
        """
        return self.get_external("prefixcommons").get(URI_FORMAT_KEY)

    def get_identifiers_org_prefix(self) -> str | None:
        """Get the MIRIAM/Identifiers.org prefix, if available.

        :returns: The Identifiers.org/MIRIAM prefix corresponding to the prefix, if mappable.

        >>> from bioregistry import get_resource
        >>> get_resource("chebi").get_identifiers_org_prefix()
        'chebi'
        >>> get_resource("ncbitaxon").get_identifiers_org_prefix()
        'taxonomy'
        >>> assert get_resource("MONDO").get_identifiers_org_prefix() is None
        """
        return self.get_mapped_prefix("miriam")

    def get_miriam_prefix(self) -> str | None:
        """Get the MIRIAM/Identifiers.org prefix, if available."""
        return self.get_identifiers_org_prefix()

    def get_miriam_uri_prefix(
        self,
        legacy_delimiter: bool = False,
        legacy_protocol: bool = False,
        legacy_banana: bool = False,
    ) -> str | None:
        """Get the Identifiers.org URI prefix for this entry, if possible.

        :param legacy_protocol: If true, uses HTTP
        :param legacy_delimiter: If true, uses a slash delimiter for CURIEs instead of colon
        :param legacy_banana: If true, uses a slash delimiter for CURIEs and a redundant namespace in prefix
        :returns: The Identifiers.org/MIRIAM URI prefix, if available.

        >>> from bioregistry import get_resource
        >>> get_resource("ncbitaxon").get_miriam_uri_prefix()
        'https://identifiers.org/taxonomy:'
        >>> get_resource("go").get_miriam_uri_prefix()
        'https://identifiers.org/GO:'
        >>> get_resource("doid").get_miriam_uri_prefix(legacy_banana=True)
        'https://identifiers.org/doid/DOID:'
        >>> get_resource("vario").get_miriam_uri_prefix(legacy_banana=True)
        'https://identifiers.org/vario/VariO:'
        >>> get_resource("cellosaurus").get_miriam_uri_prefix(legacy_banana=True)
        'https://identifiers.org/cellosaurus/CVCL_'
        >>> get_resource("doid").get_miriam_uri_prefix(legacy_delimiter=True)
        'https://identifiers.org/DOID/'
        >>> assert get_resource("sty").get_miriam_uri_prefix() is None
        """
        miriam_prefix = self.get_identifiers_org_prefix()
        if miriam_prefix is None:
            return None
        protocol = "http" if legacy_protocol else "https"
        if legacy_banana and self.get_banana():
            return f"{protocol}://identifiers.org/{miriam_prefix}/{self.get_banana()}{self.get_banana_peel()}"
        if self.get_namespace_in_lui():
            # not exact solution, some less common ones don't use capitalization
            # align with the banana solution
            miriam_prefix = miriam_prefix.upper()
        delimiter = "/" if legacy_delimiter else ":"
        return f"{protocol}://identifiers.org/{miriam_prefix}{delimiter}"

    def get_miriam_uri_format(
        self,
        legacy_delimiter: bool = False,
        legacy_protocol: bool = False,
        legacy_banana: bool = False,
    ) -> str | None:
        """Get the Identifiers.org URI format string for this entry, if possible.

        :param legacy_protocol: If true, uses HTTP
        :param legacy_delimiter: If true, uses a slash delimiter for CURIEs instead of colon
        :param legacy_banana: If true, uses a slash delimiter for CURIEs and a redundant namespace in prefix
        :returns: The Identifiers.org/MIRIAM URL format string, if available.

        >>> from bioregistry import get_resource
        >>> get_resource("ncbitaxon").get_miriam_uri_format()
        'https://identifiers.org/taxonomy:$1'
        >>> get_resource("go").get_miriam_uri_format()
        'https://identifiers.org/GO:$1'
        >>> assert get_resource("sty").get_miriam_uri_format() is None
        """
        miriam_url_prefix = self.get_miriam_uri_prefix(
            legacy_delimiter=legacy_delimiter,
            legacy_protocol=legacy_protocol,
            legacy_banana=legacy_banana,
        )
        if miriam_url_prefix is None:
            return None
        return f"{miriam_url_prefix}$1"

    def get_legacy_miriam_uri_format(self) -> str | None:
        """Get the legacy Identifiers.org URI format string for this entry, if possible."""
        return self.get_miriam_uri_format(legacy_protocol=True, legacy_delimiter=True)

    def get_legacy_alt_miriam_uri_format(self) -> str | None:
        """Get the legacy Identifiers.org URI format string for this entry, if possible."""
        return self.get_miriam_uri_format(
            legacy_protocol=True, legacy_delimiter=True, legacy_banana=True
        )

    def get_nt2_uri_prefix(self, legacy_protocol: bool = False) -> str | None:
        """Get the Name-to-Thing URI prefix for this entry, if possible."""
        n2t_prefix = self.get_mapped_prefix("n2t")
        if n2t_prefix is None:
            return None
        protocol = "http" if legacy_protocol else "https"
        return f"{protocol}://n2t.net/{n2t_prefix}:"

    def get_n2t_uri_format(self, legacy_protocol: bool = False) -> str | None:
        """Get the Name-to-Thing URI format string, if available."""
        n2t_uri_prefix = self.get_nt2_uri_prefix(legacy_protocol=legacy_protocol)
        if n2t_uri_prefix is None:
            return None
        return f"{n2t_uri_prefix}$1"

    def get_scholia_prefix(self) -> str | None:
        """Get the Scholia prefix, if available."""
        return self.get_mapped_prefix("scholia")

    def get_ols_prefix(self) -> str | None:
        """Get the OLS prefix if available."""
        return self.get_mapped_prefix("ols")

    def get_ols_uri_prefix(self) -> str | None:
        """Get the OLS URI prefix for this entry, if possible.

        :returns: The OLS URI prefix, if available.

        .. warning:: This doesn't have a normal form, so it only works for OBO Foundry at the moment.

        >>> from bioregistry import get_resource
        >>> get_resource("go").get_ols_uri_prefix()  # standard
        'https://www.ebi.ac.uk/ols/ontologies/go/terms?iri=http://purl.obolibrary.org/obo/GO_'
        >>> get_resource("ncbitaxon").get_ols_uri_prefix()  # mixed case
        'https://www.ebi.ac.uk/ols/ontologies/ncbitaxon/terms?iri=http://purl.obolibrary.org/obo/NCBITaxon_'
        >>> assert get_resource("sty").get_ols_uri_prefix() is None
        """
        ols_prefix = self.get_ols_prefix()
        if ols_prefix is None:
            return None
        obo_format = self.get_obofoundry_uri_prefix()
        if obo_format:
            return f"https://www.ebi.ac.uk/ols/ontologies/{ols_prefix}/terms?iri={obo_format}"
        # TODO find examples, like for EFO on when it's not based on OBO Foundry PURLs
        return None

    def get_ols_uri_format(self) -> str | None:
        """Get the OLS URI format string for this entry, if possible.

        :returns: The OLS format string, if available.

        .. warning:: This doesn't have a normal form, so it only works for OBO Foundry at the moment.

        >>> from bioregistry import get_resource
        >>> get_resource("go").get_ols_uri_format()  # standard
        'https://www.ebi.ac.uk/ols/ontologies/go/terms?iri=http://purl.obolibrary.org/obo/GO_$1'
        >>> get_resource("ncbitaxon").get_ols_uri_format()  # mixed case
        'https://www.ebi.ac.uk/ols/ontologies/ncbitaxon/terms?iri=http://purl.obolibrary.org/obo/NCBITaxon_$1'
        >>> assert get_resource("sty").get_ols_uri_format() is None
        """
        ols_url_prefix = self.get_ols_uri_prefix()
        if ols_url_prefix is None:
            return None
        return f"{ols_url_prefix}$1"

    def get_rrid_uri_format(self) -> str | None:
        """Get the RRID URI format.

        :returns: The RRID format string, if available.

        >>> from bioregistry import get_resource
        >>> get_resource("antibodyregistry").get_rrid_uri_format()  # standard
        'https://scicrunch.org/resolver/RRID:AB_$1'
        >>> assert get_resource("go").get_rrid_uri_format() is None
        """
        if not self.rrid:
            return None
        prefix = self.rrid["prefix"]
        return f"https://scicrunch.org/resolver/RRID:{prefix}_$1"

    def get_rdf_uri_format(self) -> str | None:
        """Get the URI format string for the given prefix for RDF usages."""
        if self.rdf_uri_format:
            return self.rdf_uri_format
        if self.obofoundry:
            return self.get_obofoundry_uri_format()
        if self.wikidata and "uri_format_rdf" in self.wikidata:
            return cast(str, self.wikidata["uri_format_rdf"])
        # TODO also pull from Prefix Commons
        return None

    def get_rdf_uri_prefix(self) -> str | None:
        """Get the URI prefix for the prefix for RDF usages."""
        rdf_uri_format = self.get_rdf_uri_format()
        return self._clip_uri_format(rdf_uri_format)

    URI_FORMATTERS: ClassVar[Mapping[str, Callable[[Resource], str | None]]] = {
        "default": get_default_format,
        "rdf": get_rdf_uri_format,
        "bioregistry": get_bioregistry_uri_format,
        "obofoundry": get_obofoundry_uri_format,
        "prefixcommons": get_prefixcommons_uri_format,
        "biocontext": get_biocontext_uri_format,
        "miriam": get_miriam_uri_format,
        "miriam.legacy": get_legacy_miriam_uri_format,
        "miriam.legacy_banana": get_legacy_alt_miriam_uri_format,
        "n2t": get_n2t_uri_format,
        "ols": get_ols_uri_format,
        "rrid": get_rrid_uri_format,
    }

    #: The point of this priority order is to figure out what URI format string
    #: to give back. The "default" means it's goign to go into the metaregistry
    #: and try and find a real URI, not a re-directed one. If it can't manage that,
    #: try and get an OBO foundry redirect (though note this is only applicable to
    #: a small number of prefixes corresponding to ontologies). Finally, if this
    #: doesn't work, give a Bioregistry URI
    DEFAULT_URI_FORMATTER_PRIORITY: ClassVar[Sequence[str]] = (
        "default",
        "obofoundry",
        "bioregistry",
    )

    def get_priority_prefix(self, priority: None | str | Sequence[str] = None) -> str:
        """Get a prioritized prefix.

        :param priority:
            A metaprefix or list of metaprefixes used to choose a prioritized prefix.
            Some special values that are not themselves metaprefixes are allowed from
            the following list:

            - "default": corresponds to the bioregistry prefix
            - "bioregistry.upper": an uppercase transform of the canonical bioregistry prefix
            - "preferred": a preferred prefix, typically includes stylization in capitalization
            - "obofoundry.preferred": the preferred prefix annotated in OBO Foundry
        :returns:
            The prioritized prefix for this record
        """
        if priority is None:
            return self.prefix
        if isinstance(priority, str):
            priority = [priority]
        mappings = self.get_mappings()
        _default = {"default", "bioregistry"}
        for metaprefix in priority:
            if metaprefix in _default:
                return self.prefix
            if metaprefix == "bioregistry.upper":
                return self.prefix.upper()
            if metaprefix == "preferred":
                preferred_prefix = self.get_preferred_prefix()
                if preferred_prefix:
                    return preferred_prefix
            if metaprefix == "obofoundry.preferred":
                preferred_prefix = self.get_obo_preferred_prefix()
                if preferred_prefix:
                    return preferred_prefix
            if metaprefix in mappings:
                return mappings[metaprefix]
        return self.prefix

    def _iterate_uri_formats(self, priority: Sequence[str] | None = None) -> Iterable[str]:
        for metaprefix in priority or self.DEFAULT_URI_FORMATTER_PRIORITY:
            formatter = self.URI_FORMATTERS.get(metaprefix)
            if formatter is None:
                logger.warning("could not get formatter for %s", metaprefix)
                continue
            uri_format = formatter(self)
            if uri_format is None:
                continue
            yield uri_format

    def get_uri_format(self, priority: Sequence[str] | None = None) -> str | None:
        """Get the URI format string for the given prefix, if it's available.

        :param priority: The priority order of metaresources to use for format URI lookup.
            The default is:

            1. Manually curated URI Format in the Bioregistry
            2. Default first party (e.g., MIRIAM, BioContext, Prefix Commons, Wikidata)
            3. OBO Foundry
            4. MIRIAM/Identifiers.org (i.e., make a URI like https://identifiers.org/<prefix>:<identifier>)
            5. N2T (i.e., make a URI like https://n2t.org/<prefix>:<identifier>)
            6. OLS

        :return: The best URI format string, where the ``$1`` should be replaced by a
            local unique identifier. ``$1`` could potentially appear multiple times.

        >>> from bioregistry import get_resource
        >>> get_resource("chebi").get_uri_format()
        'http://purl.obolibrary.org/obo/CHEBI_$1'

        If you want to specify a different priority order, you can do so with the ``priority`` keyword. This
        is of particular interest to ontologists and semantic web people who might want to use ``purl.obolibrary.org``
        URL prefixes over the URL prefixes corresponding to the first-party providers for each resource (e.g., the
        ChEBI example above). Do so like:

        >>> from bioregistry import get_resource
        >>> priority = ["obofoundry", "bioregistry", "biocontext", "miriam", "ols"]
        >>> get_resource("chebi").get_uri_format(priority=priority)
        'http://purl.obolibrary.org/obo/CHEBI_$1'
        """
        for uri_format in self._iterate_uri_formats(priority):
            return uri_format
        return None

    def get_uri_prefix(self, priority: Sequence[str] | None = None) -> str | None:
        """Get a well-formed URI prefix, if available.

        :param priority: The prioirty order for :func:`get_format`.
        :return: The URI prefix. Similar to what's returned by :func:`get_uri_format`, but
            it MUST have only one ``$1`` and end with ``$1`` to use the function.

        >>> import bioregistry
        >>> bioregistry.get_uri_prefix("chebi")
        'http://purl.obolibrary.org/obo/CHEBI_'
        """
        for uri_format in self._iterate_uri_formats(priority):
            uri_prefix = self._clip_uri_format(uri_format)
            if uri_prefix is not None:
                return uri_prefix
        return None

    def _clip_uri_format(self, uri_format: str | None) -> str | None:
        if uri_format is None or uri_format == "None":
            return None
        if uri_format != uri_format.rstrip():
            logging.debug("[%s] formatter has whitespace on right: %s", self.prefix, uri_format)
            uri_format = uri_format.rstrip()
        count = uri_format.count("$1")
        if 0 == count:
            logging.debug("[%s] formatter missing $1: %s", self.prefix, uri_format)
            return None
        if uri_format.count("$1") != 1:
            logging.debug("[%s] formatter has multiple $1: %s", self.prefix, uri_format)
            return None
        if not uri_format.endswith("$1"):
            logging.debug("[%s] formatter does not end with $1: %s", self.prefix, uri_format)
            return None
        return uri_format[: -len("$1")]

    def get_uri_prefixes(self) -> set[str]:
        """Get the set of all URI prefixes."""
        uri_prefixes = (self._clip_uri_format(uri_format) for uri_format in self.get_uri_formats())
        return {uri_prefix for uri_prefix in uri_prefixes if uri_prefix is not None}

    def get_uri_formats(self) -> set[str]:
        """Get the set of all URI format strings."""
        uri_formats = itt.chain.from_iterable(
            _yield_protocol_variations(uri_format) for uri_format in self._iter_uri_formats()
        )
        return set(uri_formats)

    def _iter_uri_formats(self) -> Iterable[str]:
        if self.uri_format:
            yield self.uri_format
        yield f"https://bioregistry.io/{self.prefix}:$1"
        preferred_prefix = self.get_preferred_prefix()
        if preferred_prefix:
            yield f"https://bioregistry.io/{preferred_prefix}:$1"
        for synonym in self.get_synonyms():
            yield f"https://bioregistry.io/{synonym}:$1"
        # TODO consider adding bananas
        for provider in self.get_extra_providers():
            yield provider.uri_format
        for formatter_getter in self.URI_FORMATTERS.values():
            uri_format = formatter_getter(self)
            if uri_format:
                yield uri_format
        for metaprefix, key in URI_FORMAT_PATHS:
            uri_format = self.get_external(metaprefix).get(key)
            if uri_format:
                yield uri_format
        miriam_legacy_uri_prefix = self.get_miriam_uri_format(legacy_delimiter=True)
        if miriam_legacy_uri_prefix:
            yield miriam_legacy_uri_prefix
        rdf_uri_format = self.get_rdf_uri_format()
        if rdf_uri_format:
            yield rdf_uri_format

    def get_extra_providers(self) -> list[Provider]:
        """Get a list of all extra providers."""
        rv = []
        providers = self.providers or []
        provider_codes = {provider.code for provider in providers}
        provider_uris = {provider.uri_format for provider in providers}
        rv.extend(providers)
        if self.miriam:
            for p_data in self.miriam.get("providers", []):
                provider = Provider(**p_data)
                if provider.code in provider_codes or provider.uri_format in provider_uris:
                    # this means we've done an explicit override in the Bioregistry curated data
                    continue
                rv.append(provider)
        prefixcommons_prefix = self.get_prefixcommons_prefix()
        if prefixcommons_prefix:
            rv.append(
                Provider(
                    code="bio2rdf",
                    name="Bio2RDF",
                    homepage="https://bio2rdf.org",
                    uri_format=f"http://bio2rdf.org/{prefixcommons_prefix}:$1",
                    description="Bio2RDF is an open-source project that uses Semantic Web technologies to "
                    "build and provide the largest network of Linked Data for the Life Sciences. Bio2RDF "
                    "defines a set of simple conventions to create RDF(S) compatible Linked Data from a diverse "
                    "set of heterogeneously formatted sources obtained from multiple data providers.",
                )
            )
        return sorted(rv, key=attrgetter("code"))

    def get_curie(self, identifier: str, use_preferred: bool = False) -> str:
        """Get a CURIE for a local unique identifier in this resource's semantic space.

        :param identifier: A local unique identifier in this resource's semantic space
        :param use_preferred: Should preferred prefixes be used? Set this to true if you're in the OBO context.
        :returns: A CURIE for the given identifier

        >>> import bioregistry
        >>> resource = bioregistry.get_resource("go")
        >>> resource.get_curie("0000001")
        'go:0000001'
        >>> resource.get_curie("0000001", use_preferred=True)
        'GO:0000001'
        """
        _p = self.get_preferred_prefix() or self.prefix if use_preferred else self.prefix
        return curie_to_str(_p, identifier)

    def standardize_identifier(self, identifier: str) -> str:
        """Normalize the identifier to not have a redundant prefix or banana.

        :param identifier: The identifier in the CURIE
        :return: A normalized identifier, possibly with banana/redundant prefix removed

        Examples with explicitly annotated bananas:
        >>> from bioregistry import get_resource
        >>> get_resource("vario").standardize_identifier("0376")
        '0376'
        >>> get_resource("vario").standardize_identifier("VariO:0376")
        '0376'
        >>> get_resource("swisslipid").standardize_identifier("000000001")
        '000000001'
        >>> get_resource("swisslipid").standardize_identifier("SLM:000000001")
        '000000001'

        Examples with bananas from OBO:
        >>> get_resource("fbbt").standardize_identifier("00007294")
        '00007294'
        >>> get_resource("chebi").standardize_identifier("1234")
        '1234'
        >>> get_resource("chebi").standardize_identifier("CHEBI:1234")
        '1234'
        >>> get_resource("chebi").standardize_identifier("CHEBI_1234")
        '1234'

        Examples from OBO Foundry that should not have a redundant
        prefix added:
        >>> get_resource("ncit").standardize_identifier("C73192")
        'C73192'
        >>> get_resource("ncbitaxon").standardize_identifier("9606")
        '9606'

        Standard:
        >>> get_resource("pdb").standardize_identifier("00000020")
        '00000020'
        """
        icf = identifier.casefold()
        banana = self.get_banana()
        peels = [self.get_banana_peel(), "_"]
        for peel in peels:
            prebanana = f"{banana}{peel}".casefold()
            if banana and icf.startswith(prebanana):
                return identifier[len(prebanana) :]
            elif icf.startswith(f"{self.prefix.casefold()}{peel}"):
                return identifier[len(self.prefix) + len(peel) :]
        return identifier

    def get_miriam_curie(self, identifier: str) -> str | None:
        """Get the MIRIAM-flavored CURIE."""
        miriam_prefix = self.get_miriam_prefix()
        if miriam_prefix is None:
            return None
        identifier = self.standardize_identifier(identifier)
        if identifier is None:
            return None
        # A "banana" is an embedded prefix that isn't actually part of the identifier.
        # Usually this corresponds to the prefix itself, with some specific stylization
        # such as in the case of FBbt. The banana does NOT include a colon ":" at the end
        banana = self.get_banana()
        if banana:
            peel = self.get_banana_peel()
            processed_banana = f"{banana}{peel}"
            if not identifier.startswith(processed_banana):
                identifier = f"{processed_banana}{identifier}"
            # here we're using the fact that the banana peel has been annotated explicitly
            # to mean that it should be redundant
            if self.banana_peel is None:
                return identifier
        return f"{miriam_prefix}:{identifier}"

    def miriam_standardize_identifier(self, identifier: str) -> str | None:
        """Normalize the identifier for legacy usage with MIRIAM using the appropriate banana.

        :param identifier: The identifier in the CURIE
        :return: A normalize identifier, possibly with banana/redundant prefix added

        Because identifiers.org used to have URIs in the form of https://identifiers.org/<prefix>/<prefix>:<identifier>
        for entries annotated with ``namespaceEmbeddedInLui`` as ``true``

        Examples with explicitly annotated bananas:
        >>> from bioregistry import get_resource
        >>> get_resource("vario").miriam_standardize_identifier("0376")
        'VariO:0376'
        >>> get_resource("vario").miriam_standardize_identifier("VariO:0376")
        'VariO:0376'

        Examples with bananas from OBO:
        >>> get_resource("go").miriam_standardize_identifier("0000001")
        'GO:0000001'
        >>> get_resource("go").miriam_standardize_identifier("GO:0000001")
        'GO:0000001'

        Examples from OBO Foundry:
        >>> get_resource("chebi").miriam_standardize_identifier("1234")
        'CHEBI:1234'
        >>> get_resource("chebi").miriam_standardize_identifier("CHEBI:1234")
        'CHEBI:1234'

        Examples from OBO Foundry that should not have a redundant
        prefix added:
        >>> get_resource("ncit").miriam_standardize_identifier("C73192")
        'C73192'
        >>> get_resource("ncbitaxon").miriam_standardize_identifier("9606")
        '9606'

        Standard:
        >>> get_resource("pdb").miriam_standardize_identifier("00000020")
        '00000020'
        """
        if self.get_miriam_prefix() is None:
            return None
        # A "banana" is an embedded prefix that isn't actually part of the identifier.
        # Usually this corresponds to the prefix itself, with some specific stylization
        # such as in the case of FBbt. The banana does NOT include a colon ":" at the end
        banana = self.get_banana()
        if banana:
            delimiter = self.get_banana_peel()
            processed_banana = f"{banana}{delimiter}"
            if not identifier.startswith(processed_banana):
                return f"{processed_banana}{identifier}"
        return identifier

    def is_valid_identifier(self, identifier: str) -> bool:
        """Check that a local unique identifier is canonical, meaning no bananas."""
        pattern = self.get_pattern_re()
        if pattern is None:
            return True
        return pattern.fullmatch(identifier) is not None

    def is_standardizable_identifier(self, identifier: str) -> bool:
        """Check that a local unique identifier can be normalized and also matches a prefix's pattern."""
        return self.is_valid_identifier(self.standardize_identifier(identifier))

    def get_download_obo(self) -> str | None:
        """Get the download link for the latest OBO file.

        :return: A URL for an OBO text file download, if exists.

        Get an ontology download link annotated directly in the
        Bioregistry:

        >>> from bioregistry import get_resource
        >>> get_resource("caloha").get_download_obo()
        'https://raw.githubusercontent.com/calipho-sib/controlled-vocabulary/master/caloha.obo'

        Get an ontology download link from the OBO Foundry:

        >>> get_resource("bfo").get_download_obo()
        'http://purl.obolibrary.org/obo/bfo.obo'

        Get ontology download link from OLS where OWL isn't available
        >>> get_resource("hpath").get_download_obo()
        'https://raw.githubusercontent.com/Novartis/hpath/master/src/hpath.obo'

        Get ontology download link in AberOWL but not OBO Foundry
        (note this might change over time so the exact value isn't
        used in the doctest):

        >>> url = get_resource("dermo").get_download_obo()
        >>> assert url is not None and url.startswith("http://aber-owl.net/media/ontologies/DERMO")
        """
        if self.download_obo:
            return self.download_obo
        return (
            self.get_external("obofoundry").get("download.obo")
            or self.get_external("ols").get("download_obo")
            or self.get_external("aberowl").get("download_obo")
        )

    def get_download_obograph(self) -> str | None:
        """Get the download link for the latest OBOGraph JSON file."""
        if self.download_json:
            return self.download_json
        return self.get_external("obofoundry").get("download.json")

    def get_download_rdf(self) -> str | None:
        """Get the download link for the latest RDF file."""
        return self.download_rdf or self.get_external("ols").get("download_rdf")

    def get_download_owl(self) -> str | None:
        """Get the download link for the latest OWL file.

        :return: A URL for an OWL file download, if exists.

        Get an ontology download link annotated directly in the
        Bioregistry:

        >>> from bioregistry import get_resource
        >>> get_resource("orphanet.ordo").get_download_owl()
        'http://www.orphadata.org/data/ORDO/ordo_orphanet.owl'

        Get an ontology download link from the OBO Foundry:

        >>> get_resource("mod").get_download_owl()
        'http://purl.obolibrary.org/obo/mod.owl'

        Get ontology download link in AberOWL but not OBO Foundry
        (note this might change over time so the exact value isn't
        used in the doctest):

        >>> url = get_resource("birnlex").get_download_owl()
        >>> assert url is not None and url.startswith(
        ...     "http://aber-owl.net/media/ontologies/BIRNLEX/"
        ... )

        """
        if self.download_owl:
            return self.download_owl
        return (
            self.get_external("obofoundry").get("download.owl")
            or self.get_external("ols").get("version.iri")
            or self.get_external("ols").get("download_owl")
            or self.get_external("aberowl").get("download_owl")
        )

    def has_download(self) -> bool:
        """Check if this resource can be downloaded."""
        return any(
            (
                self.get_download_obo(),
                self.get_download_owl(),
                self.get_download_obograph(),
            )
        )

    def get_license(self) -> str | None:
        """Get the license for the resource."""
        if self.license:
            return self.license
        for metaprefix in ("obofoundry", "ols", "bioportal"):
            license_value = standardize_license(self.get_external(metaprefix).get("license"))
            if license_value is not None:
                return license_value
        return None

    def get_license_url(self) -> str | None:
        """Get a license URL."""
        spdx_id = self.get_license()
        if spdx_id is None:
            return None
        return f"{BIOREGISTRY_REMOTE_URL}/spdx:{spdx_id}"

    def get_version(self) -> str | None:
        """Get the version for the resource."""
        if self.version:
            return self.version
        return self.get_external("ols").get("version")

    def get_short_description(self, use_markdown: bool = False) -> str | None:
        """Get a short description."""
        desc = self.get_description()
        if not desc:
            return None
        ss = desc.split(". ")
        if ss:
            rv = ss[0].rstrip(".") + "."
        else:
            rv = desc.rstrip(".") + "."
            logger.warning("could not split description: %s", desc)
        if not use_markdown:
            return rv

        import markupsafe
        from markdown import markdown

        rv = cast(str, removesuffix(removeprefix(markdown(rv), "<p>"), "</p>"))
        return markupsafe.Markup(rv)

    def get_bioschemas_jsonld(self) -> dict[str, Any]:
        """Get the BioSchemas JSON-LD."""
        identifiers = [
            f"bioregistry:{self.prefix}",
            *(
                f"{metaprefix}:{metaidentifier}"
                for metaprefix, metaidentifier in self.get_mappings().items()
            ),
        ]

        rv = {
            "@context": "https://schema.org",
            "@type": "Dataset",
            "http://purl.org/dc/terms/conformsTo": {
                "@id": "https://bioschemas.org/profiles/Dataset/1.0-RELEASE",
                "@type": "CreativeWork",
            },
            "@id": f"{BIOREGISTRY_REMOTE_URL}/{self.prefix}",
            "url": self.get_homepage(),
            "name": self.get_name(),
            "description": self.get_description(),
            "identifier": identifiers,
            "keywords": self.get_keywords(),
        }
        version = self.get_version()
        if version:
            rv["version"] = version
        license_url = self.get_license_url()
        if license_url:
            rv["license"] = license_url
        return rv


SchemaStatus = Literal["required", "required*", "present", "present*", "missing"]
schema_status_map = {
    True: "🟢",
    False: "🔴",
    "required": "🟢",
    "required*": "🟢*",
    "present": "🟡",
    "present*": "🟡*",
    "missing": "🔴",
}
schema_score_map = {
    "required": 3,
    "required*": 3,
    "present": 1,
    "present*": 2,
    "missing": -1,
}


class RegistryGovernance(BaseModel):
    """Metadata about a registry's governance."""

    curation: Literal["private", "import", "community", "opaque-review", "open-review"]
    curates: bool = Field(
        ...,
        description="This field denotes if the registry's maintainers and "
        "potentially contributors curate novel prefixes.",
    )
    imports: bool = Field(
        ...,
        description="This field denotes if the registry imports and aligns prefixes from other registries.",
    )
    scope: str = Field(
        ...,
        description="This field denotes the scope of prefixes which the registry covers. For example,"
        " some registries are limited to ontologies, some have a full scope over the life sciences,"
        " and some are general purpose.",
    )
    comments: str | None = Field(
        default=None,
        description="Optional additional comments about the registry's governance model",
    )
    accepts_external_contributions: bool = Field(
        ...,
        description="This field denotes if the registry (in theory) accepts external contributions, either via "
        "suggestion or proactive improvement. This field does not pass judgement on the difficult of this"
        " process from the perspective of the submitter nor the responsiveness of the registry."
        " This field does not consider the ability for insiders (i.e., people with private relationships"
        " to the maintainers) to affect change.",
    )
    public_version_controlled_data: bool = Field(
        ...,
        title="Public Version-Controlled Data",
        description="This field denotes if the registry stores its data in publicly available version control"
        " system, such as GitHub or GitLab",
    )
    data_repository: str | None = Field(
        default=None,
        description="This field denotes the address of the registry's data version control repository.",
    )
    code_repository: str | None = Field(
        default=None,
        description="This field denotes the address of the registry's code version control repository.",
    )
    review_team: Literal["public", "inferrable", "private", "democratic", "n/a"] = Field(
        ...,
        description="This field denotes if the registry's reviewers/moderators for external contributions known? If "
        "there's a well-defined, maintained listing, then it can be marked as public. If it can be inferred, e.g. from "
        "reading the commit history on a version control system, then it can be marked as inferrable. A closed"
        " review team, e.g., like for Identifiers.org can be marked as private. Resources that do not"
        " accept external contributions can be marked with N/A. An unmoderated regitry like Prefix.cc is marked with "
        " 'democratic'.",
    )
    status: Literal["active", "unresponsive", "inactive"] = Field(
        ...,
        description="This field denotes the maitenance status of the repository. An active repository is still being "
        "maintained and also is responsive to external requests for improvement. An unresponsive repository is still "
        "being maintained in some capacity but is not responsive to external requests for improvement. An inactive "
        "repository is no longer being proactively maintained (though may receive occasional patches).",
    )
    issue_tracker: str | None = Field(
        default=None,
        description="This field denotes the public issue tracker for issues related to the code and data of the "
        "repository.",
    )

    @property
    def review_team_icon(self) -> str:
        """Get an icon for the review team."""
        if self.review_team == "public":
            return "Y"
        elif self.review_team == "inferrable":
            return "Y*"
        elif self.review_team == "private":
            return "x"
        else:
            return ""

    def score(self) -> int:
        """Get the governance score."""
        _r = {"public": 2, "inferrable": 1, "private": 0, "n/a": 0, "democratic": 2}
        return sum(
            [
                self.accepts_external_contributions,
                self.public_version_controlled_data,
                self.code_repository is not None,
                self.data_repository is not None,
                _r[self.review_team],
                self.status == "active",
                self.issue_tracker is not None,
                -1 if self.scope == "internal" else 0,
            ]
        )


class RegistryQualities(BaseModel):
    """Qualities about a registry."""

    structured_data: bool = Field(
        ...,
        description="This field denotes if the registry provides structured access to its data? For example,"
        " this can be through an API (e.g., FAIRsharing, OLS) or a bulk download (e.g., OBO Foundry) in a "
        "structured file format. A counter-example is a site that must be scraped to acquire its content "
        "(e.g, the NCBI GenBank).",
    )
    bulk_data: bool = Field(
        ...,
        description="This field denotes if the registry provides a bulk dump of its data? For example,"
        " the OBO Foundry provides its bulk data in a file and Identifiers.org provides its bulk data in"
        " an API endpoint. A counterexample is FAIRsharing, which requires slow, expensive pagination"
        " through its data. Another counterexample is HL7 which requires manually navigating a form to"
        " download its content. While GenBank is not structured, it is still bulk downloadable.",
    )
    no_authentication: bool = Field(
        ...,
        description="This field denotes if the registry provides access to its data without an API key? For example,"
        " Identifiers.org. As a counter-example, BioPortal requires an API key for access to its structured data.",
    )
    automatable_download: bool = Field(
        default=True,
        description="This field denotes if the registry makes its data available downloadable in an automated way?"
        "This includes websites that have bulk downloads, paginated API downloads, or even require scraping."
        "A counter example is HL7, whose download can not be automated due to the need to interact with a web"
        " form.",
    )

    def score(self) -> int:
        """Score qualities of a registry."""
        return sum(
            [
                self.structured_data,
                self.bulk_data,
                self.no_authentication,
                self.automatable_download,
            ]
        )


class RegistrySchema(BaseModel):
    """Metadata about a registry's schema."""

    name: SchemaStatus = Field(
        ...,
        description="This field denotes if a name is required, optional, "
        "or never captured for each record in the registry.",
    )
    homepage: SchemaStatus = Field(
        ...,
        description="This field denotes if a homepage is required, optional, "
        "or never captured for each record in the registry.",
    )
    description: SchemaStatus = Field(
        ...,
        description="This field denotes if a description is required, optional, "
        "or never captured for each record in the registry.",
    )
    example: SchemaStatus = Field(
        ...,
        description="This field denotes if an example local unique identifier is "
        "required, optional, or never captured for each record in the registry.",
    )
    pattern: SchemaStatus = Field(
        ...,
        description="This field denotes if a regular expression pattern for matching "
        "local unique identifiers is required, optional, or never captured for each record in the registry.",
    )
    provider: SchemaStatus = Field(
        ...,
        description="This field denotes if a URI format string for converting local "
        "unique identifiers into URIs is required, optional, or never captured for each record in the registry.",
    )
    alternate_providers: Literal["present", "missing"] = Field(
        ...,
        description="This field denotes if additional/secondary URI format strings "
        "for converting local unique identifiers into URIs is required, optional, or never captured for "
        "each record in the registry.",
    )
    synonyms: Literal["present", "missing"] = Field(
        ...,
        description="This field denotes if alternative prefixes (e.g., taxonomy for NCBITaxon) "
        "is required, optional, or never captured for each record in the registry.",
    )
    license: SchemaStatus = Field(
        ...,
        description="This field denotes if capturing the data license is required, optional, "
        "or never captured for each record in the registry.",
    )
    version: SchemaStatus = Field(
        ...,
        description="This field denotes if capturing the current data version is required, "
        "optional, or never captured for each record in the registry.",
    )
    contact: SchemaStatus = Field(
        ...,
        description="This field denotes if capturing the primary responsible person's contact "
        "information (e.g., name, ORCID, email) is required, optional, or never captured for each "
        "record in the registry.",
    )
    search: bool = Field(
        ...,
        title="Prefix Search",
        description="This field denotes if the registry provides either a dedicated page for searching for prefixes "
        "(e.g. AberOWL has a dedicated search page) OR a contextual search (e.g., AgroPortal "
        "has a prefix search built in its homepage).",
    )

    def score(self) -> int:
        """Calculate a score for the metadata availability in the registry."""
        return sum(
            schema_score_map[x]
            for x in [
                self.name,
                self.homepage,
                self.description,
                self.example,
                self.pattern,
                self.provider,
                self.alternate_providers,
                self.synonyms,
                self.license,
                self.version,
                self.contact,
            ]
        )


class Registry(BaseModel):
    """Metadata about a registry."""

    prefix: str = Field(
        ...,
        description=(
            "The metaprefix for the registry itself. For example, the "
            "metaprefix for Identifiers.org is `miriam`."
        ),
    )
    name: str = Field(..., description="The human-readable label for the registry")
    description: str = Field(..., description="A full description of the registry.")
    homepage: str = Field(..., description="The URL for the homepage of the registry.")
    example: str = Field(..., description="An example prefix inside the registry.")
    bibtex: str | None = Field(
        default=None, description="Citation key used in BibTex for this registry."
    )
    availability: RegistrySchema = Field(
        ..., description="A structured description of the metadata that the registry collects"
    )
    qualities: RegistryQualities = Field(
        ..., description="A structured description of the registry's qualities"
    )
    governance: RegistryGovernance = Field(
        ..., description="A structured description of the governance for the registry"
    )
    download: str | None = Field(
        default=None, description="A download link for the data contained in the registry"
    )
    provider_uri_format: str | None = Field(
        default=None, description="A URL with a $1 for a prefix to resolve in the registry"
    )
    search_uri_format: str | None = Field(
        default=None,
        description="A URL with a $1 for a prefix or string for searching for prefixes",
    )
    resolver_uri_format: str | None = Field(
        default=None,
        description="A URL with a $1 for a prefix and $2 for an identifier to resolve in the registry",
    )
    resolver_type: str | None = Field(
        default=None,
        description="An optional type annotation for what kind of resolver it is (i.e., redirect or lookup)",
    )
    contact: Attributable = Field(..., description="The contact for the registry.")
    bioregistry_prefix: str | None = Field(
        default=None, description="The prefix for this registry in the Bioregistry"
    )
    logo_url: str | None = Field(
        default=None,
        description="The URL for the logo of the resource",
    )
    license: str | None = Field(
        default=None,
        description="The license under which the resource is redistributed",
    )
    short_name: str | None = Field(
        default=None, description="A short name for the resource, e.g., for use in charts"
    )

    def score(self) -> int:
        """Calculate a metadata score/goodness for this registry."""
        return (
            (
                int(self.provider_uri_format is not None)
                + int(self.resolver_uri_format is not None)
                + int(self.download is not None)
                + int(self.contact is not None)
            )
            + self.availability.score()
            + self.qualities.score()
        )

    def get_provider_uri_prefix(self) -> str:
        """Get provider URI prefix.

        :returns: The URI prefix for the provider for prefixes in this registry.

        >>> from bioregistry import get_registry
        >>> get_registry("fairsharing").get_provider_uri_prefix()
        'https://fairsharing.org/'
        >>> get_registry("miriam").get_provider_uri_prefix()
        'https://registry.identifiers.org/registry/'
        >>> get_registry("n2t").get_provider_uri_prefix()
        'https://bioregistry.io/metaregistry/n2t/resolve/'
        """
        if self.provider_uri_format is None or not self.provider_uri_format.endswith("$1"):
            return f"{BIOREGISTRY_REMOTE_URL}/metaregistry/{self.prefix}/resolve/"
        return self.provider_uri_format.replace("$1", "")

    def get_provider_uri_format(self, external_prefix: str) -> str | None:
        """Get the provider string.

        :param external_prefix: The prefix used in the metaregistry
        :return: The URL in the registry for the prefix, if it's able to provide one

        >>> from bioregistry import get_registry
        >>> get_registry("fairsharing").get_provider_uri_format("FAIRsharing.62qk8w")
        'https://fairsharing.org/FAIRsharing.62qk8w'
        >>> get_registry("miriam").get_provider_uri_format("go")
        'https://registry.identifiers.org/registry/go'
        >>> get_registry("n2t").get_provider_uri_format("go")
        'https://bioregistry.io/metaregistry/n2t/resolve/go'
        """
        return self.get_provider_uri_prefix() + external_prefix

    def get_resolver_uri_format(self, prefix: str) -> str:
        """Generate a provider URI string based on mapping through this registry's vocabulary.

        :param prefix: The prefix used in the metaregistry
        :return: The URI format string to be used for identifiers in the semantic space
            based on this resolver or the Bioregistry's meta-resolver.

        >>> from bioregistry import get_registry
        >>> get_registry("miriam").get_resolver_uri_format("go")
        'https://identifiers.org/go:$1'
        >>> get_registry("cellosaurus").get_resolver_uri_format("go")
        'https://bioregistry.io/metaregistry/cellosaurus/go:$1'
        >>> get_registry("n2t").get_resolver_uri_format("go")
        'https://n2t.net/go:$1'
        """
        if self.resolver_uri_format is None:
            return f"{BIOREGISTRY_REMOTE_URL}/metaregistry/{self.prefix}/{prefix}:$1"
        return self.resolver_uri_format.replace("$1", prefix).replace("$2", "$1")

    def resolve(self, prefix: str, identifier: str) -> str | None:
        """Resolve the registry-specific prefix and identifier.

        :param prefix: The prefix used in the metaregistry
        :param identifier: The identifier in the semantic space
        :return: The URI format string for the given CURIE.

        >>> from bioregistry import get_registry
        >>> get_registry("miriam").resolve("go", "0032571")
        'https://identifiers.org/go:0032571'
        >>> get_registry("cellosaurus").resolve("go", "0032571")
        'https://bioregistry.io/metaregistry/cellosaurus/go:0032571'
        >>> get_registry("rrid").resolve("AB", "493771")
        'https://scicrunch.org/resolver/RRID:AB_493771'
        """
        return self.get_resolver_uri_format(prefix).replace("$1", identifier)

    def add_triples(self, graph: rdflib.Graph) -> rdflib.term.Node:
        """Add triples to an RDF graph for this registry.

        :param graph: An RDF graph
        :returns: The RDF node representing this registry using a Bioregistry IRI.
        """
        from rdflib import Literal
        from rdflib.namespace import DC, FOAF, RDF, RDFS

        from .constants import (
            bioregistry_class_to_id,
            bioregistry_metaresource,
            bioregistry_schema,
        )

        node = bioregistry_metaresource.term(self.prefix)
        graph.add((node, RDF["type"], bioregistry_class_to_id[self.__class__.__name__]))
        graph.add((node, RDFS["label"], Literal(self.name)))
        graph.add((node, DC.description, Literal(self.description)))
        graph.add((node, FOAF["homepage"], Literal(self.homepage)))
        graph.add((node, bioregistry_schema["0000005"], Literal(self.example)))
        if self.provider_uri_format:
            graph.add((node, bioregistry_schema["0000006"], Literal(self.provider_uri_format)))
        if self.resolver_uri_format:
            graph.add((node, bioregistry_schema["0000007"], Literal(self.resolver_uri_format)))
        graph.add((node, bioregistry_schema["0000019"], self.contact.add_triples(graph)))
        return node

    def get_code_link(self) -> str | None:
        """Get a link to the code on github that downloads this resource."""
        path = brc.HERE.joinpath("external", self.prefix).with_suffix(".py")
        if not path.exists():
            return None
        return f"https://github.com/biopragmatics/bioregistry/blob/main/src/bioregistry/external/{self.prefix}.py"

    def get_short_name(self) -> str:
        """Get the short name or full name if none annotated."""
        return self.short_name or self.name

    @property
    def is_resolver(self) -> bool:
        """Check if it is a resolver."""
        return self.resolver_type == "resolver"

    @property
    def is_lookup(self) -> bool:
        """Check if it is a lookup service."""
        return self.resolver_type == "lookup"

    @property
    def has_permissive_license(self) -> bool:
        """Check if the registry has a permissive license."""
        return self.license in {"CC BY 4.0", "CC0", "CC BY 3.0"}

    @property
    def is_prefix_provider(self) -> bool:
        """Check if the registry is a prefix provider."""
        return self.provider_uri_format is not None

    def get_quality_score(self) -> int:
        """Get the quality score for this registry."""
        return self.qualities.score() + sum(
            [self.availability.search, self.is_prefix_provider, self.has_permissive_license]
        )


class Collection(BaseModel):
    """A collection of resources."""

    identifier: str = Field(..., description="The collection's identifier")
    name: str = Field(
        ...,
        description="The name of the collection",
    )
    description: str = Field(
        ...,
        description="A description of the collection",
    )
    resources: list[str] = Field(
        ...,
        description="A list of prefixes of resources appearing in the collection",
    )
    authors: list[Author] = Field(
        ...,
        description="A list of authors/contributors to the collection",
    )
    context: str | None = Field(default=None, description="The JSON-LD context's name")
    references: list[str] | None = Field(default=None, description="URL references")

    def add_triples(self, graph: rdflib.Graph) -> rdflib.Graph:
        """Add triples to an RDF graph for this collection.

        :param graph: An RDF graph
        :returns: The RDF node representing this collection using a Bioregistry IRI.
        """
        from rdflib import Literal
        from rdflib.namespace import DC, DCTERMS, RDF, RDFS

        from .constants import (
            bioregistry_class_to_id,
            bioregistry_collection,
            bioregistry_resource,
        )

        node = bioregistry_collection.term(self.identifier)
        graph.add((node, RDF["type"], bioregistry_class_to_id[self.__class__.__name__]))
        graph.add((node, RDFS["label"], Literal(self.name)))
        graph.add((node, DC.description, Literal(self.description)))

        for author in self.authors:
            author_node = author.add_triples(graph)
            graph.add((node, DC.creator, author_node))

        for resource in self.resources:
            graph.add((node, DCTERMS.hasPart, bioregistry_resource[resource]))

        return node

    def as_context_jsonld_str(self) -> str:
        """Get the JSON-LD context as a string from a given collection."""
        return json.dumps(self.as_context_jsonld())

    def as_context_jsonld(self) -> Mapping[str, Mapping[str, str]]:
        """Get the JSON-LD context from a given collection."""
        return {
            "@context": self.as_prefix_map(),
        }

    def as_prefix_map(self) -> Mapping[str, str]:
        """Get the prefix map for a given collection."""
        from ..uri_format import get_uri_prefix

        rv = {}
        for prefix in self.resources:
            fmt = get_uri_prefix(prefix)
            if fmt is not None:
                rv[prefix] = fmt
        return rv


class Context(BaseModel):
    """A prescriptive context contains configuration for generating fit-for-purpose
    prefix maps to serve various communities based on the standard Bioregistry
    prefix map, custom prefix remapping rules, custom URI prefix remapping rules,
    custom prefix maps, and other community-specific logic.
    """  # noqa: D205,D400

    name: str = Field(
        ...,
        description="The name of the context",
    )
    description: str = Field(
        ...,
        description="A description of the context, can include Markdown",
    )
    maintainers: list[Author] = Field(
        ...,
        description="A list of maintainers for the context",
    )
    prefix_priority: list[str] | None = Field(
        ...,
        description=_dedent(
            """\
            This ordering of metaprefixes (i.e., prefixes for registries)
            is used to determine the priority of which registry's prefixes are used.
            By default, the canonical Bioregistry prefixes are highest priority.
            Add in "preferred" for explicitly using preferred prefixes or "default" for
            explicitly using Bioregistry canonical prefixes.
        """
        ),
    )
    include_synonyms: bool = Field(
        False,
        description="Should synonyms be included in the prefix map?",
    )
    uri_prefix_priority: list[str] | None = Field(
        ...,
        description=_dedent(
            """\
            This ordering of metaprefixes (i.e., prefixes for registries)
            is used to determine the priority of which registry's URI prefixes are used.
            By default, the canonical Bioregistry URI prefixes are highest priority.
         """
        ),
    )
    prefix_remapping: dict[str, str] | None = Field(
        ...,
        description="This is a mapping from canonical Bioregistry prefixes to custom prefixes used in this context.",
    )
    custom_prefix_map: dict[str, str] | None = Field(
        ...,
        description=_dedent(
            """\
            This is a custom prefix map (which contains custom URL/URI expansions) that is added after all other
            logic is applied. Keys must either be canonical Bioregistry prefixes, prefixes used based on the
            given prefix priority, or values in the given prefix remapping.
        """
        ),
    )
    blacklist: list[str] | None = Field(
        ...,
        description="This is a list of canonical Bioregistry prefixes that should not be included in the context.",
    )


def _clean_pattern(rv: str) -> str:
    """Clean a regular expression string."""
    rv = rv.rstrip("?")
    if not rv.startswith("^"):
        rv = f"^{rv}"
    if not rv.endswith("$"):
        rv = f"{rv}$"
    return rv


def _allowed_uri_format(rv: str) -> bool:
    """Check that a URI format doesn't have another resolver in it."""
    return (
        not rv.startswith("https://identifiers.org")
        and not rv.startswith("http://identifiers.org")
        and "n2t.net" not in rv
        and "purl.bioontology.org" not in rv
    )


@lru_cache(maxsize=1)
def get_json_schema() -> dict[str, Any]:
    """Get the JSON schema for the bioregistry."""
    rv = {
        "$schema": "http://json-schema.org/draft-07/schema#",
        "$id": "https://bioregistry.io/schema.json",
    }
    models = [
        Author,
        Collection,
        Provider,
        Resource,
        Registry,
        RegistrySchema,
        Context,
        Publication,
    ]

    title = "Bioregistry JSON Schema"
    description = (
        "The Bioregistry JSON Schema describes the shapes of the objects in"
        " the registry, metaregistry, collections, and their other related"
        " resources"
    )

    # see https://docs.pydantic.dev/latest/usage/json_schema/#general-notes-on-json-schema-generation
    _, schema_dict = models_json_schema(
        [(model, "validation") for model in models],  # type:ignore
        title=title,
        description=description,
    )

    rv.update(schema_dict)
    return rv


def _get(resource: Resource, key: str) -> Any:
    # TODO delete this function
    getter_key = f"get_{key}"
    if hasattr(resource, getter_key):
        x = getattr(resource, getter_key)()
    elif hasattr(resource, key):
        x = getattr(resource, key)
    elif "_" in key:
        k1, k2 = key.split("_")
        x1 = getattr(resource, k1, None)
        x = getattr(x1, k2, None) if x1 is not None else None
    else:
        x = None
    if isinstance(x, (list, set)):
        return "|".join(sorted(x))
    return x or ""


DEDP_PUB_KEYS = ("pubmed", "doi", "pmc")


def deduplicate_publications(publications: Iterable[Publication]) -> list[Publication]:
    """Deduplicate publications."""
    records = [publication.model_dump(exclude_none=True) for publication in publications]
    records_deduplicated = deduplicate(records, keys=DEDP_PUB_KEYS)
    return [Publication(**record) for record in records_deduplicated]


def main() -> None:
    """Dump the JSON schemata."""
    with SCHEMA_PATH.open("w") as file:
        json.dump(get_json_schema(), indent=2, fp=file)


if __name__ == "__main__":
    main()<|MERGE_RESOLUTION|>--- conflicted
+++ resolved
@@ -21,7 +21,7 @@
     cast,
 )
 
-from pydantic import BaseModel, Field, PrivateAttr, EmailStr
+from pydantic import BaseModel, EmailStr, Field, PrivateAttr
 from pydantic.json_schema import models_json_schema
 
 from bioregistry import constants as brc
@@ -342,15 +342,13 @@
             "person and not be a listserve nor a shared email account."
         ),
     )
-<<<<<<< HEAD
+    contact_extras: list[Attributable] | None = Field(
+        default=None,
+        description="Secondary contacts. It's required to have a primary contact to have this field.",
+    )
     contact_group: EmailStr | None = Field(
         default=None,
         description="A group contact email for the project. It's required to have a primary contact to have this field.",
-=======
-    contact_extras: list[Attributable] | None = Field(
-        default=None,
-        description="Secondary contacts. It's required to have a primary contact to have this field.",
->>>>>>> 9fa6bdff
     )
     contact_page: str | None = Field(
         default=None,
