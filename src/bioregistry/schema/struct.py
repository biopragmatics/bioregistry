# -*- coding: utf-8 -*-

"""Pydantic models for the Bioregistry."""

import json
import logging
import pathlib
import re
from functools import lru_cache
from typing import (
    Any,
    Callable,
    ClassVar,
    Dict,
    List,
    Mapping,
    Optional,
    Sequence,
    Set,
    Union,
)

import pydantic.schema
from pydantic import BaseModel, Field

from bioregistry.constants import BIOREGISTRY_REMOTE_URL, URI_FORMAT_KEY
from bioregistry.license_standardizer import standardize_license
from bioregistry.schema.utils import EMAIL_RE, EMAIL_RE_STR

try:
    from typing import Literal  # type:ignore
except ImportError:
    from typing_extensions import Literal  # type:ignore

__all__ = [
    "Attributable",
    "Author",
    "Provider",
    "Resource",
    "Collection",
    "Registry",
    "get_json_schema",
]

logger = logging.getLogger(__name__)

HERE = pathlib.Path(__file__).parent.resolve()
SCHEMA_PATH = HERE.joinpath("schema.json")

#: Search string for skipping formatters containing this
IDOT_SKIP = "identifiers.org"


class Attributable(BaseModel):
    """An upper-level metadata for a person."""

    #: The full name of the author
    name: str = Field(description="The full name of the author")

    #: The open researcher and contributor identifier (ORCiD) of the author
    orcid: Optional[str] = Field(
        title="Open Researcher and Contributor Identifier",
        description="The ORCiD of the author",
    )

    #: The email for the author
    email: Optional[str] = Field(
        description="The email address specific to the author",
        regex=EMAIL_RE_STR,
    )

    #: The GitHub handle for the author
    github: Optional[str] = Field(description="The GitHub handle for the author")

    def add_triples(self, graph):
        """Add triples to an RDF graph for this author.

        :param graph: An RDF graph
        :type graph: rdflib.Graph
        :rtype: rdflib.term.Node
        :returns: The RDF node representing this author using an ORCiD URI.
        """
        from rdflib import BNode, Literal
        from rdflib.namespace import RDFS

        if not self.orcid:
            node = BNode()
        else:
            from .constants import orcid

            node = orcid.term(self.orcid)
        graph.add((node, RDFS["label"], Literal(self.name)))
        return node


class Author(Attributable):
    """Metadata for an author."""

    #: The open researcher and contributor identifier (ORCiD) of the author.
    #: This is overwritten in the child class to enforce it is not none.
    orcid: str = Field(
        ...,
        title="Open Researcher and Contributor Identifier",
        description="The ORCiD of the author",
    )


class Provider(BaseModel):
    """A provider."""

    code: str = Field(..., description="A locally unique code within the prefix for the provider")
    name: str = Field(..., description="Name of the provider")
    description: str = Field(..., description="Description of the provider")
    homepage: str = Field(..., description="Homepage of the provider")
    uri_format: str = Field(
        ...,
        title="URI Format",
        description="The URI format string, which must have at least one ``$1`` in it",
    )

    def resolve(self, identifier: str) -> str:
        """Resolve the identifier into a URI."""
        return self.uri_format.replace("$1", identifier)


class Resource(BaseModel):
    """Metadata about an ontology, database, or other resource."""

    #: The resource's name
    name: Optional[str] = Field(
        description="The human-readable name of the resource",
    )
    #: A description of the resource
    description: Optional[str] = Field(
        description="A description of the resource",
    )
    #: The regular expression pattern for identifiers in the resource
    pattern: Optional[str] = Field(
        description="The regular expression pattern for identifiers in the resource",
    )
    #: The URI format string, which must have at least one ``$1`` in it
    uri_format: Optional[str] = Field(
        title="URI Format",
        description="The URI format string, which must have at least one ``$1`` in it",
    )
    #: Additional non-default providers for the given resource
    providers: Optional[List[Provider]] = Field(
        description="Additional, non-default providers for the resource",
    )
    #: The URL for the homepage of the resource
    homepage: Optional[str] = Field(
        description="The URL for the homepage of the resource, preferably with HTTPS",
    )
    #: The contact email address for the individual responsible for the resource
    contact: Optional[Attributable] = Field(
        description=(
            "The contact email address for the resource. This must correspond to a specific "
            "person and not be a listserve nor a shared email account."
        )
    )

    #: An example local identifier for the resource, explicitly excluding any redundant usage of
    #: the prefix in the identifier. For example, a GO identifier should only look like ``1234567``
    #: and not like ``GO:1234567``
    example: Optional[str] = Field(
        description="An example local identifier for the resource, explicitly excluding any redundant "
        "usage of the prefix in the identifier. For example, a GO identifier should only "
        "look like 1234567 and not like GO:1234567",
    )
    #: Extra example identifiers
    example_extras: Optional[List[str]] = Field(
        description="Extra example identifiers",
    )
    #: The license for the resource
    license: Optional[str] = Field(
        description="The license for the resource",
    )
    #: The version for the resource
    version: Optional[str] = Field(
        description="The version for the resource",
    )
    #: An annotation between this prefix and a super-prefix. For example, ``chembl.compound`` is a
    #: part of ``chembl``.
    part_of: Optional[str] = Field(
        description=(
            "An annotation between this prefix and a super-prefix. For example, "
            "``chembl.compound`` is a part of ``chembl``."
        )
    )
    #: An annotation between this prefix and a prefix for which it is redundant. For example,
    #: ``ctd.gene`` has been given a prefix by Identifiers.org, but it actually just reuses
    #: identifies from ``ncbigene``, so ``ctd.gene`` provides ``ncbigene``.
    provides: Optional[str] = Field(
        description=(
            "An annotation between this prefix and a prefix for which it is redundant. "
            "For example, ``ctd.gene`` has been given a prefix by Identifiers.org, but it "
            "actually just reuses identifies from ``ncbigene``, so ``ctd.gene`` provides ``ncbigene``."
        ),
    )
    #: The OWL download URL, preferably an unversioned variant
    download_owl: Optional[str] = Field(
        title="OWL Download URL",
        description="The OWL download URL, preferably an unversioned variant",
    )
    #: The OBO download URL, preferably an unversioned variant
    download_obo: Optional[str] = Field(
        title="OBO Download URL",
        description="The OBO download URL, preferably an unversioned variant",
    )
    #: The `banana` is a generalization of the concept of the "namespace embedded in local unique identifier".
    #: Many OBO foundry ontologies use the redundant uppercased name of the ontology in the local identifier,
    #: such as the Gene Ontology, which makes the prefixes have a redundant usage as in ``GO:GO:1234567``.
    #: The `banana` tag explicitly annotates the part in the local identifier that should be stripped, if found.
    #: While the Bioregistry automatically knows how to handle all OBO Foundry ontologies' bananas because the
    #: OBO Foundry provides the "preferredPrefix" field, the banana can be annotated on non-OBO ontologies to
    #: more explicitly write the beginning part of the identifier that should be stripped. This allowed for
    #: solving one of the long-standing issues with the Identifiers.org resolver (e.g., for ``oma.hog``; see
    #: https://github.com/identifiers-org/identifiers-org.github.io/issues/155) as well as better annotate
    #: new entries, such as SwissMap Lipids, which have the prefix ``swisslipid`` but have the redundant information
    #: ``SLM:`` in the beginning of identifiers. Therefore, ``SLM:`` is the banana.
    banana: Optional[str] = Field(
        description="The redundant prefix that may appear in identifiers (e.g., `FBbt:`)",
    )
    #: A flag denoting if this resource is deprecated. Currently, this is a blanket term
    #: that covers cases when the prefix is no longer maintained, when it has been rolled
    #: into another resource, when the website related to the resource goes down, or any
    #: other reason that it's difficult or impossible to find full metadata on the resource.
    #: If this is set to true, please add a comment explaining why. This flag will override
    #: annotations from the OLS, OBO Foundry, and Prefix Commons on the deprecation status,
    #: since they often disagree and are very conservative in calling dead resources.
    deprecated: Optional[bool] = Field(
        description=(
            "A flag to note if this resource is deprecated - will override OLS, "
            "OBO Foundry, and Prefix Commons flags."
        ),
    )
    #: A dictionary of metaprefixes (i.e., prefixes for registries) to prefixes in external registries.
    #: These also correspond to the registry-specific JSON fields in this model like ``miriam`` field.
    mappings: Optional[Dict[str, str]] = Field(
        description="A dictionary of metaprefixes to prefixes in external registries",
    )
    #: A list of synonyms for the prefix of this resource. These are used in normalization of
    #: prefixes and are a useful reference tool for prefixes that are written many ways. For
    #: example, ``snomedct`` has many synonyms including typos like ``SNOWMEDCT``, lexical
    #: variants like ``SNOMED_CT``, version-variants like ``SNOMEDCT_2010_1_31``, and tons
    #: of other nonsense like ``SNOMEDCTCT``.
    synonyms: Optional[List[str]] = Field(
        description="A list of synonyms for the prefix of this resource",
    )
    #: A list of URLs to also see, such as publications describing the resource
    references: Optional[List[str]] = Field(
        description="A list of URLs to also see, such as publications describing the resource",
    )
    #: A list of prefixes whose corresponding resources use this resource for xrefs, provenance, etc.
    appears_in: Optional[List[str]] = Field(
        description="A list of prefixes that use this resource for xrefs, provenance, etc.",
    )
    #: A list of prefixes that use this resource depends on, e.g., ontologies that import each other.
    depends_on: Optional[List[str]] = Field(
        description="A list of prefixes that use this resource depends on, e.g., ontologies that import each other.",
    )
    #: A flag denoting if the namespace is embedded in the LUI (if this is true and it is not accompanied by a banana,
    #: assume that the banana is the prefix in all caps plus a colon, as is standard in OBO). Currently this flag
    #: is only used to override identifiers.org in the case of ``gramene.growthstage``, ``oma.hog``, and ``vario``.
    namespace_in_lui: Optional[bool] = Field(
        title="Namespace Embedded in Local Unique Identifier",
        description="A way to override MIRIAM's namespaceEmbeddedInLui",
    )
    #: A flag to denote if the resource mints its own identifiers. Omission or explicit marking as false means
    #: that the resource does have its own terms. This is most applicable to ontologies, specifically application
    #: ontologies, which only reuse terms from others. One example is ChIRO.
    no_own_terms: Optional[bool] = Field(
        description="A flag to denote if the resource does not have any identifiers itself",
    )
    #: A field for a free text comment.
    comment: Optional[str] = Field(
        description="A field for a free text comment",
    )
    #: Contributor information, including the name, ORCiD, and optionally the email of the contributor. All entries
    #: curated through the Bioregistry GitHub Workflow must contain this field.
    contributor: Optional[Author] = Field(
        description="Contributor information, including the name, ORCiD, and optionally the email of the contributor",
    )
    #: Reviewer information, including the name, ORCiD, and optionally the email of the reviewer. All entries
    #: curated through the Bioregistry GitHub Workflow must contain this field pointing to the person who reviewed
    #: it on GitHub.
    reviewer: Optional[Author] = Field(
        description="Reviewer information, including the name, ORCiD, and optionally the email of the reviewer",
    )
    #: A flag to denote if this database is proprietary and therefore can not be included in normal quality control
    #: checks nor can it be resolved. Omission or explicit marking as false means that the resource is not proprietary.
    proprietary: Optional[bool] = Field(
        description="Set to true if this database is proprietary. If missing, assume it's not.",
    )
    #: An annotation between this prefix and another prefix if they share the same provider IRI to denote that the
    #: other prefix should be considered as the canonical prefix to which IRIs should be contracted as CURIEs.
    #:
    #: .. seealso::
    #:
    #:    This field was added and described in detail in https://github.com/biopragmatics/bioregistry/pull/164
    has_canonical: Optional[str] = Field(
        description="If this shares an IRI with another entry, maps to which should be be considered as canonical",
    )
    #: An annotation of stylization of the prefix. This appears in OBO ontologies like FBbt as well as databases
    #: like NCBIGene. If it's not given, then assume that the normalized prefix used in the Bioregistry is canonical.
    preferred_prefix: Optional[str] = Field(
        description="An annotation of stylization of the prefix. This appears in OBO ontologies like"
        " FBbt as well as databases like NCBIGene. If it's not given, then assume that"
        " the normalized prefix used in the Bioregistry is canonical."
    )

    #: External data from Identifiers.org's MIRIAM Database
    miriam: Optional[Mapping[str, Any]]
    #: External data from the Name-to-Thing service
    n2t: Optional[Mapping[str, Any]]
    #: External data from Prefix Commons
    prefixcommons: Optional[Mapping[str, Any]]
    #: External data from Wikidata Properties
    wikidata: Optional[Mapping[str, Any]]
    #: External data from the Gene Ontology's custom registry
    go: Optional[Mapping[str, Any]]
    #: External data from the Open Biomedical Ontologies (OBO) Foundry catalog
    obofoundry: Optional[Mapping[str, Any]]
    #: External data from the BioPortal ontology repository
    bioportal: Optional[Mapping[str, Any]]
    #: External data from the Ontology Lookup Service
    ols: Optional[Mapping[str, Any]]
    #: External data from the NCBI Genbank's custom registry
    ncbi: Optional[Mapping[str, Any]]
    #: External data from UniProt's custom registry
    uniprot: Optional[Mapping[str, Any]]
    #: External data from the BioLink Model's custom registry
    biolink: Optional[Mapping[str, Any]]
    #: External data from the Cellosaurus custom registry
    cellosaurus: Optional[Mapping[str, Any]]
    #: External data from the OntoBee
    ontobee: Optional[Mapping[str, Any]]
    #: External data from ChemInf
    cheminf: Optional[Mapping[str, Any]]
    #: External data from FAIRsharing
    fairsharing: Optional[Mapping[str, Any]]

    def get_external(self, metaprefix) -> Mapping[str, Any]:
        """Get an external registry."""
        return self.dict().get(metaprefix) or dict()

    def get_mapped_prefix(self, metaprefix: str) -> Optional[str]:
        """Get the prefix for the given external.

        :param metaprefix: The metaprefix for the external resource
        :returns: The prefix in the external registry, if it could be mapped

        >>> from bioregistry import get_resource
        >>> get_resource("chebi").get_mapped_prefix("wikidata")
        'P683'
        """
        # TODO is this even a good idea? is this effectively the same as get_external?
        return (self.get_mappings() or {}).get(metaprefix)

    def get_prefix_key(self, key: str, metaprefixes: Union[str, Sequence[str]]):
        """Get a key enriched by the given external resources' data."""
        rv = self.dict().get(key)
        if rv is not None:
            return rv
        if isinstance(metaprefixes, str):
            metaprefixes = [metaprefixes]
        for metaprefix in metaprefixes:
            external = self.get_external(metaprefix)
            if external is None:
                raise TypeError
            rv = external.get(key)
            if rv is not None:
                return rv
        return None

    def get_default_uri(self, identifier: str) -> Optional[str]:
        """Return the default URI for the identifier.

        :param identifier: The local identifier in the nomenclature represented by this resource
        :returns: The first-party provider URI for the local identifier, if one can be constructed

        >>> from bioregistry import get_resource
        >>> get_resource("chebi").get_default_uri("24867")
        'https://www.ebi.ac.uk/chebi/searchId.do?chebiId=CHEBI:24867'
        """
        fmt = self.get_default_format()
        if fmt is None:
            return None
        return fmt.replace("$1", identifier)

    def __setitem__(self, key, value):  # noqa: D105
        setattr(self, key, value)

    def get_banana(self) -> Optional[str]:
        """Get the optional redundant prefix to go before an identifier.

        A "banana" is an embedded prefix that isn't actually part of the identifier.
        Usually this corresponds to the prefix itself, with some specific stylization
        such as in the case of FBbt. The banana does NOT include a colon ":" at the end

        :return: The banana, if the prefix is valid and has an associated banana.

        Explicitly annotated banana

        >>> from bioregistry import get_resource
        >>> get_resource("go.ref").get_banana()
        'GO_REF'

        Banana imported through OBO Foundry

        >>> get_resource("fbbt").get_banana()
        'FBbt'

        Banana inferred for OBO Foundry ontology

        >>> get_resource("chebi").get_banana()
        'CHEBI'

        No banana, no namespace in LUI

        >>> get_resource("pdb").get_banana()
        None

        Banana is not inferred for OBO Foundry ontologies
        that were imported:
        >>> get_resource("ncit").get_banana()
        None
        >>> get_resource("ncbitaxon").get_banana()
        None
        """
        if self.banana is not None:
            return self.banana
        if self.namespace_in_lui is False:
            return None  # override for a few situations
        obo_preferred_prefix = self.get_obo_preferred_prefix()
        if obo_preferred_prefix is not None:
            return obo_preferred_prefix
        # TODO consider reinstating all preferred prefixes should
        #  be considered as secondary bananas
        return None

    def get_default_format(self) -> Optional[str]:
        """Get the default, first-party URI prefix.

        :returns: The first-party URI prefix string, if available.

        >>> from bioregistry import get_resource
        >>> get_resource("ncbitaxon").get_default_format()
        'https://www.ncbi.nlm.nih.gov/Taxonomy/Browser/wwwtax.cgi?mode=Info&id=$1'
        >>> get_resource("go").get_default_format()
        'http://amigo.geneontology.org/amigo/term/GO:$1'
        """
        if self.uri_format is not None:
            return self.uri_format
        for metaprefix, key in [
            ("miriam", URI_FORMAT_KEY),
            ("n2t", URI_FORMAT_KEY),
            ("go", URI_FORMAT_KEY),
            ("prefixcommons", URI_FORMAT_KEY),
            ("wikidata", URI_FORMAT_KEY),
            ("uniprot", URI_FORMAT_KEY),
            ("cellosaurus", URI_FORMAT_KEY),
        ]:
            rv = self.get_external(metaprefix).get(key)
            if rv is not None and _allowed_uri_format(rv):
                return rv
        return None

    def get_synonyms(self) -> Set[str]:
        """Get synonyms."""
        # TODO aggregate even more from xrefs
        return set(self.synonyms or {})

    def get_preferred_prefix(self) -> Optional[str]:
        """Get the preferred prefix (e.g., with stylization) if it exists.

        :returns: The preferred prefix, if annotated in the Bioregistry or OBO Foundry.

        No preferred prefix annotation, defaults to normalized prefix
        >>> from bioregistry import get_resource
        >>> get_resource("rhea").get_preferred_prefix()
        None

        Preferred prefix defined in the Bioregistry
        >>> get_resource("wb").get_preferred_prefix()
        'WormBase'

        Preferred prefix defined in the OBO Foundry
        >>> get_resource("fbbt").get_preferred_prefix()
        'FBbt'

        Preferred prefix from the OBO Foundry overridden by the Bioregistry
        (see also https://github.com/OBOFoundry/OBOFoundry.github.io/issues/1559)
        >>> get_resource("dpo").get_preferred_prefix()
        'DPO'
        """
        if self.preferred_prefix is not None:
            return self.preferred_prefix
        obo_preferred_prefix = self.get_obo_preferred_prefix()
        if obo_preferred_prefix is not None:
            return obo_preferred_prefix
        return None

    def get_obo_preferred_prefix(self) -> Optional[str]:
        """Get the OBO preferred prefix, if this resource is mapped to the OBO Foundry."""
        if self.obofoundry is None:
            return None
        # if explicitly annotated, use it. Otherwise, the capitalized version
        # of the OBO Foundry ID is the preferred prefix (e.g., for GO)
        return self.obofoundry.get("preferredPrefix", self.obofoundry["prefix"].upper())

    def get_mappings(self) -> Optional[Mapping[str, str]]:
        """Get the mappings to external registries, if available."""
        from ..utils import read_metaregistry

        rv: Dict[str, str] = {}
        rv.update(self.mappings or {})  # This will be the replacement later
        for metaprefix in read_metaregistry():
            external = self.get_external(metaprefix)
            if not external:
                continue
            if metaprefix == "wikidata":
                value = external.get("prefix")
                if value is not None:
                    rv["wikidata"] = value
            elif metaprefix == "obofoundry":
                rv[metaprefix] = external.get("preferredPrefix", external["prefix"].upper())
            else:
                rv[metaprefix] = external["prefix"]

        return rv

    def get_name(self) -> Optional[str]:
        """Get the name for the given prefix, it it's available."""
        return self.get_prefix_key(
            "name",
            ("obofoundry", "ols", "wikidata", "go", "ncbi", "bioportal", "miriam", "cellosaurus"),
        )

    def get_description(self) -> Optional[str]:
        """Get the description for the given prefix, if available."""
        rv = self.get_prefix_key(
            "description", ("miriam", "ols", "obofoundry", "wikidata", "fairsharing")
        )
        if rv is not None:
            return rv
        if self.cellosaurus and "category" in self.cellosaurus:
            return self.cellosaurus["category"]
        return None

    def get_pattern(self) -> Optional[str]:
        """Get the pattern for the given prefix, if it's available.

        :returns: The pattern for the prefix, if it is available, using the following order of preference:
            1. Custom
            2. MIRIAM
            3. Wikidata
        """
        if self.pattern is not None:
            return self.pattern
        rv = self.get_prefix_key("pattern", ("miriam", "wikidata"))
        if rv is None:
            return None
        return clean_pattern(rv)

    def get_pattern_re(self):
        """Get the compiled pattern for the given prefix, if it's available."""
        pattern = self.get_pattern()
        if pattern is None:
            return None
        return re.compile(pattern)

    def get_namespace_in_lui(self) -> Optional[bool]:
        """Check if the namespace should appear in the LUI."""
        if self.namespace_in_lui is not None:
            return self.namespace_in_lui
        return self.get_prefix_key("namespaceEmbeddedInLui", "miriam")

    def get_homepage(self) -> Optional[str]:
        """Return the homepage, if available."""
        return self.get_prefix_key(
            "homepage",
            ("obofoundry", "ols", "miriam", "n2t", "wikidata", "go", "ncbi", "cellosaurus"),
        )

    def get_repository(self) -> Optional[str]:
        """Return the repository, if available."""
        return self.get_prefix_key("repository", "obofoundry")

    def get_contact(self) -> Optional[Attributable]:
        """Get the contact, if available."""
        name = self.get_contact_name()
        if name is None:
            return None
        return Attributable(
            name=name,
            email=self.get_contact_email(),
            orcid=self.get_contact_orcid(),
            github=self.get_contact_github(),
        )

    def get_contact_email(self) -> Optional[str]:
        """Return the contact email, if available.

        :returns: The resource's contact email address, if it is available.

        >>> from bioregistry import get_resource
        >>> get_resource("bioregistry").get_contact_email()  # from bioregistry curation
        'cthoyt@gmail.com'
        >>> get_resource("chebi").get_contact_email()
        'amalik@ebi.ac.uk'
        """
        if self.contact and self.contact.email:
            return self.contact.email
        rv = self.get_prefix_key("contact", ("obofoundry", "ols"))
        if rv and not EMAIL_RE.match(rv):
            logger.warning("[%s] invalid email address listed: %s", self.name, rv)
            return None
        return rv

    def get_contact_name(self) -> Optional[str]:
        """Return the contact name, if available.

        :returns: The resource's contact name, if it is available.

        >>> from bioregistry import get_resource
        >>> get_resource("bioregistry").get_contact_name()  # from bioregistry curation
        'Charles Tapley Hoyt'
        >>> get_resource("chebi").get_contact_name()
        'Adnan Malik'
        """
        if self.contact and self.contact.name:
            return self.contact.name
        if self.obofoundry and "contact.label" in self.obofoundry:
            return self.obofoundry["contact.label"]
        return None

    def get_contact_github(self) -> Optional[str]:
        """Return the contact GitHub handle, if available.

        :returns: The resource's contact GitHub handle, if it is available.

        >>> from bioregistry import get_resource
        >>> get_resource("bioregistry").get_contact_github()  # from bioregistry curation
        'cthoyt'
        >>> get_resource("agro").get_contact_github()  # from OBO Foundry
        'marieALaporte'
        """
        if self.contact and self.contact.github:
            return self.contact.github
        if self.obofoundry and "contact.github" in self.obofoundry:
            return self.obofoundry["contact.github"]
        return None

    def get_contact_orcid(self) -> Optional[str]:
        """Return the contact ORCiD, if available.

        :returns: The resource's contact ORCiD, if it is available.

        >>> from bioregistry import get_resource
        >>> get_resource("bioregistry").get_contact_orcid()  # from bioregistry curation
        '0000-0003-4423-4370'
        """
        if self.contact and self.contact.orcid:
            return self.contact.orcid
        return None

    def get_example(self) -> Optional[str]:
        """Get an example identifier, if it's available."""
        example = self.example
        if example is not None:
            return example
        miriam_example = self.get_external("miriam").get("sampleId")
        if miriam_example is not None:
            return miriam_example
        example = self.get_external("ncbi").get("example")
        if example is not None:
            return example
        return None

    def is_deprecated(self) -> bool:
        """Return if the given prefix corresponds to a deprecated resource.

        :returns: If the prefix has been explicitly marked as deprecated either by
            the Bioregistry, OBO Foundry, OLS, or MIRIAM. If no marks are present,
            assumed not to be deprecated.

        >>> from bioregistry import get_resource
        >>> assert get_resource("imr").is_deprecated()  # marked by OBO
        >>> assert get_resource("iro").is_deprecated() # marked by Bioregistry
        >>> assert get_resource("miriam.collection").is_deprecated() # marked by MIRIAM
        """
        if self.deprecated is not None:
            return self.deprecated
        for key in ("obofoundry", "ols", "miriam"):
            external = self.get_external(key)
            if external.get("deprecated"):
                return True
        return False

    def get_obofoundry_prefix(self) -> Optional[str]:
        """Get the OBO Foundry prefix if available.

        :returns: The OBO prefix, if available.

        >>> from bioregistry import get_resource
        >>> get_resource("go").get_obofoundry_prefix()  # standard
        'GO'
        >>> get_resource("ncbitaxon").get_obofoundry_prefix()  # mixed case
        'NCBITaxon'
        >>> assert get_resource("sty").get_obofoundry_prefix() is None
        """
        return self.get_mapped_prefix("obofoundry")

    def get_obofoundry_uri_prefix(self) -> Optional[str]:
        """Get the OBO Foundry URI prefix for this entry, if possible.

        :returns: The OBO PURL URI prefix corresponding to the prefix, if mappable.

        >>> from bioregistry import get_resource
        >>> get_resource("go").get_obofoundry_uri_prefix()  # standard
        'http://purl.obolibrary.org/obo/GO_'
        >>> get_resource("ncbitaxon").get_obofoundry_uri_prefix()  # mixed case
        'http://purl.obolibrary.org/obo/NCBITaxon_'
        >>> assert get_resource("sty").get_obofoundry_uri_prefix() is None
        """
        obo_prefix = self.get_obofoundry_prefix()
        if obo_prefix is None:
            return None
        return f"http://purl.obolibrary.org/obo/{obo_prefix}_"

    def get_obofoundry_uri_format(self) -> Optional[str]:
        """Get the OBO Foundry URI format string for this entry, if possible.

        :returns: The OBO PURL format string, if available.

        >>> from bioregistry import get_resource
        >>> get_resource("go").get_obofoundry_uri_format()  # standard
        'http://purl.obolibrary.org/obo/GO_$1'
        >>> get_resource("ncbitaxon").get_obofoundry_uri_format()  # mixed case
        'http://purl.obolibrary.org/obo/NCBITaxon_$1'
        >>> assert get_resource("sty").get_obofoundry_uri_format() is None
        """
        rv = self.get_obofoundry_uri_prefix()
        if rv is None:
            return None
        return f"{rv}$1"

    def get_prefixcommons_uri_format(self) -> Optional[str]:
        """Get the Prefix Commons URI format string for this entry, if available.

        :returns: The Prefix Commons URI format string, if available.

        >>> from bioregistry import get_resource
        >>> get_resource("hgmd").get_prefixcommons_uri_format()
        'http://www.hgmd.cf.ac.uk/ac/gene.php?gene=$1'
        """
        return self.get_external("prefixcommons").get(URI_FORMAT_KEY)

    def get_identifiers_org_prefix(self) -> Optional[str]:
        """Get the identifiers.org prefix if available.

        :returns: The Identifiers.org/MIRIAM prefix corresponding to the prefix, if mappable.

        >>> from bioregistry import get_resource
        >>> get_resource('chebi').get_identifiers_org_prefix()
        'chebi'
        >>> get_resource('ncbitaxon').get_identifiers_org_prefix()
        'taxonomy'
        >>> assert get_resource('MONDO').get_identifiers_org_prefix() is None
        """
        return self.get_mapped_prefix("miriam")

    def get_miriam_uri_prefix(self) -> Optional[str]:
        """Get the Identifiers.org URI prefix for this entry, if possible.

        :returns: The Identifiers.org/MIRIAM URI prefix, if available.

        >>> from bioregistry import get_resource
        >>> get_resource('ncbitaxon').get_miriam_uri_prefix()
        'https://identifiers.org/taxonomy:'
        >>> get_resource('go').get_miriam_uri_prefix()
        'https://identifiers.org/GO:'
        >>> assert get_resource('sty').get_miriam_uri_prefix() is None
        """
        miriam_prefix = self.get_identifiers_org_prefix()
        if miriam_prefix is None:
            return None
        if self.get_namespace_in_lui():
            # not exact solution, some less common ones don't use capitalization
            # align with the banana solution
            miriam_prefix = miriam_prefix.upper()
        return f"https://identifiers.org/{miriam_prefix}:"

    def get_miriam_uri_format(self) -> Optional[str]:
        """Get the Identifiers.org URI format string for this entry, if possible.

        :returns: The Identifiers.org/MIRIAM URL format string, if available.

        >>> from bioregistry import get_resource
        >>> get_resource('ncbitaxon').get_miriam_uri_format()
        'https://identifiers.org/taxonomy:$1'
        >>> get_resource('go').get_miriam_uri_format()
        'https://identifiers.org/GO:$1'
        >>> assert get_resource('sty').get_miriam_uri_format() is None
        """
        miriam_url_prefix = self.get_miriam_uri_prefix()
        if miriam_url_prefix is None:
            return None
        return f"{miriam_url_prefix}$1"

    def get_nt2_uri_prefix(self) -> Optional[str]:
        """Get the Name-to-Thing URI prefix for this entry, if possible."""
        n2t_prefix = self.get_mapped_prefix("n2t")
        if n2t_prefix is None:
            return None
        return f"https://n2t.net/{n2t_prefix}:"

    def get_n2t_uri_format(self):
        """Get the Name-to-Thing URI format string, if available."""
        n2t_uri_prefix = self.get_nt2_uri_prefix()
        if n2t_uri_prefix is None:
            return None
        return f"{n2t_uri_prefix}$1"

    def get_scholia_prefix(self):
        """Get the Scholia prefix, if available."""
        return self.get_mapped_prefix("scholia")

    def get_ols_prefix(self) -> Optional[str]:
        """Get the OLS prefix if available."""
        return self.get_mapped_prefix("ols")

    def get_ols_uri_prefix(self) -> Optional[str]:
        """Get the OLS URI prefix for this entry, if possible.

        :returns: The OLS URI prefix, if available.

        .. warning:: This doesn't have a normal form, so it only works for OBO Foundry at the moment.

        >>> from bioregistry import get_resource
        >>> get_resource("go").get_ols_uri_prefix()  # standard
        'https://www.ebi.ac.uk/ols/ontologies/go/terms?iri=http://purl.obolibrary.org/obo/GO_'
        >>> get_resource("ncbitaxon").get_ols_uri_prefix()  # mixed case
        'https://www.ebi.ac.uk/ols/ontologies/ncbitaxon/terms?iri=http://purl.obolibrary.org/obo/NCBITaxon_'
        >>> assert get_resource("sty").get_ols_uri_prefix() is None
        """
        ols_prefix = self.get_ols_prefix()
        if ols_prefix is None:
            return None
        obo_format = self.get_obofoundry_uri_prefix()
        if obo_format:
            return f"https://www.ebi.ac.uk/ols/ontologies/{ols_prefix}/terms?iri={obo_format}"
        # TODO find examples, like for EFO on when it's not based on OBO Foundry PURLs
        return None

    def get_ols_uri_format(self) -> Optional[str]:
        """Get the OLS URI format string for this entry, if possible.

        :returns: The OLS format string, if available.

        .. warning:: This doesn't have a normal form, so it only works for OBO Foundry at the moment.

        >>> from bioregistry import get_resource
        >>> get_resource("go").get_ols_uri_format()  # standard
        'https://www.ebi.ac.uk/ols/ontologies/go/terms?iri=http://purl.obolibrary.org/obo/GO_$1'
        >>> get_resource("ncbitaxon").get_ols_uri_format()  # mixed case
        'https://www.ebi.ac.uk/ols/ontologies/ncbitaxon/terms?iri=http://purl.obolibrary.org/obo/NCBITaxon_$1'
        >>> assert get_resource("sty").get_ols_uri_format() is None
        """
        ols_url_prefix = self.get_ols_uri_prefix()
        if ols_url_prefix is None:
            return None
        return f"{ols_url_prefix}$1"

    URI_FORMATTERS: ClassVar[Mapping[str, Callable[["Resource"], Optional[str]]]] = {
        "default": get_default_format,
        "obofoundry": get_obofoundry_uri_format,
        "prefixcommons": get_prefixcommons_uri_format,
        "miriam": get_miriam_uri_format,
        "n2t": get_n2t_uri_format,
        "ols": get_ols_uri_format,
        # "bioportal": lambda x: ...,
    }

    #: The default priority for generating URIs
    DEFAULT_URI_FORMATTER_PRIORITY: ClassVar[Sequence[str]] = (
        "default",
        "obofoundry",
        "prefixcommons",
        "miriam",
        "n2t",
        "ols",
        # "bioportal",
    )

    def get_uri_format(self, priority: Optional[Sequence[str]] = None) -> Optional[str]:
        """Get the URI format string for the given prefix, if it's available.

        :param priority: The priority order of metaresources to use for format URI lookup.
            The default is:

            1. Default first party (from bioregistry, prefix commons, or miriam)
            2. OBO Foundry
            3. Prefix Commons
            4. Identifiers.org
            5. N2T
            6. OLS
            7. BioPortal

        :return: The best URI format string, where the ``$1`` should be replaced by a
            local unique identifier. ``$1`` could potentially appear multiple times.

        >>> from bioregistry import get_resource
        >>> get_resource("chebi").get_uri_format()
        'https://www.ebi.ac.uk/chebi/searchId.do?chebiId=CHEBI:$1'

        If you want to specify a different priority order, you can do so with the ``priority`` keyword. This
        is of particular interest to ontologists and semantic web people who might want to use ``purl.obolibrary.org``
        URL prefixes over the URL prefixes corresponding to the first-party providers for each resource (e.g., the
        ChEBI example above). Do so like:

        >>> from bioregistry import get_resource
        >>> priority = ['obofoundry', 'bioregistry', 'prefixcommons', 'miriam', 'ols']
        >>> get_resource("chebi").get_uri_format(priority=priority)
        'http://purl.obolibrary.org/obo/CHEBI_$1'
        """
        # TODO add examples in doctests for prefix commons, identifiers.org, and OLS
        for metaprefix in priority or self.DEFAULT_URI_FORMATTER_PRIORITY:
            formatter = self.URI_FORMATTERS.get(metaprefix)
            if formatter is None:
                logger.warning("count not get formatter for %s", metaprefix)
                continue
            rv = formatter(self)
            if rv is not None:
                return rv
        return None

    def get_uri_prefix(self, priority: Optional[Sequence[str]] = None) -> Optional[str]:
        """Get a well-formed URI prefix, if available.

        :param priority: The prioirty order for :func:`get_format`.
        :return: The URI prefix. Similar to what's returned by :func:`get_uri_format`, but
            it MUST have only one ``$1`` and end with ``$1`` to use thie function.

        >>> import bioregistry
        >>> bioregistry.get_uri_prefix('chebi')
        'https://www.ebi.ac.uk/chebi/searchId.do?chebiId=CHEBI:'
        """
        # TODO shorten this with similar logic to get_uri_format
        fmt = self.get_uri_format(priority=priority)
        if fmt is None:
            logging.debug("term missing formatter: %s", self.name)
            return None
        count = fmt.count("$1")
        if 0 == count:
            logging.debug("formatter missing $1: %s", self.name)
            return None
        if fmt.count("$1") != 1:
            logging.debug("formatter has multiple $1: %s", self.name)
            return None
        if not fmt.endswith("$1"):
            logging.debug("formatter does not end with $1: %s", self.name)
            return None
        return fmt[: -len("$1")]

    def get_extra_providers(self) -> List[Provider]:
        """Get a list of all extra providers."""
        rv = []
        if self.providers is not None:
            rv.extend(self.providers)
        if self.miriam:
            for p in self.miriam.get("providers", []):
                rv.append(Provider(**p))
        return rv

    def standardize_identifier(self, identifier: str, prefix: Optional[str] = None) -> str:
        """Normalize the identifier to not have a redundant prefix or banana.

        :param identifier: The identifier in the CURIE
        :param prefix: If an optional prefix is passed, checks that this isn't also used as a caseolded banana
            like in ``go:go:1234567``, which shouldn't techinncally be right becauase the banana for gene ontology
            is ``GO``.
        :return: A normalized identifier, possibly with banana/redundant prefix removed

        Examples with explicitly annotated bananas:
        >>> from bioregistry import get_resource
        >>> get_resource("vario").standardize_identifier('0376')
        '0376'
        >>> get_resource("vario").standardize_identifier('VariO:0376')
        '0376'
        >>> get_resource("swisslipid").standardize_identifier('000000001')
        '000000001'
        >>> get_resource("swisslipid").standardize_identifier('SLM:000000001')
        '000000001'

        Examples with bananas from OBO:
        >>> get_resource("fbbt").standardize_identifier('00007294')
        '00007294'
        >>> get_resource("fbbt").standardize_identifier('FBbt:00007294')
        '00007294'
        >>> get_resource("chebi").standardize_identifier('1234')
        '1234'
        >>> get_resource("chebi").standardize_identifier('CHEBI:1234')
        '1234'

        Examples from OBO Foundry that should not have a redundant
        prefix added:
        >>> get_resource("ncit").standardize_identifier("C73192")
        'C73192'
        >>> get_resource("ncbitaxon").standardize_identifier("9606")
        '9606'

        Standard:
        >>> get_resource("pdb").standardize_identifier('00000020')
        '00000020'
        """
        banana = self.get_banana()
        if banana and identifier.startswith(f"{banana}:"):
            return identifier[len(banana) + 1 :]
        elif prefix is not None and identifier.casefold().startswith(f"{prefix.casefold()}:"):
            return identifier[len(prefix) + 1 :]
        return identifier

    def miriam_standardize_identifier(self, identifier: str) -> str:
        """Normalize the identifier for legacy usage with MIRIAM using the appropriate banana.

        :param identifier: The identifier in the CURIE
        :return: A normalize identifier, possibly with banana/redundant prefix added

        Because identifiers.org used to have URIs in the form of https://identifiers.org/<prefix>/<prefix>:<identifier>
        for entries annotated with ``namespaceEmbeddedInLui`` as ``true``

        Examples with explicitly annotated bananas:
        >>> from bioregistry import get_resource
        >>> get_resource("vario").miriam_standardize_identifier('0376')
        'VariO:0376'
        >>> get_resource("vario").miriam_standardize_identifier('VariO:0376')
        'VariO:0376'

        Examples with bananas from OBO:
        >>> get_resource("fbbt").miriam_standardize_identifier('00007294')
        'FBbt:00007294'
        >>> get_resource("fbbt").miriam_standardize_identifier('FBbt:00007294')
        'FBbt:00007294'

        Examples from OBO Foundry:
        >>> get_resource("chebi").miriam_standardize_identifier('1234')
        'CHEBI:1234'
        >>> get_resource("chebi").miriam_standardize_identifier('CHEBI:1234')
        'CHEBI:1234'

        Examples from OBO Foundry that should not have a redundant
        prefix added:
        >>> get_resource("ncit").miriam_standardize_identifier("C73192")
        'C73192'
        >>> get_resource("ncbitaxon").miriam_standardize_identifier("9606")
        '9606'

        Standard:
        >>> get_resource("pdb").miriam_standardize_identifier('00000020')
        '00000020'
        """
        # A "banana" is an embedded prefix that isn't actually part of the identifier.
        # Usually this corresponds to the prefix itself, with some specific stylization
        # such as in the case of FBbt. The banana does NOT include a colon ":" at the end
        banana = self.get_banana()
        if banana:
            banana = f"{banana}:"
            if not identifier.startswith(banana):
                return f"{banana}{identifier}"
        # TODO Unnecessary redundant prefix?
        # elif identifier.lower().startswith(f'{prefix}:'):
        #
        return identifier

    def is_canonical_identifier(self, identifier: str) -> Optional[bool]:
        """Check that a local unique identifier is canonical, meaning no bananas."""
        pattern = self.get_pattern_re()
        if pattern is None:
            return None
        return pattern.fullmatch(identifier) is not None

    def is_known_identifier(self, identifier: str) -> Optional[bool]:
        """Check that a local unique identifier can be normalized and also matches a prefix's pattern."""
        return self.is_canonical_identifier(self.standardize_identifier(identifier))

    def get_download_obo(self) -> Optional[str]:
        """Get the download link for the latest OBO file."""
        if self.download_obo:
            return self.download_obo
        return self.get_external("obofoundry").get("download.obo")

    def get_download_obograph(self) -> Optional[str]:
        """Get the download link for the latest OBOGraph JSON file."""
        return self.get_external("obofoundry").get("download.json")

    def get_download_owl(self) -> Optional[str]:
        """Get the download link for the latest OWL file."""
        if self.download_owl:
            return self.download_owl
        return (
            self.get_external("obofoundry").get("download.owl")
            or self.get_external("ols").get("version.iri")
            or self.get_external("ols").get("download")
        )

    def get_license(self) -> Optional[str]:
        """Get the license for the resource."""
        if self.license:
            return self.license
        for metaprefix in ("obofoundry", "ols"):
            license_value = standardize_license(self.get_external(metaprefix).get("license"))
            if license_value is not None:
                return license_value
        return None

    def get_version(self) -> Optional[str]:
        """Get the version for the resource."""
        if self.version:
            return self.version
        return self.get_external("ols").get("version")


SchemaStatus = Literal[
    "required", "required*", "present", "present*", "missing", "irrelevant", "irrelevant*"
]
schema_status_map = {
    True: "🟢",
    False: "🔴",
    "required": "🟢",
    "required*": "🟢*",
    "present": "🟡",
    "present*": "🟡*",
    "missing": "🔴",
    "irrelevant": "⚪",
    "irrelevant*": "⚪*",
}
schema_score_map = {
    "required": 3,
    "required*": 3,
    "present": 1,
    "present*": 2,
    "missing": -1,
    "irrelevant": 0,
    "irrelevant*": 0,
}


class RegistrySchema(BaseModel):
    """Metadata about a registry's schema."""

    name: SchemaStatus  # type:ignore
    homepage: SchemaStatus  # type:ignore
    description: SchemaStatus  # type:ignore
    example: SchemaStatus  # type:ignore
    pattern: SchemaStatus  # type:ignore
    provider: SchemaStatus  # type:ignore
    alternate_providers: SchemaStatus  # type:ignore
    synonyms: SchemaStatus  # type:ignore
    license: SchemaStatus  # type:ignore
    version: SchemaStatus  # type:ignore
    contact: SchemaStatus  # type:ignore
    search: bool = Field(
        ..., description="Does this resource have a search functionality for prefixes"
    )
    fair: bool = Field(
        ...,
        description="Does this resource provide a structured dump of the data is easily findable,"
        " accessible, and in a structured format in bulk",
    )
    fair_note: Optional[str] = Field(
        description="Explanation for why data isn't FAIR",
    )

    def score(self) -> int:
        """Calculate a score for the metadata availability in the registry."""
        return (self.search + 2 * self.fair) + sum(
            schema_score_map[x]
            for x in [
                self.name,
                self.homepage,
                self.description,
                self.example,
                self.pattern,
                self.provider,
                self.alternate_providers,
                self.synonyms,
                self.license,
                self.version,
                self.contact,
            ]
        )


class Registry(BaseModel):
    """Metadata about a registry."""

    #: The registry's metaprefix
    prefix: str = Field(
        ...,
        description=(
            "The metaprefix for the registry itself. For example, the "
            "metaprefix for Identifiers.org is `miriam`."
        ),
    )
    #: The name of the registry
    name: str = Field(..., description="The human-readable label for the registry")
    #: A description of the registry
    description: str = Field(..., description="A full description of the registry.")
    #: The registry's homepage
    homepage: str = Field(..., description="The URL for the homepage of the registry.")
    #: An example prefix in the registry
    example: str = Field(..., description="An example prefix inside the registry.")
    #: A structured description of the metadata the registry collects
    availability: RegistrySchema = Field(
        description="A structured description of the metadata that the registry collects"
    )
    #: A URL to download the registry's contents
    download: Optional[str] = Field(
        description="A download link for the data contained in the registry"
    )
    #: A URL with a $1 for a prefix to resolve in the registry
    provider_uri_format: Optional[str]
    #: A URL with a $1 for a prefix and $2 for an identifier to resolve in the registry
    resolver_uri_format: Optional[str]
    #: An optional type annotation for what kind of resolver it is (i.e., redirect or lookup)
    resolver_type: Optional[str]
    #: The contact for the registry
    contact: Attributable = Field(..., description="The contact for the registry.")
    bioregistry_prefix: Optional[str]

    def score(self) -> int:
        """Calculate a metadata score/goodness for this registry."""
        return (
            int(self.provider_uri_format is not None)
            + int(self.resolver_uri_format is not None)
            + int(self.download is not None)
            + int(self.contact is not None)
        ) + self.availability.score()

    def get_provider_uri_prefix(self) -> str:
        """Get provider URI prefix.

<<<<<<< HEAD
=======
        :returns: The URI prefix for the provider for prefixes in this registry.

>>>>>>> 0b99d38d
        >>> from bioregistry import get_registry
        >>> get_registry("fairsharing").get_provider_uri_prefix()
        'https://fairsharing.org/'
        >>> get_registry("miriam").get_provider_uri_prefix()
        'https://registry.identifiers.org/registry/'
        >>> get_registry("n2t").get_provider_uri_prefix()
        'https://bioregistry.io/metaregistry/n2t/'
        """
<<<<<<< HEAD
        provider_url = self.provider_uri_format
        if self.provider_uri_format is None or not self.provider_uri_format.endswith("$1"):
            return f"{BIOREGISTRY_REMOTE_URL}/metaregistry/{self.prefix}/"
        return provider_url.replace("$1", "")
=======
        if self.provider_uri_format is None or not self.provider_uri_format.endswith("$1"):
            return f"{BIOREGISTRY_REMOTE_URL}/metaregistry/{self.prefix}/"
        return self.provider_uri_format.replace("$1", "")
>>>>>>> 0b99d38d

    def get_provider_uri_format(self, prefix: str) -> Optional[str]:
        """Get the provider string.

        :param prefix: The prefix used in the metaregistry
        :return: The URL in the registry for the prefix, if it's able to provide one

        >>> from bioregistry import get_registry
        >>> get_registry("fairsharing").get_provider_uri_format("FAIRsharing.62qk8w")
        'https://fairsharing.org/FAIRsharing.62qk8w'
        >>> get_registry("miriam").get_provider_uri_format("go")
        'https://registry.identifiers.org/registry/go'
        >>> get_registry("n2t").get_provider_uri_format("go")
        'https://bioregistry.io/metaregistry/n2t/go'
        """
        return self.get_provider_uri_prefix() + prefix

    def get_resolver_uri_format(self, prefix: str) -> str:
        """Generate a provider URI string based on mapping through this registry's vocabulary.

        :param prefix: The prefix used in the metaregistry
        :return: The URI format string to be used for identifiers in the semantic space
            based on this resolver or the Bioregistry's meta-resolver.

        >>> from bioregistry import get_registry
        >>> get_registry("miriam").get_resolver_uri_format("go")
        'https://identifiers.org/go:$1'
        >>> get_registry("cellosaurus").get_resolver_uri_format("go")
        'https://bioregistry.io/metaregistry/cellosaurus/go:$1'
        >>> get_registry("n2t").get_resolver_uri_format("go")
        'https://n2t.net/go:$1'
        """
        if self.resolver_uri_format is None:
            return f"{BIOREGISTRY_REMOTE_URL}/metaregistry/{self.prefix}/{prefix}:$1"
        return self.resolver_uri_format.replace("$1", prefix).replace("$2", "$1")

    def resolve(self, prefix: str, identifier: str) -> Optional[str]:
        """Resolve the registry-specific prefix and identifier.

        :param prefix: The prefix used in the metaregistry
        :param identifier: The identifier in the semantic space
        :return: The URI format string for the given CURIE.

        >>> from bioregistry import get_registry
        >>> get_registry("miriam").resolve("go", "0032571")
        'https://identifiers.org/go:0032571'
        >>> get_registry("cellosaurus").resolve("go", "0032571")
        'https://bioregistry.io/metaregistry/cellosaurus/go:0032571'
        """
        return self.get_resolver_uri_format(prefix).replace("$1", identifier)

    def add_triples(self, graph):
        """Add triples to an RDF graph for this registry.

        :param graph: An RDF graph
        :type graph: rdflib.Graph
        :rtype: rdflib.term.Node
        :returns: The RDF node representing this registry using a Bioregistry IRI.
        """
        from rdflib import Literal
        from rdflib.namespace import DC, FOAF, RDF, RDFS

        from .constants import (
            bioregistry_class_to_id,
            bioregistry_metaresource,
            bioregistry_schema,
        )

        node = bioregistry_metaresource.term(self.prefix)
        graph.add((node, RDF["type"], bioregistry_class_to_id[self.__class__.__name__]))
        graph.add((node, RDFS["label"], Literal(self.name)))
        graph.add((node, DC.description, Literal(self.description)))
        graph.add((node, FOAF["homepage"], Literal(self.homepage)))
        graph.add((node, bioregistry_schema["0000005"], Literal(self.example)))
        if self.provider_uri_format:
            graph.add((node, bioregistry_schema["0000006"], Literal(self.provider_uri_format)))
        if self.resolver_uri_format:
            graph.add((node, bioregistry_schema["0000007"], Literal(self.resolver_uri_format)))
        graph.add((node, bioregistry_schema["0000019"], self.contact.add_triples(graph)))
        return node


class Collection(BaseModel):
    """A collection of resources."""

    #: The collection's identifier
    identifier: str = Field(
        ...,
        description="The collection's identifier",
        regex=r"^\d{7}$",
    )
    #: The name of the collection
    name: str = Field(
        ...,
        description="The name of the collection",
    )
    #: A description of the collection
    description: str = Field(
        ...,
        description="A description of the collection",
    )
    #: A list of prefixes of resources appearing in the collection
    resources: List[str] = Field(
        ...,
        description="A list of prefixes of resources appearing in the collection",
    )
    #: A list of authors/contributors to the collection
    authors: List[Author] = Field(
        ...,
        description="A list of authors/contributors to the collection",
    )
    #: JSON-LD context name
    context: Optional[str]

    def add_triples(self, graph):
        """Add triples to an RDF graph for this collection.

        :param graph: An RDF graph
        :type graph: rdflib.Graph
        :rtype: rdflib.term.Node
        :returns: The RDF node representing this collection using a Bioregistry IRI.
        """
        from rdflib import Literal
        from rdflib.namespace import DC, DCTERMS, RDF, RDFS

        from .constants import (
            bioregistry_class_to_id,
            bioregistry_collection,
            bioregistry_resource,
        )

        node = bioregistry_collection.term(self.identifier)
        graph.add((node, RDF["type"], bioregistry_class_to_id[self.__class__.__name__]))
        graph.add((node, RDFS["label"], Literal(self.name)))
        graph.add((node, DC.description, Literal(self.description)))

        for author in self.authors:
            author_node = author.add_triples(graph)
            graph.add((node, DC.creator, author_node))

        for resource in self.resources:
            graph.add((node, DCTERMS.hasPart, bioregistry_resource[resource]))

        return node

    def as_context_jsonld(self) -> Mapping[str, Mapping[str, str]]:
        """Get the JSON-LD context from a given collection."""
        return {
            "@context": self.as_prefix_map(),
        }

    def as_prefix_map(self) -> Mapping[str, str]:
        """Get the prefix map for a given collection."""
        from ..uri_format import get_uri_prefix

        rv = {}
        for prefix in self.resources:
            fmt = get_uri_prefix(prefix)
            if fmt is not None:
                rv[prefix] = fmt
        return rv


def clean_pattern(rv: str) -> str:
    """Clean a regular expression string."""
    rv = rv.rstrip("?")
    if not rv.startswith("^"):
        rv = f"^{rv}"
    if not rv.endswith("$"):
        rv = f"{rv}$"
    return rv


def _allowed_uri_format(rv: str) -> bool:
    """Check that a URI format doesn't have another resolver in it."""
    return (
        not rv.startswith("https://identifiers.org")
        and not rv.startswith("http://identifiers.org")
        and "n2t.net" not in rv
        and "purl.bioontology.org" not in rv
    )


@lru_cache(maxsize=1)
def get_json_schema():
    """Get the JSON schema for the bioregistry."""
    rv = {
        "$schema": "http://json-schema.org/draft-07/schema#",
        "$id": "https://bioregistry.io/schema.json",
    }
    rv.update(
        pydantic.schema.schema(
            [
                Author,
                Collection,
                Provider,
                Resource,
                Registry,
                RegistrySchema,
            ],
            title="Bioregistry JSON Schema",
            description="The Bioregistry JSON Schema describes the shapes of the objects in"
            " the registry, metaregistry, collections, and their other related"
            " resources",
        )
    )
    return rv


def main():
    """Dump the JSON schemata."""
    with SCHEMA_PATH.open("w") as file:
        json.dump(get_json_schema(), indent=2, fp=file)


if __name__ == "__main__":
    main()<|MERGE_RESOLUTION|>--- conflicted
+++ resolved
@@ -1242,11 +1242,8 @@
     def get_provider_uri_prefix(self) -> str:
         """Get provider URI prefix.
 
-<<<<<<< HEAD
-=======
         :returns: The URI prefix for the provider for prefixes in this registry.
 
->>>>>>> 0b99d38d
         >>> from bioregistry import get_registry
         >>> get_registry("fairsharing").get_provider_uri_prefix()
         'https://fairsharing.org/'
@@ -1255,16 +1252,9 @@
         >>> get_registry("n2t").get_provider_uri_prefix()
         'https://bioregistry.io/metaregistry/n2t/'
         """
-<<<<<<< HEAD
-        provider_url = self.provider_uri_format
-        if self.provider_uri_format is None or not self.provider_uri_format.endswith("$1"):
-            return f"{BIOREGISTRY_REMOTE_URL}/metaregistry/{self.prefix}/"
-        return provider_url.replace("$1", "")
-=======
         if self.provider_uri_format is None or not self.provider_uri_format.endswith("$1"):
             return f"{BIOREGISTRY_REMOTE_URL}/metaregistry/{self.prefix}/"
         return self.provider_uri_format.replace("$1", "")
->>>>>>> 0b99d38d
 
     def get_provider_uri_format(self, prefix: str) -> Optional[str]:
         """Get the provider string.
