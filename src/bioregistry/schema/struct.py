--- conflicted
+++ resolved
@@ -1493,11 +1493,8 @@
 
     URI_FORMATTERS: ClassVar[Mapping[str, Callable[["Resource"], Optional[str]]]] = {
         "default": get_default_format,
-<<<<<<< HEAD
         "rdf": get_rdf_uri_format,
-=======
         "bioregistry": get_bioregistry_uri_format,
->>>>>>> b63cc8a6
         "obofoundry": get_obofoundry_uri_format,
         "prefixcommons": get_prefixcommons_uri_format,
         "biocontext": get_biocontext_uri_format,
@@ -1615,16 +1612,11 @@
         >>> bioregistry.get_uri_prefix('chebi')
         'https://www.ebi.ac.uk/chebi/searchId.do?chebiId=CHEBI:'
         """
-<<<<<<< HEAD
-        uri_format = self.get_uri_format(priority=priority)
-        return self._clip_uri_format(uri_format)
-=======
         for uri_format in self._iterate_uri_formats(priority):
             uri_prefix = self._clip_uri_format(uri_format)
             if uri_prefix is not None:
                 return uri_prefix
         return None
->>>>>>> b63cc8a6
 
     def _clip_uri_format(self, uri_format: Optional[str]) -> Optional[str]:
         if uri_format is None:
