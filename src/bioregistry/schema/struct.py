--- conflicted
+++ resolved
@@ -342,18 +342,16 @@
             "person and not be a listserve nor a shared email account."
         ),
     )
-<<<<<<< HEAD
     contact_extras: list[Attributable] | None = Field(
         default=None,
         description="Secondary contacts. It's required to have a primary contact to have this field.",
-=======
+    )
     contact_page: str | None = Field(
         default=None,
         description="A URL for a web page that has contact information, e.g., containing a contact form. "
         "It's required to have a primary contact to have this field, even if the primary contact isn't the "
         "preferred mechanism for contact. Only curate this field if a direct email is not available, as this "
         "is the least transparent option for contact.",
->>>>>>> c0f9641f
     )
     owners: list[Organization] | None = Field(
         default=None,
