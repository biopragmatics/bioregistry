--- conflicted
+++ resolved
@@ -10,11 +10,8 @@
 import pathlib
 import re
 import textwrap
-<<<<<<< HEAD
+import typing
 from dataclasses import dataclass
-=======
-import typing
->>>>>>> c9a36149
 from functools import lru_cache
 from operator import attrgetter
 from typing import (
@@ -711,7 +708,6 @@
             return None
         return self.get_mappings().get(metaprefix)
 
-<<<<<<< HEAD
     @overload
     def get_prefix_key(
         self,
@@ -738,11 +734,8 @@
         metaprefixes: Union[str, Sequence[str]],
         *,
         rv_type: type[X],
-        provenance: bool = False,
+        provenance: bool,
     ) -> Union[None, X, ValuePackage[X]]:
-=======
-    def get_prefix_key(self, key: str, metaprefixes: Union[str, Sequence[str]]) -> Any:
->>>>>>> c9a36149
         """Get a key enriched by the given external resources' data."""
         rv = pydantic_dict(self).get(key)
         if rv is not None:
@@ -931,7 +924,6 @@
         """Get the mappings to external registries, if available."""
         return self.mappings or {}
 
-<<<<<<< HEAD
     @overload
     def get_name(self, *, provenance: Literal[False] = ...) -> Union[None, str]: ...
 
@@ -960,34 +952,11 @@
             "bartoc",
             "lov",
         ]
-        return self.get_prefix_key("name", metaprefixes, rv_type=str, provenance=provenance)
-=======
-    def get_name(self) -> Optional[str]:
-        """Get the name for the given prefix, if it's available."""
         return self._get_prefix_key_str(
             "name",
-            (
-                "obofoundry",
-                "ols",
-                "wikidata",
-                "go",
-                "ncbi",
-                "bioportal",
-                "agroportal",
-                "ecoportal",
-                "miriam",
-                "n2t",
-                "cellosaurus",
-                "cropoct",
-                "cheminf",
-                "edam",
-                "prefixcommons",
-                "rrid",
-                "bartoc",
-                "lov",
-            ),
+            metaprefixes,
+            provenance=provenance,
         )
->>>>>>> c9a36149
 
     def get_description(self, use_markdown: bool = False) -> Optional[str]:
         """Get the description for the given prefix, if available."""
@@ -996,8 +965,6 @@
             from markdown import markdown
 
             return markupsafe.Markup(markdown(self.description))
-<<<<<<< HEAD
-
         metaprefixes: Sequence[str] = (
             "miriam",
             "n2t",
@@ -1015,29 +982,7 @@
             "prefixcommons",
             "bartoc",
             "lov",
-=======
-        rv = self._get_prefix_key_str(
-            "description",
-            (
-                "miriam",
-                "n2t",
-                "ols",
-                "obofoundry",
-                "wikidata",
-                "fairsharing",
-                "aberowl",
-                "bioportal",
-                "agroportal",
-                "ecoportal",
-                "cropoct",
-                "cheminf",
-                "edam",
-                "prefixcommons",
-                "bartoc",
-                "lov",
-                "re3data",
-            ),
->>>>>>> c9a36149
+            "re3data",
         )
         rv = self.get_prefix_key("description", metaprefixes, rv_type=str, provenance=False)
         if rv is not None:
@@ -1057,12 +1002,7 @@
         """
         if self.pattern is not None:
             return self.pattern
-<<<<<<< HEAD
-        metaprefixes: Sequence[str] = ("miriam", "wikidata", "bartoc")
-        rv = self.get_prefix_key("pattern", metaprefixes, rv_type=str, provenance=False)
-=======
         rv = self._get_prefix_key_str("pattern", ("miriam", "wikidata", "bartoc"))
->>>>>>> c9a36149
         if rv is None:
             return None
         return _clean_pattern(rv)
@@ -1155,38 +1095,6 @@
         """Check if the namespace should appear in the LUI."""
         if self.namespace_in_lui is not None:
             return self.namespace_in_lui
-<<<<<<< HEAD
-        return self.get_prefix_key(
-            "namespaceEmbeddedInLui", "miriam", rv_type=bool, provenance=provenance
-        )
-
-    def get_homepage(self) -> Optional[str]:
-        """Return the homepage, if available."""
-        metaprefixes: Sequence[str] = (
-            "obofoundry",
-            "ols",
-            "miriam",
-            "n2t",
-            "wikidata",
-            "go",
-            "ncbi",
-            "cellosaurus",
-            "prefixcommons",
-            "fairsharing",
-            "cropoct",
-            "bioportal",
-            "agroportal",
-            "ecoportal",
-            "rrid",
-            "bartoc",
-            "lov",
-        )
-        return self.get_prefix_key(
-            "homepage",
-            metaprefixes,
-            rv_type=str,
-            provenance=False,
-=======
         return self._get_prefix_key_bool("namespaceEmbeddedInLui", "miriam")
 
     def get_homepage(self) -> Optional[str]:
@@ -1213,7 +1121,6 @@
                 "lov",
                 "re3data",
             ),
->>>>>>> c9a36149
         )
 
     def get_keywords(self) -> List[str]:
@@ -1242,12 +1149,8 @@
         """Return the repository, if available."""
         if self.repository:
             return self.repository
-<<<<<<< HEAD
         metaprefixes: Sequence[str] = ("obofoundry", "fairsharing")
-        return self.get_prefix_key("repository", metaprefixes, rv_type=str, provenance=False)
-=======
-        return self._get_prefix_key_str("repository", ("obofoundry", "fairsharing"))
->>>>>>> c9a36149
+        return self._get_prefix_key_str("repository", metaprefixes)
 
     def get_contact(self) -> Optional[Attributable]:
         """Get the contact, if available.
@@ -1285,13 +1188,8 @@
             return self.contact.email
         metaprefixes: Sequence[str] = ("obofoundry", "ols")
         # FIXME if contact is not none but email is, this will have a problem after
-<<<<<<< HEAD
-        rv = self.get_prefix_key("contact", metaprefixes, rv_type=str, provenance=False)
-        if rv:
-=======
         rv = self._get_prefix_key_str("contact", ("obofoundry", "ols"))
         if isinstance(rv, str):
->>>>>>> c9a36149
             if EMAIL_RE.match(rv):
                 return rv
             logger.warning("[%s] invalid email address listed: %s", self.name, rv)
