--- conflicted
+++ resolved
@@ -1242,11 +1242,7 @@
 
         :param identifier: The identifier in the CURIE
         :param prefix: If an optional prefix is passed, checks that this isn't also used as a casefolded banana
-<<<<<<< HEAD
-            like in ``go:go:1234567``, which shouldn't techinncally be right becauase the banana for gene ontology
-=======
             like in ``go:go:1234567``, which shouldn't technically be right because the banana for gene ontology
->>>>>>> b06e58c6
             is ``GO``.
         :return: A normalized identifier, possibly with banana/redundant prefix removed
 
