--- conflicted
+++ resolved
@@ -751,11 +751,12 @@
             rv = external.get(key)
             if rv is not None:
                 if provenance:
+                    if isinstance(rv, str):
+                        rv = rv.replace("\r\n", "\n")
                     return ValuePackage(rv, metaprefix)
                 return cast(X, rv)
         return None
 
-<<<<<<< HEAD
     # docstr-coverage:excused `overload`
     @overload
     def _get_prefix_key_str(
@@ -779,16 +780,6 @@
             return self.get_prefix_key(key, metaprefixes, rv_type=str, provenance=True)
         else:
             return self.get_prefix_key(key, metaprefixes, rv_type=str, provenance=False)
-=======
-    def _get_prefix_key_str(self, key: str, metaprefixes: Union[str, Sequence[str]]) -> str | None:
-        rv = self.get_prefix_key(key, metaprefixes)
-        if rv is None:
-            return None
-        if not isinstance(rv, str):
-            raise TypeError
-        rv = rv.replace("\r\n", "\n")
-        return rv
->>>>>>> d1d8c001
 
     # docstr-coverage:excused `overload`
     @overload
