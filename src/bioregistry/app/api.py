--- conflicted
+++ resolved
@@ -14,11 +14,7 @@
     _search,
     serialize,
 )
-<<<<<<< HEAD
 from ..export.prefix_maps import collection_to_context_jsonlds
-=======
-from .. import normalize_prefix
->>>>>>> ac531f6c
 from ..export.rdf_export import (
     collection_to_rdf_str,
     metaresource_to_rdf_str,
