--- conflicted
+++ resolved
@@ -8,11 +8,8 @@
 from textwrap import dedent
 from typing import Any, Literal, overload
 
-<<<<<<< HEAD
 import pystow
-=======
 from a2wsgi import WSGIMiddleware
->>>>>>> e13a7b68
 from curies.mapping_service import MappingServiceGraph, MappingServiceSPARQLProcessor
 from fastapi import APIRouter, FastAPI
 from flask import Flask
