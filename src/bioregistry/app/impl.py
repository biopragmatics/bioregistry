--- conflicted
+++ resolved
@@ -8,7 +8,6 @@
 from curies.mapping_service import (
     MappingServiceGraph,
     MappingServiceSPARQLProcessor,
-    get_flask_mapping_blueprint,
 )
 from fastapi import APIRouter, FastAPI
 from flask import Flask
@@ -121,14 +120,11 @@
     :returns: An instantiated WSGI application
     :raises ValueError: if there's an issue with the configuration's integrity
     """
-<<<<<<< HEAD
-=======
     app = Flask(__name__)
 
     if manager is None:
         manager = resource_manager.manager
 
->>>>>>> 9bff8cf9
     if isinstance(config, (str, Path)):
         with open(config) as file:
             conf = json.load(file)
@@ -136,26 +132,14 @@
         conf = {}
     else:
         conf = config
-<<<<<<< HEAD
-
-    if manager is None:
-        manager = resource_manager.manager
-
-    conf.setdefault("METAREGISTRY_TITLE", "Bioregistry")
-    conf.setdefault("METAREGISTRY_DESCRIPTION", "A service for resolving CURIEs")
-=======
+
     conf.setdefault("METAREGISTRY_TITLE", TITLE_DEFAULT)
     conf.setdefault("METAREGISTRY_DESCRIPTION", DESCRIPTION_DEFAULT)
->>>>>>> 9bff8cf9
     conf.setdefault("METAREGISTRY_FOOTER", FOOTER_DEFAULT)
     conf.setdefault("METAREGISTRY_HEADER", HEADER_DEFAULT)
     conf.setdefault("METAREGISTRY_RESOURCES_SUBHEADER", RESOURCES_SUBHEADER_DEFAULT)
     conf.setdefault("METAREGISTRY_VERSION", version.get_version())
-<<<<<<< HEAD
-    conf.setdefault("METAREGISTRY_EXAMPLE_PREFIX", "chebi")
-=======
     example_prefix = conf.setdefault("METAREGISTRY_EXAMPLE_PREFIX", "chebi")
->>>>>>> 9bff8cf9
     conf.setdefault("METAREGISTRY_EXAMPLE_IDENTIFIER", "138488")
     conf.setdefault("METAREGISTRY_FIRST_PARTY", first_party)
     conf.setdefault("METAREGISTRY_CONTACT_NAME", "Charles Tapley Hoyt")
@@ -164,62 +148,6 @@
     conf.setdefault(
         "METAREGISTRY_LICENSE_URL", "https://github.com/biopragmatics/bioregistry/blob/main/LICENSE"
     )
-<<<<<<< HEAD
-
-    tags_metadata = [
-        {
-            "name": "resource",
-            "description": "Identifier resources in the registry",
-            "externalDocs": {
-                "description": f"{conf['METAREGISTRY_TITLE']} Resource Catalog",
-                "url": f"{manager.base_url}/registry/",
-            },
-        },
-        {
-            "name": "metaresource",
-            "description": "Resources representing registries",
-            "externalDocs": {
-                "description": f"{conf['METAREGISTRY_TITLE']} Registry Catalog",
-                "url": f"{manager.base_url}/metaregistry/",
-            },
-        },
-        {
-            "name": "collection",
-            "description": "Fit-for-purpose lists of prefixes",
-            "externalDocs": {
-                "description": f"{conf['METAREGISTRY_TITLE']} Collection Catalog",
-                "url": f"{manager.base_url}/collection/",
-            },
-        },
-    ]
-
-    fast_api = FastAPI(
-        openapi_tags=tags_metadata,
-        title=conf["METAREGISTRY_TITLE"],
-        description=conf["METAREGISTRY_DESCRIPTION"],
-        contact={
-            "name": conf["METAREGISTRY_CONTACT_NAME"],
-            "email": conf["METAREGISTRY_CONTACT_EMAIL"],
-        },
-        license_info={
-            "name": conf["METAREGISTRY_LICENSE_NAME"],
-            "url": conf["METAREGISTRY_LICENSE_URL"],
-        },
-    )
-    fast_api.manager = manager
-    fast_api.include_router(api_router)
-
-    app = Flask(__name__)
-    app.config.update(conf)
-    app.manager = manager
-
-    if app.config.get("METAREGISTRY_FIRST_PARTY"):
-        app.config.setdefault("METAREGISTRY_BIOSCHEMAS", BIOSCHEMAS)
-
-    example_prefix = app.config["METAREGISTRY_EXAMPLE_PREFIX"]
-=======
-
->>>>>>> 9bff8cf9
     resource = manager.registry.get(example_prefix)
     if resource is None:
         raise ValueError(
@@ -230,28 +158,67 @@
     if resource.get_uri_format() is None:
         raise ValueError("Must use an example prefix with a URI format")
 
-<<<<<<< HEAD
-    # "host": removeprefix(removeprefix(manager.base_url, "https://"), "http://"),
-
-=======
->>>>>>> 9bff8cf9
-    Bootstrap4(app)
-
-    app.register_blueprint(ui_blueprint)
-
-<<<<<<< HEAD
-    sparql_blueprint = get_flask_mapping_blueprint(app.manager.converter)
-    app.register_blueprint(sparql_blueprint)
-
-    # Make manager available in all jinja templates
-    app.jinja_env.globals.update(manager=app.manager, curie_to_str=curie_to_str)
-=======
+    tags_metadata = [
+        {
+            "name": "resource",
+            "description": "Identifier resources in the registry",
+            "externalDocs": {
+                "description": f"{conf['METAREGISTRY_TITLE']} Resource Catalog",
+                "url": f"{manager.base_url}/registry/",
+            },
+        },
+        {
+            "name": "metaresource",
+            "description": "Resources representing registries",
+            "externalDocs": {
+                "description": f"{conf['METAREGISTRY_TITLE']} Registry Catalog",
+                "url": f"{manager.base_url}/metaregistry/",
+            },
+        },
+        {
+            "name": "collection",
+            "description": "Fit-for-purpose lists of prefixes",
+            "externalDocs": {
+                "description": f"{conf['METAREGISTRY_TITLE']} Collection Catalog",
+                "url": f"{manager.base_url}/collection/",
+            },
+        },
+    ]
+
+    fast_api = FastAPI(
+        openapi_tags=tags_metadata,
+        title=conf["METAREGISTRY_TITLE"],
+        description=conf["METAREGISTRY_DESCRIPTION"],
+        contact={
+            "name": conf["METAREGISTRY_CONTACT_NAME"],
+            "email": conf["METAREGISTRY_CONTACT_EMAIL"],
+        },
+        license_info={
+            "name": conf["METAREGISTRY_LICENSE_NAME"],
+            "url": conf["METAREGISTRY_LICENSE_URL"],
+        },
+    )
+    fast_api.manager = manager
+    fast_api.include_router(api_router)
+
     app.config.update(conf)
     app.manager = manager
 
     if app.config.get("METAREGISTRY_FIRST_PARTY"):
         app.config.setdefault("METAREGISTRY_BIOSCHEMAS", BIOSCHEMAS)
->>>>>>> 9bff8cf9
+
+    # note from klas:
+    # "host": removeprefix(removeprefix(manager.base_url, "https://"), "http://"),
+
+    Bootstrap4(app)
+
+    app.register_blueprint(ui_blueprint)
+
+    app.config.update(conf)
+    app.manager = manager
+
+    if app.config.get("METAREGISTRY_FIRST_PARTY"):
+        app.config.setdefault("METAREGISTRY_BIOSCHEMAS", BIOSCHEMAS)
 
     fast_api = FastAPI(
         title=conf["METAREGISTRY_TITLE"],
@@ -268,21 +235,13 @@
     fast_api.include_router(_get_sparql_router(app))
     fast_api.mount("/", WSGIMiddleware(app))
 
-<<<<<<< HEAD
+    # Make manager available in all jinja templates
     app.jinja_env.globals.update(
         manager=manager,
         curie_to_str=curie_to_str,
         fastapi=fast_api,
     )
-=======
-    # Make manager available in all jinja templates
-    app.jinja_env.globals.update(
-        manager=app.manager,
-        curie_to_str=curie_to_str,
-        fastapi=fast_api,
-    )
-
->>>>>>> 9bff8cf9
+
     if return_flask:
         return fast_api, app
     return fast_api
