{% macro code_curie(prefix, identifier) -%}
    <code>{{ curie_to_str(prefix, identifier) }}</code>
{% endmacro %}

<<<<<<< HEAD
{% macro render_prefix(prefix, classes) -%}
=======
{% macro render_prefix(prefix, classes="") -%}
>>>>>>> 1aebcf77
    <a class="{{ classes }}" href="{{ url_for("metaregistry_ui.resource", prefix=prefix) }}">
        <code>{{ prefix }}</code>
    </a>
{% endmacro %}

{% macro render_metaprefix(metaprefix) -%}
    <a href="{{ url_for("metaregistry_ui.metaresource", metaprefix=metaprefix) }}">
        <code>{{ metaprefix }}</code>
    </a>
{% endmacro %}

{% macro render_resource_warnings(resource) -%}
    {% if resource.deprecated %}
        <span class="badge badge-warning" style="display: inline-block;">
            Deprecated <i class="fas fa-exclamation-triangle"></i>
        </span>
    {% elif resource.provides %}
        <a class="badge badge-danger" style="display: inline-block;" data-toggle="tooltip"
           href="{{ url_for("metaregistry_ui.resource", prefix=resource.provides) }}"
           title="{{ manager.get_name(resource.provides) }} ({{ resource.provides }})">
            Provider <i class="fas fa-exclamation-triangle"></i>
        </a>
    {% elif resource.has_canonical %}
        <a class="badge badge-danger" style="display: inline-block;" data-toggle="tooltip"
           href="{{ url_for("metaregistry_ui.resource", prefix=resource.has_canonical) }}"
           title="{{ manager.get_name(resource.has_canonical) }} ({{ resource.has_canonical }})">
            Has Canonical <i class="fas fa-exclamation-triangle"></i>
        </a>
    {% endif %}
{% endmacro %}

{% macro render_provider_table(prefix, identifier, providers) -%}
    {% if providers %}
        <table class="table table-hover table-striped">
            <thead class="table-">
            <tr>
                <th scope="col">Name</th>
                <th scope="col">Metaprefix</th>
                <th scope="col">URI</th>
            </tr>
            </thead>
            <tbody>
            {% for provider in providers %}
                <tr>
                    <td>
                        {% if provider.homepage %}
                            <a href="{{ provider.homepage }}">{{ provider.name }}</a>
                        {% else %}
                            {{ provider.name }}
                        {% endif %}
                    </td>
                    <td class="text-nowrap"><code>{{ provider.metaprefix }}</code></td>
                    <td>
                        <a href="{{ provider.uri }}">{{ provider.uri }}</a>
                    </td>
                </tr>
            {% endfor %}
            </tbody>
        </table>
    {% endif %}
{% endmacro %}

{% macro render_author(author, link=none) -%}
    {% if link or author.email %}
        <a href="{% if link %}{{ link }}{% else %}mailto:{{ author.email }}{% endif %}">
            {% if author.name %}
                {{ author.name }}
            {% else %}
                {{ author.email }}
            {% endif %}
        </a>
    {% else %}
        {% if author.name %}
            {{ author.name }}
        {% endif %}
    {% endif %}
    {% if author.orcid %}
        &nbsp;
        <small>
            <i class="fab fa-orcid"></i>
            <a href="https://orcid.org/{{ author.orcid }}">
                {{ author.orcid }}
            </a>
        </small>
    {% endif %}
    {% if author.github %}
        &nbsp;
        <small>
            <i class="fab fa-github"></i>
            <a href="https://github.com/{{ author.github }}">
                {{ author.github }}
            </a>
        </small>
    {% endif %}
{% endmacro %}

{% macro render_author_modal(prefix, author, key) %}
    <div class="modal fade" id="{{ key }}-modal" tabindex="-1" role="dialog" aria-labelledby="{{ key }}ModalLabel" aria-hidden="true">
        <div class="modal-dialog" role="document">
            <div class="modal-content">
                <div class="modal-header">
                    <h5 class="modal-title" id="{{ key }}ModalLabel">Programmatic Access to {{ key|title }} Information</h5>
                    <button type="button" class="close" data-dismiss="modal" aria-label="Close">
                        <span aria-hidden="true">&times;</span>
                    </button>
                </div>
                <div class="modal-body">
                    {% if author.name %}
                        <p>
                            Get the contact's name:
                        </p>
                        <pre><code class="language-python">&gt;&gt;&gt; import bioregistry as br
&gt;&gt;&gt; br.get_contact_name("{{ prefix }}")
'{{ author.name }}'</code></pre>
                    {% endif %}
                    {% if author.email %}
                        <p>
                            Get the contact's email:
                        </p>
                        <pre><code class="language-python">&gt;&gt;&gt; import bioregistry as br
&gt;&gt;&gt; br.get_contact_email("{{ prefix }}")
'{{ author.email }}'</code></pre>
                    {% endif %}
                    {% if author.github %}
                        <p>
                            Get the contact's GitHub handle:
                        </p>
                        <pre><code class="language-python">&gt;&gt;&gt; import bioregistry as br
&gt;&gt;&gt; br.get_contact_github("{{ prefix }}")
'{{ author.github }}'</code></pre>
                    {% endif %}
                    {% if author.orcid %}
                        <p>
                            Get the contact's ORCiD identifier:
                        </p>
                        <pre><code class="language-python">&gt;&gt;&gt; import bioregistry as br
&gt;&gt;&gt; br.get_contact_orcid("{{ prefix }}")
'{{ author.orcid }}'</code></pre>
                    {% endif %}
                </div>
            </div>
        </div>
    </div>
{% endmacro %}

{% macro code_example(prefix, func, text, quote=True) -%}
<pre><code class="language-python">&gt;&gt;&gt; import bioregistry as br
&gt;&gt;&gt; br.{{ func }}("{{ prefix }}")
{% if quote %}'{{ text }}'{% else %}{{ text }}{% endif %}</code></pre>
{% endmacro %}<|MERGE_RESOLUTION|>--- conflicted
+++ resolved
@@ -2,11 +2,7 @@
     <code>{{ curie_to_str(prefix, identifier) }}</code>
 {% endmacro %}
 
-<<<<<<< HEAD
-{% macro render_prefix(prefix, classes) -%}
-=======
 {% macro render_prefix(prefix, classes="") -%}
->>>>>>> 1aebcf77
     <a class="{{ classes }}" href="{{ url_for("metaregistry_ui.resource", prefix=prefix) }}">
         <code>{{ prefix }}</code>
     </a>
