--- conflicted
+++ resolved
@@ -6,13 +6,7 @@
 
 {% block container %}
     {% if config.METAREGISTRY_BIOSCHEMAS %}
-<<<<<<< HEAD
-    <script type="application/ld+json">
-        {{ config.METAREGISTRY_BIOSCHEMAS | safe }}
-    </script>
-=======
     <script type="application/ld+json">{{ config.METAREGISTRY_BIOSCHEMAS | safe }}</script>
->>>>>>> 0e073233
     {% endif %}
     <div class="card card-body bg-light">
         <h1 class="display-3">{{ config.METAREGISTRY_TITLE }}</h1>
