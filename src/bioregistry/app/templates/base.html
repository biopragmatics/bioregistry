--- conflicted
+++ resolved
@@ -141,11 +141,7 @@
                     {% if config.METAREGISTRY_FIRST_PARTY %}
                     <a class="dropdown-item" href="{{ url_for('metaregistry_ui.download') }}">Downloads</a>
                     {% endif %}
-<<<<<<< HEAD
-                    <a class="dropdown-item" href="/docs">API Documentation</a>
-=======
                     <a class="dropdown-item" href="{{ url_for('metaregistry_ui.apidocs') }}">API Documentation</a>
->>>>>>> 9bff8cf9
                     <a class="dropdown-item" href="{{ url_for("metaregistry_ui.usage") }}">Programmatic Usage Guide</a>
                 </div>
             </li>
