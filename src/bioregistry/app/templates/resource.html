{% extends "base.html" %}
{% import "macros.html" as utils %}

{% block title %}{{ config.METAREGISTRY_TITLE }} - {{ name }}{% endblock %}

{% block styles %}
{{ super() }}
<link href="https://cdn.jsdelivr.net/npm/prismjs@1.23.0/themes/prism.css" rel="stylesheet"/>
{% endblock %}

{% block scripts %}
    {{ super() }}
    <script type="text/javascript">
        $(function () {
            $('[data-toggle="tooltip"]').tooltip()
        })
    </script>
    <script src="https://cdn.jsdelivr.net/npm/prismjs@1.23.0/prism.min.js"></script>
    <script src="https://cdn.jsdelivr.net/npm/prismjs@1.23.0/plugins/autoloader/prism-autoloader.min.js"></script>
{% endblock %}

{% set mastodon = resource.get_mastodon() %}
{% set mastodon_url = resource.get_mastodon_url() %}
{% set keywords = resource.get_keywords() %}

{% macro get_banana_text() %}
    This means that you may see local unique identifiers that include a redundant prefix and delimiter (also known
    as a <i>banana</i>)
    and therefore look like a CURIE. For {{ name }}, the banana looks like
    <code>{{ banana if banana else prefix.upper() }}{{ resource.get_banana_peel() }}</code>.
    Therefore, you may see local unique identifiers for this resource that look like
    <code>{{ banana if banana else prefix.upper() }}{{ resource.get_banana_peel() }}{{ example }}</code>
    (instead of the canonical form <code>{{ example }}</code>) and CURIEs for this resource that look like
    <code>{{ resource.get_preferred_prefix() or resource.prefix }}:{{ banana if banana else prefix.upper() }}{{ resource.get_banana_peel() }}{{ example }}</code>
    (instead of the canonical form <code>{{ resource.get_preferred_prefix() or resource.prefix }}:{{ example }}</code>).
    The Bioregistry will automatically strip off the banana when standardizing local unique identifiers and CURIEs.
{% endmacro %}

{% macro get_tooltip(manager, prefix) %}
<a href="{{ url_for("metaregistry_ui.resource", prefix=prefix) }}"
   class="badge badge-pill badge-light" data-toggle="tooltip"
   title="{{ manager.get_name(prefix) }}">
    {{ manager.get_preferred_prefix(prefix) or prefix }}
</a>
{% endmacro %}

{% macro get_tooltips(manager, prefixes) %}
{% for rel_prefix in prefixes %}
{{ get_tooltip(manager, rel_prefix) }}
{% endfor %}
{% endmacro %}

{% block container %}
    <script type="application/ld+json">{{ bioschemas | safe }}</script>
    <div class="card">
        <div class="card-header">
            <div class="row align-items-center">
                <div class="col-8">
                    <h5 style="margin: 0"><a href="{{ url_for("metaregistry_ui.resources") }}">Registry</a> <i
                            class="fas fa-angle-right"></i> {{ name }}
                        {{ utils.render_resource_warnings(resource) }}
                    </h5>
                </div>
                <div class="col-4 text-right">
                    <div class="d-flex flex-row-reverse">
                    <div class="dropdown">
                        <button class="btn btn-sm btn-outline-dark dropdown-toggle" type="button"
                                id="dropdownMenuButton" data-toggle="dropdown" aria-haspopup="true"
                                aria-expanded="false">
                            Download
                        </button>
                        <div class="dropdown-menu" aria-labelledby="dropdownMenuButton">
                            {% for label, key in formats %}
                                <a class="dropdown-item"
                                   href="{{ fastapi_url_for("get_resource", prefix=prefix) }}?format={{ key }}">
                                    {{ label }} <i class="fas fa-download"></i>
                                </a>
                            {% endfor %}
                        </div>
                    </div>
                    <a class="btn btn-sm btn-outline-dark" style="margin-right: 0.5em"
                       href="https://github.com/biopragmatics/bioregistry/issues/new?labels=Update&template=update-misc.yml&prefix={{ prefix }}&title=Update+{{ name }}">
                        Suggest
                    </a>
                    </div>
                </div>
            </div>
        </div>
        <div class="card-body">
            {% if description %}
                <p>
                {% if resource.get_logo() %}
                <img style="max-height: 70px; float: right;" src="{{ resource.get_logo() }}" alt="Logo for {{ resource.get_name() }}"/>
                {% endif %}
                {{ description }}
                </p>
            {% endif %}
            {% if provides %}
                <p>
                    This resource is a <span class="badge badge-danger">provider</span>. This means that
                    while it may have its own prefix, it actually reuses the identifiers provided by the
                    <a href="{{ url_for(".resource", prefix=provides) }}"><code>{{ provides }}</code></a>
                    prefix. For <b>all</b> use cases, you should use <a
                        href="{{ url_for(".resource", prefix=provides) }}"><code>{{ provides }}</code></a>
                    instead of <code>{{ prefix }}</code>.
                </p>
            {% endif %}
            {% if resource.proprietary %}
                <p>
                    This resource is <span class="badge badge-warning">proprietary</span>. This means that it is not
                    freely and publicly available without restriction. Such resources are still valuable to include
                    in the Bioregistry as they may appear in other non-proprietary resources.
                </p>
            {% endif %}

            <dl>
                {% if resource.comment %}
                    <dt>Comment</dt>
                    <dd>{{ markdown(resource.comment) | safe }}</dd>
                {% endif %}
                <dt>Prefix</dt>
                <dd><code>{{ prefix }}</code></dd>
                {% set preferred_prefix = resource.get_preferred_prefix() %}
                {% if preferred_prefix %}
                    <dt>Preferred Prefix</dt>
                    <dd><code>{{ preferred_prefix }}</code></dd>
                {% endif %}
                {% if synonyms %}
                    <dt>
                        Alternative Prefixes
                        <a type="button" data-toggle="modal" data-target="#synonyms-modal">
                            <i class="far fa-question-circle"></i>
                        </a>
                    </dt>
                    <dd>
                        {% for synonym in synonyms %}
                            <span class="badge badge-light">{{ synonym }}</span>
                        {% endfor %}
                    </dd>
                {% endif %}
                {% if keywords %}
                    <dt>Keywords</dt>
                    <dd>
                        {% for keyword in keywords|sort %}
                            <span class="badge badge-light">{{ keyword }}</span>
                        {% endfor %}
                    </dd>
                {% endif %}
                {% if version %}
                    <dt>
                        Version
                        <a type="button" data-toggle="modal" data-target="#version-modal">
                            <i class="far fa-question-circle"></i>
                        </a>
                    </dt>
                    <dd>{{ version }}</dd>
                {% endif %}
                {% set resource_license = resource.get_license() %}
                {% if resource_license %}
                    <dt>
                        License
                        <a type="button" data-toggle="modal" data-target="#license-modal">
                            <i class="far fa-question-circle"></i>
                        </a>
                    </dt>
                    <dd>{{ resource_license }}</dd>
                {% endif %}
                <dt>
                    Links
                    {% if homepage or obo_download or owl_download or json_download or rdf_download %}
                    <a type="button" data-toggle="modal" data-target="#links-modal">
                        <i class="far fa-question-circle"></i>
                    </a>
                    {% endif %}
                </dt>
                <dd>
                    {% if homepage %}
                        <a class="badge badge-pill badge-light" href="{{ homepage }}">
                            Homepage <i class="fas fa-home"></i>
                        </a>
                    {% else %}
                        <span class="badge badge-pill badge-warning">Missing Homepage</span>
                    {% endif %}
                    {% if repository %}
                        <a class="badge badge-pill badge-light" href="{{ repository }}">
                            Repository <i class="fab fa-github"></i>
                        </a>
                    {% endif %}
                    {%- if resource.contact_page %}
<<<<<<< HEAD
                        <a class="badge badge-pill badge-light" href="{{ resource.contact_group }}">
                            Mailing List <i class="fas fa-address-book"></i></i></a>
=======
                        <a class="badge badge-pill badge-light" href="{{ resource.contact_page }}">
                            Contact Page <i class="fas fa-address-book"></i></i></a>
>>>>>>> c0f9641f
                    {%- endif %}
                    {% if obo_download %}
                        <a class="badge badge-pill badge-light" href="{{ obo_download }}">
                            OBO <i class="fas fa-download"></i>
                        </a>
                    {% endif %}
                    {% if owl_download %}
                        <a class="badge badge-pill badge-light" href="{{ owl_download }}">
                            OWL <i class="fas fa-download"></i>
                        </a>
                    {% endif %}
                    {% if json_download %}
                        <a class="badge badge-pill badge-light" href="{{ json_download }}">
                            OBO JSON <i class="fas fa-download"></i>
                        </a>
                    {% endif %}
                    {% if rdf_download %}
                        <a class="badge badge-pill badge-light" href="{{ rdf_download }}">
                            RDF <i class="fas fa-download"></i>
                        </a>
                    {% endif %}
                    {% if resource.github_request_issue %}
                        <a class="badge badge-pill badge-light" href="https://github.com/biopragmatics/bioregistry/issues/{{ resource.github_request_issue }}">
                            <i class="fas fa-info-circle"></i> Request Discussion
                        </a>
                    {% endif %}
                    {% if mastodon %}
                        <a class="badge badge-pill badge-light" href="{{ mastodon_url }}">
                            <i class="fab fa-mastodon"></i> @{{ mastodon }}
                        </a>
                    {% endif %}
                </dd>
                <dt>
                    Contact
                    {% if contact %}
                    <a type="button" data-toggle="modal" data-target="#contact-modal">
                        <i class="far fa-question-circle"></i>
                    </a>
                    {% endif %}
                </dt>
                <dd>
                    {% if contact %}
                        {{ utils.render_author(contact, link=none) }}
                    {% else %}
                        <span class="badge badge-pill badge-warning">Missing Contact</span>
                    {% endif %}
                </dd>
                {% if resource.owners %}
                    <dt>Identifier Space Owner{% if resource.owners | length > 1 %}s{% endif %}</dt>
                    {% for owner in resource.owners %}
                    <dd>
                    <a href="{{ owner.link }}">{{ owner.name }}</a>
                    {% if owner.partnered %}
                    <a href="https://github.com/biopragmatics/bioregistry/blob/main/docs/GOVERNANCE.md#partners"
                           class="badge badge-pill badge-info" data-toggle="tooltip"
                           title="This organization has partnered with the Bioregistry to proactively maintain this record. Click to see related project governance.">
                        Partnered
                    </a>
                    {% endif %}
                    </dd>
                    {% endfor %}
                {% endif %}
                <dt>Pattern for Local Unique Identifiers</dt>
                <dd>
                    {% if pattern %}
                        <p>
                            Local identifiers in {{ name }} should match this
                            regular expression:<br/><kbd>{{ pattern }}</kbd>
                        </p>
                    {% elif has_no_terms %}
                        <span class="badge badge-pill badge-secondary">No terms in {{ prefix }}</span>
                    {% else %}
                        <span class="badge badge-pill badge-warning">Missing LUI pattern</span>
                    {% endif %}
                </dd>
                <dt>Example Local Unique Identifier{% if resource.example_extras %}s{% endif %}</dt>
                <dd>
                    {% if example %}
                        <a href="{{ url_for("metaregistry_ui.reference", prefix=prefix, identifier=example) }}">{{ example }}</a>
                        {% if providers %}
                        &nbsp;
                        <a class="badge badge-pill badge-info" href="{{ url_for("metaregistry_ui.resolve", prefix=prefix, identifier=example) }}"><i class="fas fa-share-square"></i> Resolve</a>
                        {% endif %}
                        {% for extra_example in example_extras %}
                            <br />
                            <a href="{{ url_for("metaregistry_ui.reference", prefix=prefix, identifier=extra_example) }}">{{ extra_example }}</a>
                            {% if providers %}
                                &nbsp;
                                <a class="badge badge-pill badge-info" href="{{ url_for("metaregistry_ui.resolve", prefix=prefix, identifier=extra_example) }}"><i class="fas fa-share-square"></i> Resolve</a>
                            {% endif %}
                        {% endfor %}
                    {% elif has_no_terms %}
                        <span class="badge badge-pill badge-secondary">No Terms in {{ prefix }}</span>
                    {% else %}
                        <span class="badge badge-pill badge-warning">Missing Example Local Unique Identifier</span>
                    {% endif %}
                </dd>
                {% if pattern and curie_pattern %}
                <dt>Pattern for CURIES</dt>
                <dd>
                    <p>
                        Compact URIs (CURIEs) constructed from {{ name }} should match
                        this regular expression:<br/><kbd>{{ curie_pattern }}</kbd>
                    </p>
                </dd>
                {% endif %}
                {% if example and example_curie %}
                <dt>Example CURIE{% if resource.example_extras %}s{% endif %}</dt>
                <dd>
                    <a href="{{ url_for("metaregistry_ui.reference", prefix=prefix, identifier=example) }}">{{ example_curie }}</a>
                    {% for example_curie_extra, example_extra in zip(example_curie_extras, example_extras) %}
                        <br />
                        <a href="{{ url_for("metaregistry_ui.reference", prefix=prefix, identifier=example_extra) }}">{{ example_curie_extra }}</a>
                    {% endfor %}
                </dd>
                {% endif %}
                {% if namespace_in_lui %}
                    <dt><i class="fas fa-info-circle"></i> MIRIAM Namespace Embedded in LUI</dt>
                    <dd>
                        The legacy MIRIAM standard for generating CURIEs with this resource
                        annotates the <code>namespaceEmbeddedInLUI</code> as true.
                        {{ get_banana_text() }}
                    </dd>
                {% elif banana %}
                    <dt><i class="fas fa-info-circle"></i> Namespace Embedded in LUI</dt>
                    <dd>
                        This resource has been annotated by the Bioregistry as having a potential
                        namespace embedded in LUI.
                        {{ get_banana_text() }}
                    </dd>
                {% endif %}

                {% set publications = resource.get_publications() %}
                {% if publications %}
                    <dt>Publications</dt>
                    <dd>
                        {% if publications | length == 1 %}
                            {{ utils.render_publication(publications[0]) }}
                        {% else %}
                            <ul>
                                {% for publication in publications %}
                                    <li>{{ utils.render_publication(publication) }}</li>
                                {% endfor %}
                            </ul>
                        {% endif %}
                    </dd>
                {% endif %}
                {% if resource.references %}
                    <dt>References</dt>
                    <dd>
                        {% if resource.references | length == 1 %}
                            {{ utils.render_reference(resource.references[0]) }}
                        {% else %}
                            <ul>
                                {% for reference in resource.references %}
                                    <li>{{ utils.render_reference(reference) }}</li>
                                {% endfor %}
                            </ul>
                        {% endif %}
                    </dd>
                {% endif %}
                {% if resource.contributor or resource.contributor_extras %}
                    <dt>Contributors</dt>
                    <dd>
                        <ul>
                            {% if resource.contributor %}
                                <li>
                                    <span class="badge badge-info">submitter</span> {{ utils.render_author(resource.contributor, link=url_for('metaregistry_ui.contributor', orcid=resource.contributor.orcid)) }}
                                </li>
                            {% endif %}
                            {% for contributor in resource.contributor_extras or [] %}
                                <li>
                                    <span class="badge badge-info">contributor</span> {{ utils.render_author(contributor, link=url_for('metaregistry_ui.contributor', orcid=contributor.orcid)) }}
                                </li>
                            {% endfor %}
                        </ul>
                    </dd>
                {% endif %}
                {% if resource.reviewer %}
                    <dt>Reviewer</dt>
                    <dd>
                        {{ utils.render_author(resource.reviewer, link=url_for('metaregistry_ui.contributor', orcid=resource.reviewer.orcid)) }}
                    </dd>
                {% endif %}
            </dl>
        </div>

    </div>

    {% if provides or provided_by or part_of or has_parts or has_canonical or canonical_for or depends_on or appears_in or in_collections %}
    <div class="card" style="margin-top: 20px">
        <a id="ontology"></a>
        <h5 class="card-header">Ontology</h5>

        <div class="card-body">
            <p>
                A summary of the relations in the Bioregistry schema
                can be found <a href="{{ url_for("metaregistry_ui.schema") }}">here</a>.
            </p>
            <dl>
                {% if provides %}
                    <dt>
                        Provides
                    </dt>
                    <dd>{{ get_tooltip(manager, provides) }}</dd>
                {% endif %}
                {% if provided_by %}
                    <dt>
                        Provided By
                    </dt>
                    <dd>{{ get_tooltips(manager, provided_by) }}</dd>
                {% endif %}
                {% if part_of %}
                    <dt>
                        Part Of ({{ utils.code_curie("bfo", "0000050") }})
                    </dt>
                    <dd>
                        {% if manager.get_name(part_of) %}
                            {{ get_tooltip(manager, part_of) }}
                        {% else %}
                        <span class="badge badge-pill badge-light">{{ part_of }} (not directly registered)</span>
                        {% endif %}
                    </dd>
                {% endif %}
                {% if has_parts %}
                    <dt>
                        Has Parts ({{ utils.link_code_curie("bfo", "0000051") }})
                    </dt>
                    <dd>{{ get_tooltips(manager, has_parts) }}</dd>
                {% endif %}
                {% if has_canonical %}
                    <dt>
                        Has URI collision with ({{ utils.link_code_curie("bioregistry.schema", "0000016") }})
                    </dt>
                    <dd>
                        <p>
                            This resource shares one or more URI format strings with {{ get_tooltip(manager, has_canonical) }}.
                        </p>
                        <p>
                            Therefore, when generating an extended prefix map, <code>{{ resource.prefix }}</code>,
                            its CURIE prefix synonyms, and its URI prefix synonyms are merged into the
                            record for {{ get_tooltip(manager, has_canonical) }}.
                            If you believe that these are two distinct semantic spaces and should not be merged,
                            please open a new issue on the <a href="https://github.com/biopragmatics/bioregistry/issues/new?labels=Update&projects=&template=update-misc.yml&prefix={{ resource.prefix }}&title=Discussion+about+URI+collisions+for+`{{ resource.prefix }}`">Bioregistry issue tracker</a>
                            for discussion.
                        </p>
                    </dd>
                {% endif %}
                {% if canonical_for %}
                    <dt>
                        Has incoming URI collisions
                    </dt>
                    <dd>
                        <p>
                            The following resources share a URI format string with <code>{{ resource.prefix }}</code>:
                            <br/>{{ get_tooltips(manager, canonical_for) }}
                        </p>
                        <p>
                            When generating an extended prefix map, their respective CURIE prefixes and URI
                            prefixes are merged into the record for <code>{{ resource.prefix }}</code>.
                            If you believe that these are distinct semantic spaces and should not be merged,
                            please open a new issue on the <a href="https://github.com/biopragmatics/bioregistry/issues/new?labels=Update&projects=&template=update-misc.yml&prefix={{ resource.prefix }}&title=Discussion+about+URI+collisions+for+`{{ resource.prefix }}`">Bioregistry issue tracker</a>
                            for discussion.
                        </p>
                    </dd>
                {% endif %}
                {% if depends_on %}
                    <dt>
                        Depends On ({{ depends_on | length }}) ({{ utils.link_code_curie("bioregistry.schema", "0000017") }})
                    </dt>
                    <dd>{{ get_tooltips(manager, depends_on) }}</dd>
                {% endif %}
                {% if appears_in %}
                    <dt>
                        Appears In ({{ appears_in | length }}) ({{ utils.link_code_curie("bioregistry.schema", "0000018") }})
                    </dt>
                    <dd>{{ get_tooltips(manager, appears_in) }}</dd>
                {% endif %}
                {% if in_collections %}
                    <dt>In Collection</dt>
                    <dd>
                    {% for collection_id in in_collections %}
                    <a href="{{ url_for("metaregistry_ui.collection", identifier=collection_id) }}"
                       class="badge badge-pill badge-light" data-toggle="tooltip"
                       title="{{ manager.get_collection_name(collection_id) }}">
                        {{ manager.get_collection_name(collection_id) }}
                    </a>
                    {% endfor %}
                    </dd>
                {% endif %}
            </dl>
        </div>
    </div>
    {% endif %}

    {% if mappings %}
        <div class="card" style="margin-top: 20px">
            <a id="mappings"></a>
            <h5 class="card-header">
                Metaregistry <i class="fas fa-angle-right"></i> {{ name }}
            </h5>
            <div class="card-body">
                <p>
                    The metaregistry provides mappings between the Bioregistry and other registries. There are
                    {{ mappings | length }} mappings to external registries for this resource with
                    {{ mappings | map(attribute='xref') | unique | list | length }} unique external prefixes.
                </p>
            </div>
            <table class="table table-hover table-striped">
                <thead class="table-">
                <tr>
                    <th scope="col">Registry Name</th>
                    <th scope="col">Registry Metaprefix</th>
                    <th scope="col">External Prefix</th>
                    {# <th scope="col">External Name</th> #}
                    <th scope="col">Curate</th>
                </tr>
                </thead>
                <tbody>
                {% for mapping in mappings %}
                    <tr>
                        <td>
                            {% if mapping.homepage %}
                                <a href="{{ mapping.homepage }}" title="{{ mapping.name }}">{{ mapping.short_name }}</a>
                            {% else %}
                                {{ mapping.short_name }}
                            {% endif %}
                            {% if mapping.metaresource.logo_url %}
                                <img style="max-height: 1em" alt="{{ mapping.name }} logo" src="{{ mapping.metaresource.logo_url }}" />
                            {% endif %}
                        </td>
                        <td><code>{{ mapping.metaprefix }}</code></td>
                        <td>
                            {% if mapping.uri %}
                                <a href="{{ mapping.uri }}"><code>{{ mapping.xref }}</code> <i class="fas fa-link"></i></a>
                            {% else %}
                                <span title="{{ mapping.name }} does not resolve metaidentifiers"
                                      data-toggle="tooltip" data-placement="right"><code>{{ mapping.xref }}</code>
                                    <i class="fas fa-info-circle"></i></span>
                            {% endif %}
                        </td>
                        {# <td>{{ resource.get_prefix_key("name", mapping.metaprefix) or "" }}</td> #}
                        <td style="text-align: center;">
                            <a data-toggle="tooltip" data-html="true"
                               title="Report misalignment between {{ name }} and <code>{{ mapping.metaprefix }}:{{ mapping.xref }}</code>"
                               href="https://github.com/biopragmatics/bioregistry/issues/new?labels=Update%2CPrefix&template=mismatch.yml&title=Remove+incorrect+mapping+from+{{ resource.prefix }}+to+%60{{ mapping.metaprefix }}%3A{{ mapping.xref }}%60&prefix={{ resource.prefix }}&metaprefix={{ mapping.metaprefix }}&external-prefix={{ mapping.xref }}">
                                <i class="fas fa-pen"></i>
                            </a>
                        </td>
                    </tr>
                {% endfor %}
                </tbody>
            </table>
        </div>
    {% endif %}

    {% if resource.get_rdf_uri_format() %}
        <div class="card" style="margin-top: 20px">
            <h5 class="card-header">RDF Information</h5>
            <div class="card-body">
                <p>
                    When using this resource in RDF, the following URI format should be used:
                </p>
                <p>
                    <code>{{ resource.get_rdf_uri_format() }}</code>
                </p>
            </div>
        </div>
    {% endif %}

    {% if not resource.no_own_terms %}
        <div class="card" style="margin-top: 20px">
            <a id="providers"></a>
            <div class="card-header">
                <div class="row align-items-center">
                    <div class="col-8">
                        <h5 style="margin: 0">Providers</h5>
                    </div>
                    <div class="col-4 text-right">
                        <div class="d-flex flex-row-reverse">
                        <a class="btn btn-sm btn-outline-dark" target="_blank"
                           href="https://github.com/biopragmatics/bioregistry/issues/new?labels=Provider%2CNew&projects=&template=new-provider.yml&prefix={{ prefix }}&title=Add+provider+for+{{ name }}">
                            Suggest
                        </a>
                        </div>
                    </div>
                </div>
            </div>
            <div class="card-body">
                <p>
                    A provider turns a local unique identifiers from a resource into a URI. Many providers are
                    also resolvable as URLs (i.e., they can be used in a web browser).
                </p>
                <!--<ol>
                    <li>
                        <strong>Metaregistry Mappings</strong> When a Bioregistry prefix is mapped to an external
                        registry that is able to resolve CURIEs, then a provider can be automatically generated.
                        For example, this is true for Identifiers.org, Name-to-Thing, and the OBO Foundry.
                    </li>
                    <li>
                        <strong>Manual Curation</strong> Additional providers can be curated to cover both
                        resolvable URIs and semantic web-flavored URIs.
                    </li>
                </ol>-->
                {% if providers %}
                <p>
                    The local unique identifier <code>{{ example }}</code> is used to demonstrate the providers
                    available for {{ name }}. A guide for curating additional providers can be found
                    <a href="https://biopragmatics.github.io/bioregistry/curation/providers">here</a>.
                </p>
                {% else %}
                <p>
                    This resource does not have any providers. Please consider contributing one after
                    reading the
                    <a href="https://biopragmatics.github.io/bioregistry/curation/providers">curation guide</a>.
                </p>
                {% endif %}
            </div>
            {% if providers %}{{ utils.render_provider_table(prefix=prefix, identifier=example, providers=providers) }}{% endif %}
        </div>

        {% set extra_providers = resource.get_extra_providers() %}
        {% if extra_providers %}
            <div class="card" style="margin-top: 20px">
                <a id="mappings"></a>
                <h5 class="card-header">Extra Providers</h5>
                <div class="card-body">
                    <p>
                        Additional providers curated in the Bioregistry are listed here.
                        These are typically inherited from Identifiers.org or Prefix Commons, and need extra curation.
                    </p>
                </div>
                <table class="table table-hover table-striped">
                    <thead class="table-">
                    <tr>
                        <th scope="col">Code</th>
                        <th scope="col">Name</th>
                        <th scope="col">URL</th>
                    </tr>
                    </thead>
                    <tbody>
                    {% for provider in extra_providers %}
                        <tr>
                            <td><code>{{ provider.code }}</code></td>
                            <td>{{ provider.name }}</td>
                            {% set url = provider.resolve(example) %}
                            <td><a href="{{ url }}">{{ url }}</a></td>
                        </tr>
                    {% endfor %}
                    </tbody>
                </table>
            </div>
        {% endif %}
    {% endif %}

    {% if synonyms %}
    <div class="modal fade" id="synonyms-modal" tabindex="-1" role="dialog" aria-labelledby="synonymsModalLabel" aria-hidden="true">
        <div class="modal-dialog" role="document">
            <div class="modal-content">
                <div class="modal-header">
                    <h5 class="modal-title" id="synonymsModalLabel">Programmatic Access to Synonyms</h5>
                    <button type="button" class="close" data-dismiss="modal" aria-label="Close">
                        <span aria-hidden="true">&times;</span>
                    </button>
                </div>
                <div class="modal-body">
                    <p>
                        Normalize prefixes. This can be any capitalization or punctuation
                        variant of the synonyms listed below.
                    </p>
                    <pre><code class="language-python">&gt;&gt;&gt; import bioregistry as br
&gt;&gt;&gt; br.normalize_prefix("{{ synonyms|first }}")
'{{ prefix }}'</code></pre>
                    <p>Get all synonyms:</p>
                    {{ utils.code_example(prefix, "get_synonyms", synonyms, quote=False) }}
                </div>
            </div>
        </div>
    </div>
    {% endif %}

    {% if version %}
    <div class="modal fade" id="version-modal" tabindex="-1" role="dialog" aria-labelledby="versionModalLabel" aria-hidden="true">
        <div class="modal-dialog" role="document">
            <div class="modal-content">
                <div class="modal-header">
                    <h5 class="modal-title" id="versionModalLabel">Programmatic Access to Version</h5>
                    <button type="button" class="close" data-dismiss="modal" aria-label="Close">
                        <span aria-hidden="true">&times;</span>
                    </button>
                </div>
                <div class="modal-body">
                    <p>Get the version:</p>
                    {{ utils.code_example(prefix, "get_version", version) }}
                </div>
            </div>
        </div>
    </div>
    {% endif %}

    {% if resource_license %}
    <div class="modal fade" id="license-modal" tabindex="-1" role="dialog" aria-labelledby="licenseModalLabel" aria-hidden="true">
        <div class="modal-dialog" role="document">
            <div class="modal-content">
                <div class="modal-header">
                    <h5 class="modal-title" id="licenseModalLabel">Programmatic Access to License</h5>
                    <button type="button" class="close" data-dismiss="modal" aria-label="Close">
                        <span aria-hidden="true">&times;</span>
                    </button>
                </div>
                <div class="modal-body">
                    <p>Get the license:</p>
                    {{ utils.code_example(prefix, "get_license", resource_license) }}
                </div>
            </div>
        </div>
    </div>
    {% endif %}

    <div class="modal fade" id="links-modal" tabindex="-1" role="dialog" aria-labelledby="linkModalLabel" aria-hidden="true">
        <div class="modal-dialog" role="document">
            <div class="modal-content">
                <div class="modal-header">
                    <h5 class="modal-title" id="linkModalLabel">Programmatic Access to Links</h5>
                    <button type="button" class="close" data-dismiss="modal" aria-label="Close">
                        <span aria-hidden="true">&times;</span>
                    </button>
                </div>
                <div class="modal-body">
                    {% if homepage %}
                        <p>Get the homepage:</p>
                        {{ utils.code_example(prefix, "get_homepage", homepage) }}
                    {% endif %}
                    {% if repository %}
                        <p>Get the repository:</p>
                        {{ utils.code_example(prefix, "get_repository", repository) }}
                    {% endif %}
                    {% if obo_download %}
                        <p>Get the OBO download link:</p>
                        {{ utils.code_example(prefix, "get_obo_download", obo_download) }}
                    {% endif %}
                    {% if owl_download %}
                        <p>Get the OWL download link:</p>
                        {{ utils.code_example(prefix, "get_owl_download", owl_download) }}
                    {% endif %}
                    {% if json_download %}
                        <p>Get the JSON download link:</p>
                        {{ utils.code_example(prefix, "get_json_download", json_download) }}
                    {% endif %}
                    {% if rdf_download %}
                        <p>Get the RDF download link:</p>
                        {{ utils.code_example(prefix, "get_rdf_download", rdf_download) }}
                    {% endif %}
                </div>
            </div>
        </div>
    </div>

    {% if contact %}
        {{ utils.render_author_modal(prefix, contact, "contact") }}
    {% endif %}
{% endblock %}<|MERGE_RESOLUTION|>--- conflicted
+++ resolved
@@ -186,14 +186,13 @@
                             Repository <i class="fab fa-github"></i>
                         </a>
                     {% endif %}
-                    {%- if resource.contact_page %}
-<<<<<<< HEAD
+                    {%- if resource.contact_group %}
                         <a class="badge badge-pill badge-light" href="{{ resource.contact_group }}">
                             Mailing List <i class="fas fa-address-book"></i></i></a>
-=======
+                    {%- endif %}
+                    {%- if resource.contact_page %}
                         <a class="badge badge-pill badge-light" href="{{ resource.contact_page }}">
                             Contact Page <i class="fas fa-address-book"></i></i></a>
->>>>>>> c0f9641f
                     {%- endif %}
                     {% if obo_download %}
                         <a class="badge badge-pill badge-light" href="{{ obo_download }}">
