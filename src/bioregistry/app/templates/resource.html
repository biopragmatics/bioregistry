--- conflicted
+++ resolved
@@ -144,11 +144,7 @@
                         {% endif %}
                     </dd>
                 {% endif %}
-<<<<<<< HEAD
-                <dt>Example Local Identifier</dt>
-=======
                 <dt>Example Local Unique Identifier</dt>
->>>>>>> 3532c048
                 <dd>
                     {% if example %}
                         <a href="{{ url_for("ui.reference", prefix=prefix, identifier=example) }}">{{ example }}</a>
