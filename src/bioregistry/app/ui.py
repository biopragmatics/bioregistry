# -*- coding: utf-8 -*-

"""User blueprint for the bioregistry web application."""

import datetime
import itertools as itt
import json
import platform
from collections import defaultdict
from operator import attrgetter
from pathlib import Path
from typing import Optional

from flask import (
    Blueprint,
    abort,
    current_app,
    jsonify,
    redirect,
    render_template,
    request,
    url_for,
)

from .proxies import manager
from .utils import (
    _get_resource_providers,
    _normalize_prefix_or_404,
    get_accept_media_type,
    serialize_model,
)
from .. import version
from ..constants import NDEX_UUID
from ..export.rdf_export import (
    collection_to_rdf_str,
    metaresource_to_rdf_str,
    resource_to_rdf_str,
)
from ..schema import Context
from ..schema.constants import bioregistry_schema_terms
from ..schema.struct import (
    Registry,
    RegistryGovernance,
    RegistryQualities,
    RegistrySchema,
    Resource,
    get_json_schema,
    schema_status_map,
)
from ..schema_utils import (
    read_collections_contributions,
    read_context_contributions,
    read_prefix_contacts,
    read_prefix_contributions,
    read_prefix_reviews,
    read_registry_contributions,
)
from ..utils import curie_to_str

__all__ = [
    "ui_blueprint",
]

TEMPLATES = Path(__file__).parent.resolve().joinpath("templates")
ui_blueprint = Blueprint("metaregistry_ui", __name__, template_folder=TEMPLATES)

FORMATS = [
    ("JSON", "json"),
    ("YAML", "yaml"),
]


@ui_blueprint.route("/registry/")
def resources():
    """Serve the registry page."""
    registry = manager.registry
    if request.args.get("novel") in {"true", "t"}:
        registry = {p: v for p, v in registry.items() if manager.is_novel(p)}
    return render_template(
        "resources.html",
        formats=FORMATS,
        registry=registry,
    )


@ui_blueprint.route("/metaregistry/")
def metaresources():
    """Serve the metaregistry page."""
    return render_template(
        "metaresources.html",
        rows=manager.metaregistry.values(),
        formats=FORMATS,
    )


@ui_blueprint.route("/collection/")
def collections():
    """Serve the collections page."""
    return render_template(
        "collections.html",
        rows=manager.collections.items(),
        formats=FORMATS,
    )


@ui_blueprint.route("/registry/<prefix>")
def resource(prefix: str):
    """Serve a resource page."""
    prefix = _normalize_prefix_or_404(prefix, "." + resource.__name__)
    if not isinstance(prefix, str):
        return prefix
    _resource = manager.get_resource(prefix)
    if _resource is None:
        raise RuntimeError
    accept = get_accept_media_type()
    if accept != "text/html":
        return serialize_model(_resource, resource_to_rdf_str, negotiate=True)

    example = _resource.get_example()
    example_curie = _resource.get_example_curie(use_preferred=True)
    example_extras = _resource.example_extras or []
    example_curie_extras = [
        _resource.get_curie(example_extra, use_preferred=True) for example_extra in example_extras
    ]
    return render_template(
        "resource.html",
        zip=zip,
        prefix=prefix,
        resource=_resource,
        bioschemas=json.dumps(_resource.get_bioschemas_jsonld(), ensure_ascii=False),
        name=manager.get_name(prefix),
        example=example,
        example_extras=example_extras,
        example_curie=example_curie,
        example_curie_extras=example_curie_extras,
        mappings=[
            dict(
                metaprefix=metaprefix,
                metaresource=manager.get_registry(metaprefix),
                xref=xref,
                homepage=manager.get_registry_homepage(metaprefix),
                name=manager.get_registry_name(metaprefix),
                short_name=manager.get_registry_short_name(metaprefix),
                uri=manager.get_registry_provider_uri_format(metaprefix, xref),
            )
            for metaprefix, xref in _resource.get_mappings().items()
        ],
        synonyms=_resource.get_synonyms(),
        homepage=_resource.get_homepage(),
        repository=_resource.get_repository(),
        pattern=manager.get_pattern(prefix),
        curie_pattern=manager.get_curie_pattern(prefix, use_preferred=True),
        version=_resource.get_version(),
        has_no_terms=manager.has_no_terms(prefix),
        obo_download=_resource.get_download_obo(),
        owl_download=_resource.get_download_owl(),
        json_download=_resource.get_download_obograph(),
        rdf_download=_resource.get_download_rdf(),
        namespace_in_lui=_resource.get_namespace_in_lui(),
        deprecated=manager.is_deprecated(prefix),
        contact=_resource.get_contact(),
        banana=_resource.get_banana(),
        description=manager.get_description(prefix, use_markdown=True),
        appears_in=manager.get_appears_in(prefix),
        depends_on=manager.get_depends_on(prefix),
        has_canonical=manager.get_has_canonical(prefix),
        canonical_for=manager.get_canonical_for(prefix),
        provides=manager.get_provides_for(prefix),
        provided_by=manager.get_provided_by(prefix),
        part_of=manager.get_part_of(prefix),
        has_parts=manager.get_has_parts(prefix),
        in_collections=manager.get_in_collections(prefix),
        providers=None if example is None else _get_resource_providers(prefix, example),
        formats=[
            *FORMATS,
            ("RDF (turtle)", "turtle"),
            ("RDF (JSON-LD)", "jsonld"),
            ("RDF (n3)", "n3"),
        ],
    )


@ui_blueprint.route("/metaregistry/<metaprefix>")
def metaresource(metaprefix: str):
    """Serve a metaresource page."""
    entry = manager.metaregistry.get(metaprefix)
    if entry is None:
        return abort(404, f"Invalid metaprefix: {metaprefix}")
    accept = get_accept_media_type()
    if accept != "text/html":
        return serialize_model(entry, metaresource_to_rdf_str, negotiate=True)

    external_prefix = entry.example
    bioregistry_prefix: Optional[str]
    if metaprefix == "bioregistry":
        bioregistry_prefix = external_prefix
    else:
        # TODO change this to [external_prefix] instead of .get(external_prefix)
        #  when all metaregistry entries are required to have corresponding schema slots
        bioregistry_prefix = manager.get_registry_invmap(metaprefix).get(external_prefix)

    # In the case that we can't map from the external registry's prefix to Bioregistry
    # prefix, the example identifier can't be looked up
    example_identifier = bioregistry_prefix and manager.get_example(bioregistry_prefix)
    return render_template(
        "metaresource.html",
        entry=entry,
        metaprefix=metaprefix,
        name=entry.name,
        description=entry.description,
        homepage=entry.homepage,
        download=entry.download,
        example_prefix=external_prefix,
        example_prefix_url=entry.get_provider_uri_format(external_prefix),
        example_identifier=example_identifier,
        example_curie=(
            curie_to_str(external_prefix, example_identifier) if example_identifier else None
        ),
        example_curie_url=(
            # TODO there must be a more direct way for this
            manager.get_registry_uri(metaprefix, bioregistry_prefix, example_identifier)
            if bioregistry_prefix and example_identifier
            else None
        ),
        formats=[
            *FORMATS,
            ("RDF (turtle)", "turtle"),
            ("RDF (JSON-LD)", "jsonld"),
            ("RDF (n3)", "n3"),
        ],
    )


@ui_blueprint.route("/health/<prefix>")
def obo_health(prefix: str):
    """Serve a redirect to OBO Foundry community health image."""
    url = manager.get_obo_health_url(prefix)
    if url is None:
        abort(404, f"Missing OBO prefix {prefix}")
    return redirect(url)


@ui_blueprint.route("/collection/<identifier>")
def collection(identifier: str):
    """Serve a collection page."""
    entry = manager.collections.get(identifier)
    if entry is None:
        return abort(404, f"Invalid collection: {identifier}")
    accept = get_accept_media_type()
    if accept != "text/html":
        return serialize_model(entry, collection_to_rdf_str, negotiate=True)

    return render_template(
        "collection.html",
        identifier=identifier,
        entry=entry,
        resources={prefix: manager.get_resource(prefix) for prefix in entry.resources},
        formats=[
            *FORMATS,
            ("Context (JSON-LD)", "context"),
            ("RDF (turtle)", "turtle"),
            ("RDF (JSON-LD)", "jsonld"),
            ("RDF (n3)", "n3"),
        ],
    )


@ui_blueprint.route("/context/")
def contexts():
    """Serve the contexts page."""
    return render_template(
        "contexts.html",
        rows=manager.contexts.items(),
        formats=FORMATS,
        schema=Context.schema(),
    )


@ui_blueprint.route("/context/<identifier>")
def context(identifier: str):
    """Serve a context page."""
    entry = manager.contexts.get(identifier)
    if entry is None:
        return abort(404, f"Invalid context: {identifier}")
    return render_template(
        "context.html",
        identifier=identifier,
        entry=entry,
        schema=Context.schema()["properties"],
        formats=FORMATS,
    )


class ResponseWrapper(ValueError):
    """An exception that helps with code reuse that returns multiple value types."""

    def __init__(self, response, code=None):
        """Instantiate this "exception", which is a tricky way of writing a macro."""
        self.response = response
        self.code = code

    def get_value(self):
        """Get either the response, or a pair of response + code if a code is available."""
        if self.code is not None:
            return self.response, self.code
        return self.response


def _clean_reference(prefix: str, identifier: Optional[str] = None):
    if ":" in prefix:
        # A colon might appear in the prefix if there are multiple colons
        # in the CURIE, since Flask/Werkzeug parses from right to left.
        # This block reorganizes the parts of the CURIE based on that assumption
        prefix, middle = prefix.split(":", 1)
        if identifier:
            identifier = f"{middle}:{identifier}"
        else:
            identifier = middle  # not sure how this could happen, though

    _resource = manager.get_resource(prefix)
    if _resource is None:
        raise ResponseWrapper(
            render_template(
                "resolve_errors/missing_prefix.html", prefix=prefix, identifier=identifier
            ),
            404,
        )
    if identifier is None:
        raise ResponseWrapper(redirect(url_for("." + resource.__name__, prefix=_resource.prefix)))

    identifier = _resource.standardize_identifier(identifier)
    pattern = _resource.get_pattern()
    if pattern and not _resource.is_valid_identifier(identifier):
        raise ResponseWrapper(
            render_template(
                "resolve_errors/invalid_identifier.html",
                prefix=prefix,
                identifier=identifier,
                pattern=pattern,
            ),
            404,
        )

    return _resource, identifier


@ui_blueprint.route("/reference/<prefix>:<path:identifier>")
@ui_blueprint.route("/reference/<prefix>:/<path:identifier>")  # ARK hack, see below
def reference(prefix: str, identifier: str):
    """Serve a reference page."""
    try:
        _resource, identifier = _clean_reference(prefix, identifier)
    except ResponseWrapper as rw:
        return rw.get_value()
    return render_template(
        "reference.html",
        prefix=_resource.prefix,
        name=_resource.get_name(),
        identifier=identifier,
        providers=_get_resource_providers(_resource.prefix, identifier),
        formats=FORMATS,
    )


#: this is a hack to make it work when the luid starts with a slash for
#: ARK, since ARK doesn't actually require a slash. Will break
#: if there are other LUIDs that actualyl require a slash in front
ark_hacked_route = ui_blueprint.route("/<prefix>:/<path:identifier>")


@ui_blueprint.route("/<prefix>")
@ui_blueprint.route("/<prefix>:<path:identifier>")
@ark_hacked_route
def resolve(prefix: str, identifier: Optional[str] = None):
    """Resolve a CURIE.

    The following things can make a CURIE unable to resolve:

    1. The prefix is not registered
    2. The prefix has a validation pattern and the identifier does not match it
    3. There are no providers available for the URL
    """  # noqa:DAR101,DAR201
    try:
        _resource, identifier = _clean_reference(prefix, identifier)
    except ResponseWrapper as rw:
        return rw.get_value()
    url = manager.get_iri(
        _resource.prefix,
        identifier,
        use_bioregistry_io=False,
        provider=request.args.get("provider"),
    )
    if not url:
        return (
            render_template(
                "resolve_errors/missing_providers.html",
                prefix=_resource.prefix,
                identifier=identifier,
            ),
            404,
        )
    try:
        # TODO remove any garbage characters?
        return redirect(url)
    except ValueError:  # headers could not be constructed
        return (
            render_template(
                "resolve_errors/disallowed_identifier.html",
                prefix=_resource.prefix,
                identifier=identifier,
            ),
            404,
        )


@ui_blueprint.route("/metaregistry/<metaprefix>/<metaidentifier>")
@ui_blueprint.route("/metaregistry/<metaprefix>/<metaidentifier>:<path:identifier>")
def metaresolve(metaprefix: str, metaidentifier: str, identifier: Optional[str] = None):
    """Redirect to a prefix page or meta-resolve the CURIE.

    Test this function locally with:

    - http://localhost:5000/metaregistry/obofoundry/GO
    - http://localhost:5000/metaregistry/obofoundry/GO:0032571
    """  # noqa:DAR101,DAR201
    if metaprefix not in manager.metaregistry:
        return abort(404, f"invalid metaprefix: {metaprefix}")
    prefix = manager.lookup_from(metaprefix, metaidentifier, normalize=True)
    if prefix is None:
        return abort(
            404,
            f"Could not map {metaidentifier} in {metaprefix} to a Bioregistry prefix."
            f" The Bioregistry contains mappings for the following:"
            f" {list(manager.get_registry_invmap(metaprefix))}",
        )
    return redirect(url_for(f".{resolve.__name__}", prefix=prefix, identifier=identifier))


@ui_blueprint.route("/resolve/github/issue/<owner>/<repository>/<int:issue>")
def github_resolve_issue(owner, repository, issue):
    """Redirect to an issue on GitHub."""
    return redirect(f"https://github.com/{owner}/{repository}/issues/{issue}")


@ui_blueprint.route("/resolve/github/pull/<owner>/<repository>/<int:pull>")
def github_resolve_pull(owner, repository, pull: int):
    """Redirect to a pull request on GitHub."""
    return redirect(f"https://github.com/{owner}/{repository}/pull/{pull}")


@ui_blueprint.route("/contributors/")
def contributors():
    """Serve the contributors page."""
    collections = read_collections_contributions(manager.collections)
    contexts = read_context_contributions(manager.contexts)
    prefix_contributions = read_prefix_contributions(manager.registry)
    prefix_reviews = read_prefix_reviews(manager.registry)
    prefix_contacts = read_prefix_contacts(manager.registry)
    registries = read_registry_contributions(manager.metaregistry)
    unique_direct_count = len(
        set(itt.chain(collections, contexts, prefix_contributions, prefix_reviews))
    )
    unique_indirect_count = len(set(itt.chain(prefix_contacts, registries)))
    return render_template(
        "contributors.html",
        rows=manager.read_contributors(direct_only=True).values(),
        collections=collections,
        contexts=contexts,
        prefix_contributions=prefix_contributions,
        prefix_reviews=prefix_reviews,
        prefix_contacts=prefix_contacts,
        registries=registries,
        formats=FORMATS,
        unique_direct_count=unique_direct_count,
        unique_indirect_count=unique_indirect_count,
    )


@ui_blueprint.route("/contributor/<orcid>")
def contributor(orcid: str):
    """Serve a contributor page."""
    author = manager.read_contributors().get(orcid)
    if author is None or author.orcid is None:
        return abort(404)
    return render_template(
        "contributor.html",
        contributor=author,
        collections=sorted(
            (collection_id, manager.collections.get(collection_id))
            for collection_id in read_collections_contributions(manager.collections).get(
                author.orcid, []
            )
        ),
        contexts=sorted(
            (context_key, manager.contexts.get(context_key))
            for context_key in read_context_contributions(manager.contexts).get(author.orcid, [])
        ),
        prefix_contributions=_s(read_prefix_contributions(manager.registry).get(author.orcid, [])),
        prefix_contacts=_s(read_prefix_contacts(manager.registry).get(author.orcid, [])),
        prefix_reviews=_s(read_prefix_reviews(manager.registry).get(author.orcid, [])),
        registries=_s(read_registry_contributions(manager.metaregistry).get(author.orcid, [])),
        formats=FORMATS,
    )


def _s(prefixes):
    return sorted((p, manager.get_resource(p)) for p in prefixes)


@ui_blueprint.route("/")
def home():
    """Render the homepage."""
    example_prefix = current_app.config["METAREGISTRY_EXAMPLE_PREFIX"]
    example_identifier = manager.get_example(example_prefix)
    example_url = manager.get_bioregistry_iri(example_prefix, example_identifier)
    bioschemas = current_app.config.get("METAREGISTRY_BIOSCHEMAS")
    return render_template(
        "home.html",
        example_url=example_url,
        example_prefix=example_prefix,
        example_identifier=example_identifier,
        registry_size=len(manager.registry),
        metaregistry_size=len(manager.metaregistry),
        collections_size=len(manager.collections),
        contributors_size=len(manager.read_contributors()),
        bioschemas=json.dumps(bioschemas, ensure_ascii=False) if bioschemas else None,
    )


@ui_blueprint.route("/summary")
def summary():
    """Render the summary page."""
    return render_template("meta/summary.html")


@ui_blueprint.route("/related")
def related():
    """Render the related page."""
    return render_template(
        "meta/related.html",
        mapping_counts=manager.count_mappings(),
        registries=sorted(manager.metaregistry.values(), key=attrgetter("name")),
        schema_status_map=schema_status_map,
        registry_cls=Registry,
        registry_governance_cls=RegistryGovernance,
        registry_schema_cls=RegistrySchema,
        registry_qualities_cls=RegistryQualities,
    )


@ui_blueprint.route("/download")
def download():
    """Render the download page."""
    return render_template("meta/download.html", ndex_uuid=NDEX_UUID)


@ui_blueprint.route("/acknowledgements")
def acknowledgements():
    """Render the acknowledgements page."""
    return render_template(
        "meta/acknowledgements.html",
        registries=sorted(manager.metaregistry.values(), key=attrgetter("name")),
    )


_VERSION = version.get_version()
_GIT_HASH = version.get_git_hash()
_PLATFORM = platform.platform()
_PLATFORM_VERSION = platform.version()
_PYTHON_VERSION = platform.python_version()
_DEPLOYED = datetime.datetime.now()


@ui_blueprint.route("/sustainability")
def sustainability():
    """Render the sustainability page."""
    return render_template(
        "meta/sustainability.html",
        software_version=_VERSION,
        software_git_hash=_GIT_HASH,
        platform=_PLATFORM,
        platform_version=_PLATFORM_VERSION,
        python_version=_PYTHON_VERSION,
        deployed=_DEPLOYED,
    )


@ui_blueprint.route("/usage")
def usage():
    """Render the programmatic usage page."""
    resource = manager.get_resource(current_app.config["METAREGISTRY_EXAMPLE_PREFIX"])
    return render_template("meta/access.html", resource=resource)


@ui_blueprint.route("/schema/")
def schema():
    """Render the Bioregistry RDF schema."""
    return render_template("meta/schema.html", terms=bioregistry_schema_terms)


@ui_blueprint.route("/schema.json")
def json_schema():
    """Return the JSON schema."""
    return jsonify(get_json_schema())


@ui_blueprint.route("/highlights/twitter")
def highlights_twitter():
    """Render the twitter highlights page."""
    twitters = defaultdict(list)
    for resource in manager.registry.values():
        twitter = resource.get_twitter()
        if twitter:
            twitters[twitter].append(resource)
    return render_template("highlights/twitter.html", twitters=twitters)


@ui_blueprint.route("/highlights/relations")
def highlights_relations():
    """Render the relations highlights page."""
    return render_template("highlights/relations.html")


@ui_blueprint.route("/keywords")
def highlights_keywords():
    """Render the keywords highlights page."""
    keyword_to_prefix = defaultdict(list)
    for resource in manager.registry.values():
        for keyword in resource.get_keywords():
            keyword_to_prefix[keyword].append(resource)

    return render_template("highlights/keywords.html", keywords=keyword_to_prefix)


<<<<<<< HEAD
@ui_blueprint.route("/highlights/overrides/")
@ui_blueprint.route("/highlights/overrides/<key>")
def highlights_overides(key: Optional[str] = None):
    """Render the overrides highlights page."""
    if not key or key not in Resource.__fields__:
        s = "\n".join(f"- {key}" for key in sorted(Resource.__fields__))
        return abort(400, f"Invalid key passed: {key}. Valid are:\n{s}")
    overrides = []
    for _, r in sorted(manager.registry.items()):
        value = getattr(r, key, None)
        if value:
            overrides.append((r, value))
    return render_template("highlights/overrides.html", key=key, overrides=overrides)
=======
@ui_blueprint.route("/highlights/owners")
def highlights_owners():
    """Render the partners highlights page."""
    owner_to_resources = defaultdict(list)
    owners = {}
    for resource in manager.registry.values():
        for owner in resource.owners or []:
            owners[owner.pair] = owner
            owner_to_resources[owner.pair].append(resource)
    return render_template(
        "highlights/owners.html", owners=owners, owner_to_resources=owner_to_resources
    )


@ui_blueprint.route("/apidocs")
@ui_blueprint.route("/apidocs/")
def apidocs():
    """Render api documentation page."""
    return redirect("/docs")
>>>>>>> 1814d7bc
<|MERGE_RESOLUTION|>--- conflicted
+++ resolved
@@ -632,7 +632,6 @@
     return render_template("highlights/keywords.html", keywords=keyword_to_prefix)
 
 
-<<<<<<< HEAD
 @ui_blueprint.route("/highlights/overrides/")
 @ui_blueprint.route("/highlights/overrides/<key>")
 def highlights_overides(key: Optional[str] = None):
@@ -646,7 +645,8 @@
         if value:
             overrides.append((r, value))
     return render_template("highlights/overrides.html", key=key, overrides=overrides)
-=======
+
+
 @ui_blueprint.route("/highlights/owners")
 def highlights_owners():
     """Render the partners highlights page."""
@@ -665,5 +665,4 @@
 @ui_blueprint.route("/apidocs/")
 def apidocs():
     """Render api documentation page."""
-    return redirect("/docs")
->>>>>>> 1814d7bc
+    return redirect("/docs")