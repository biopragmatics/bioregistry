--- conflicted
+++ resolved
@@ -881,11 +881,7 @@
         rv = Counter(
             metaprefix
             for resource in self.registry.values()
-<<<<<<< HEAD
-            for metaprefix in resource.get_mappings()
-=======
             for metaprefix in resource.get_mappings() or {}
->>>>>>> 635ec21e
         )
         if include_bioregistry:
             rv["bioregistry"] = len(self.registry)
