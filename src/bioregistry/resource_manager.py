# -*- coding: utf-8 -*-

"""A class-based client to a metaregistry."""

import logging
import typing
from collections import Counter, defaultdict
from functools import lru_cache
from pathlib import Path
from typing import (
    Any,
    Callable,
    Dict,
    Iterable,
    List,
    Mapping,
    Optional,
    Sequence,
    Set,
    Tuple,
    Union,
    cast,
)

import curies

from .constants import (
    BIOREGISTRY_PATH,
    BIOREGISTRY_REMOTE_URL,
    COLLECTIONS_PATH,
    CONTEXTS_PATH,
    EXTRAS,
    HEALTH_BASE,
    IDENTIFIERS_ORG_URL_PREFIX,
    LINK_PRIORITY,
    METAREGISTRY_PATH,
    SHIELDS_BASE,
    MaybeCURIE,
)
from .license_standardizer import standardize_license
from .schema import (
    Attributable,
    Collection,
    Context,
    Registry,
    Resource,
    sanitize_model,
)
from .schema_utils import (
    _collections_from_path,
    _contexts_from_path,
    _read_metaregistry,
    _registry_from_path,
    read_mismatches,
    write_registry,
)
from .utils import NormDict, _norm, curie_to_str

__all__ = [
    "Manager",
    "manager",
]

logger = logging.getLogger(__name__)


def _synonym_to_canonical(registry: Mapping[str, Resource]) -> NormDict:
    """Return a mapping from several variants of each synonym to the canonical namespace."""
    norm_synonym_to_key = NormDict()

    for identifier, resource in registry.items():
        norm_synonym_to_key[identifier] = identifier
        for synonym in resource.synonyms or []:
            norm_synonym_to_key[synonym] = identifier

        for metaprefix in ("miriam", "ols", "obofoundry", "go"):
            external = resource.get_external(metaprefix)
            if external is None:
                continue
            external_prefix = external.get("prefix")
            if external_prefix is None:
                continue
            if external_prefix not in norm_synonym_to_key:
                logger.debug(f"[{identifier}] missing potential synonym: {external_prefix}")

    return norm_synonym_to_key


def _safe_curie_to_str(prefix: Optional[str], identifier: Optional[str]) -> Optional[str]:
    """Combine a prefix and identifier into a CURIE string, if available."""
    if prefix is None or identifier is None:
        return None
    return curie_to_str(prefix, identifier)


class Manager:
    """A manager for functionality related to a metaregistry."""

    registry: Dict[str, Resource]
    metaregistry: Dict[str, Registry]
    collections: Dict[str, Collection]
    contexts: Dict[str, Context]
    mismatches: Mapping[str, Mapping[str, str]]

    def __init__(
        self,
        registry: Union[None, str, Path, Mapping[str, Resource]] = None,
        metaregistry: Union[None, str, Path, Mapping[str, Registry]] = None,
        collections: Union[None, str, Path, Mapping[str, Collection]] = None,
        contexts: Union[None, str, Path, Mapping[str, Context]] = None,
        mismatches: Optional[Mapping[str, Mapping[str, str]]] = None,
        base_url: Optional[str] = None,
    ):
        """Instantiate a registry manager.

        :param registry: A custom registry. If none given, defaults to the Bioregistry.
        :param metaregistry: A custom metaregistry. If none, defaults to the Bioregistry's metaregistry.
        :param collections: A custom collections dictionary. If none, defaults to the Bioregistry's collections.
        :param contexts: A custom contexts dictionary. If none, defaults to the Bioregistry's contexts.
        :param mismatches: A custom mismatches dictionary. If none, defaults to the Bioregistry's mismatches.
        :param base_url: The base URL.
        """
        self.base_url = (base_url or BIOREGISTRY_REMOTE_URL).rstrip()

        if registry is None:
            self.registry = dict(_registry_from_path(BIOREGISTRY_PATH))
        elif isinstance(registry, (str, Path)):
            self.registry = dict(_registry_from_path(registry))
        else:
            self.registry = dict(registry)
        self.synonyms = _synonym_to_canonical(self.registry)

        if metaregistry is None:
            self.metaregistry = dict(_read_metaregistry(METAREGISTRY_PATH))
        elif isinstance(metaregistry, (str, Path)):
            self.metaregistry = dict(_read_metaregistry(metaregistry))
        else:
            self.metaregistry = dict(metaregistry)

        if collections is None:
            self.collections = dict(_collections_from_path(COLLECTIONS_PATH))
        elif isinstance(collections, (str, Path)):
            self.collections = dict(_collections_from_path(collections))
        else:
            self.collections = dict(collections)

        if contexts is None:
            self.contexts = dict(_contexts_from_path(CONTEXTS_PATH))
        elif isinstance(contexts, (str, Path)):
            self.contexts = dict(_contexts_from_path(contexts))
        else:
            self.contexts = dict(contexts)

        self.mismatches = dict(read_mismatches() if mismatches is None else mismatches)

        canonical_for = defaultdict(list)
        provided_by = defaultdict(list)
        has_parts = defaultdict(list)
        for prefix, resource in self.registry.items():
            if resource.has_canonical:
                canonical_for[resource.has_canonical].append(prefix)
            if resource.provides:
                provided_by[resource.provides].append(prefix)
            if resource.part_of:
                has_parts[resource.part_of].append(prefix)
        self.canonical_for = dict(canonical_for)
        self.provided_by = dict(provided_by)
        self.has_parts = dict(has_parts)

        in_collection = defaultdict(list)
        for cid, collection in self.collections.items():
            for prefix in collection.resources:
                in_collection[prefix].append(cid)
        self.in_collection = dict(in_collection)

        self._converter = None

    @property
    def converter(self) -> curies.Converter:
        """Get the default converter."""
        if self._converter is None:
            self._converter = curies.Converter(records=self.get_curies_records())
        return self._converter

    def write_registry(self):
        """Write the registry."""
        write_registry(self.registry)

    def get_registry(self, metaprefix: str) -> Optional[Registry]:
        """Get the metaregistry entry for the given prefix."""
        return self.metaregistry.get(metaprefix)

    def get_registry_name(self, metaprefix: str) -> Optional[str]:
        """Get the registry name."""
        registry = self.get_registry(metaprefix)
        if registry is None:
            return None
        return registry.name

    def get_registry_short_name(self, metaprefix: str) -> Optional[str]:
        """Get the registry short name."""
        registry = self.get_registry(metaprefix)
        if registry is None:
            return None
        return registry.get_short_name()

    def get_registry_homepage(self, metaprefix: str) -> Optional[str]:
        """Get the registry homepage."""
        registry = self.get_registry(metaprefix)
        if registry is None:
            return None
        return registry.homepage

    def get_registry_description(self, metaprefix: str) -> Optional[str]:
        """Get the registry description."""
        registry = self.get_registry(metaprefix)
        if registry is None:
            return None
        return registry.description

    def get_registry_provider_uri_format(self, metaprefix: str, prefix: str) -> Optional[str]:
        """Get the URL for the resource inside registry, if available."""
        entry = self.get_registry(metaprefix)
        if entry is None:
            return None
        return entry.get_provider_uri_format(prefix)

<<<<<<< HEAD
    def get_collection_name(self, identifier: str) -> str:
        """Get a collection's name."""
        return self.collections[identifier].name

    def normalize_prefix(self, prefix: str) -> Optional[str]:
=======
    def normalize_prefix(self, prefix: str, *, use_preferred: bool = False) -> Optional[str]:
>>>>>>> f1e2673a
        """Get the normalized prefix, or return None if not registered.

        :param prefix: The prefix to normalize, which could come from Bioregistry,
            OBO Foundry, OLS, or any of the curated synonyms in the Bioregistry
        :param use_preferred:
            If set to true, uses the "preferred prefix", if available, instead
            of the canonicalized Bioregistry prefix.
        :returns: The canonical Bioregistry prefix, it could be looked up. This
            will usually take precedence: MIRIAM, OBO Foundry / OLS, Custom except
            in a few cases, such as NCBITaxon.
        """
        norm_prefix = self.synonyms.get(prefix)
        if norm_prefix is None:
            return None
        if use_preferred:
            norm_prefix = self.registry[norm_prefix].get_preferred_prefix() or norm_prefix
        return norm_prefix

    def get_resource(self, prefix: str) -> Optional[Resource]:
        """Get the Bioregistry entry for the given prefix.

        :param prefix: The prefix to look up, which is normalized with :func:`normalize_prefix`
            before lookup in the Bioregistry
        :returns: The Bioregistry entry dictionary, which includes several keys cross-referencing
            other registries when available.
        """
        norm_prefix = self.normalize_prefix(prefix)
        if norm_prefix is None:
            return None
        return self.registry.get(norm_prefix)

    def parse_uri(self, uri: str, *, use_preferred: bool = False) -> MaybeCURIE:
        """Parse a compact identifier from a URI.

        :param uri: A valid URI
        :param use_preferred:
            If set to true, uses the "preferred prefix", if available, instead
            of the canonicalized Bioregistry prefix.
        :return: A pair of prefix/identifier, if can be parsed

        IRI from an OBO PURL:

        >>> from bioregistry import manager
        >>> manager.parse_uri("http://purl.obolibrary.org/obo/DRON_00023232")
        ('dron', '00023232')

        IRI from the OLS:

        >>> manager.parse_uri("https://www.ebi.ac.uk/ols/ontologies/ecao/terms?iri=http://purl.obolibrary.org/obo/ECAO_0107180")  # noqa:E501
        ('ecao', '0107180')

        .. todo:: IRI from bioportal

        IRI from native provider

        >>> manager.parse_uri("https://www.alzforum.org/mutations/1234")
        ('alzforum.mutation', '1234')

        Dog food:

        >>> manager.parse_uri("https://bioregistry.io/DRON:00023232")
        ('dron', '00023232')

        IRIs from Identifiers.org (https and http, colon and slash):

        >>> manager.parse_uri("https://identifiers.org/aop.relationships:5")
        ('aop.relationships', '5')
        >>> manager.parse_uri("http://identifiers.org/aop.relationships:5")
        ('aop.relationships', '5')
        >>> manager.parse_uri("https://identifiers.org/aop.relationships/5")
        ('aop.relationships', '5')
        >>> manager.parse_uri("http://identifiers.org/aop.relationships/5")
        ('aop.relationships', '5')

        IRI from N2T
        >>> manager.parse_uri("https://n2t.net/aop.relationships:5")
        ('aop.relationships', '5')

        Handle either HTTP or HTTPS:
        >>> manager.parse_uri("http://braininfo.rprc.washington.edu/centraldirectory.aspx?ID=268")
        ('neuronames', '268')
        >>> manager.parse_uri("https://braininfo.rprc.washington.edu/centraldirectory.aspx?ID=268")
        ('neuronames', '268')

        If you provide your own prefix map, you should pre-process the prefix map with:

        >>> from curies import Converter, chain
        >>> prefix_map = {"chebi": "https://example.org/chebi:"}
        >>> converter = chain([Converter.from_prefix_map(prefix_map), manager.converter])
        >>> converter.parse_uri("https://example.org/chebi:1234")
        ('chebi', '1234')

        Corner cases:

        >>> manager.parse_uri("https://omim.org/MIM:PS214100")
        ('omim.ps', '214100')

        .. todo:: IRI with weird embedding, like ones that end in .html
        """
        prefix, identifier = self.converter.parse_uri(uri)
        if prefix is None or identifier is None:
            return None, None
        if use_preferred:
            prefix = self.get_preferred_prefix(prefix) or prefix
        return prefix, identifier

    def compress(self, uri: str, *, use_preferred: bool = False) -> Optional[str]:
        """Parse a compact uniform resource identifier (CURIE) from a URI.

        :param uri: A valid URI
        :param use_preferred:
            If set to true, uses the "preferred prefix", if available, instead
            of the canonicalized Bioregistry prefix.
        :return: A CURIE, if the URI can be parsed

        URI from an OBO PURL:

        >>> from bioregistry import manager
        >>> manager.compress("http://purl.obolibrary.org/obo/DRON_00023232")
        'dron:00023232'

        URI from the OLS:

        >>> manager.compress("https://www.ebi.ac.uk/ols/ontologies/ecao/terms?iri=http://purl.obolibrary.org/obo/ECAO_1")  # noqa:E501
        'ecao:1'

        .. todo:: URI from bioportal

        URI from native provider

        >>> manager.compress("https://www.alzforum.org/mutations/1234")
        'alzforum.mutation:1234'

        Dog food:

        >>> manager.compress("https://bioregistry.io/DRON:00023232")
        'dron:00023232'

        IRIs from Identifiers.org (https and http, colon and slash):

        >>> manager.compress("https://identifiers.org/aop.relationships:5")
        'aop.relationships:5'
        >>> manager.compress("http://identifiers.org/aop.relationships:5")
        'aop.relationships:5'
        >>> manager.compress("https://identifiers.org/aop.relationships/5")
        'aop.relationships:5'
        >>> manager.compress("http://identifiers.org/aop.relationships/5")
        'aop.relationships:5'

        URI from N2T
        >>> manager.compress("https://n2t.net/aop.relationships:5")
        'aop.relationships:5'

        URI from an OBO PURL (with preferred prefix)
        >>> manager.compress("http://purl.obolibrary.org/obo/DRON_00023232", use_preferred=True)
        'DRON:00023232'
        """
        prefix, identifier = self.parse_uri(uri, use_preferred=use_preferred)
        return _safe_curie_to_str(prefix, identifier)

    def parse_curie(self, curie: str, *, sep: str = ":", use_preferred: bool = False) -> MaybeCURIE:
        """Parse a CURIE and normalize its prefix and identifier."""
        try:
            prefix, identifier = curie.split(sep, 1)
        except ValueError:
            return None, None
        return self.normalize_parsed_curie(prefix, identifier, use_preferred=use_preferred)

    def normalize_curie(
        self, curie: str, *, sep: str = ":", use_preferred: bool = False
    ) -> Optional[str]:
        """Normalize the prefix and identifier in the CURIE."""
        prefix, identifier = self.parse_curie(curie, sep=sep, use_preferred=use_preferred)
        return _safe_curie_to_str(prefix, identifier)

    def normalize_parsed_curie(
        self,
        prefix: str,
        identifier: str,
        *,
        use_preferred: bool = False,
    ) -> MaybeCURIE:
        """Normalize a prefix/identifier pair.

        :param prefix: The prefix in the CURIE
        :param identifier: The identifier in the CURIE
        :param use_preferred:
            If set to true, uses the "preferred prefix", if available, instead
            of the canonicalized Bioregistry prefix.
        :return: A normalized prefix/identifier pair, conforming to Bioregistry standards. This means no redundant
            prefixes or bananas, all lowercase.
        """
        norm_prefix = self.normalize_prefix(prefix)
        if not norm_prefix:
            return None, None
        resource = self.registry[norm_prefix]
        norm_identifier = resource.standardize_identifier(identifier)
        if use_preferred:
            norm_prefix = resource.get_preferred_prefix() or norm_prefix
        return norm_prefix, norm_identifier

    @lru_cache(maxsize=None)  # noqa:B019
    def get_registry_map(self, metaprefix: str) -> Dict[str, str]:
        """Get a mapping from the Bioregistry prefixes to prefixes in another registry."""
        return dict(self._iter_registry_map(metaprefix))

    @lru_cache(maxsize=None)  # noqa:B019
    def get_registry_invmap(self, metaprefix: str, normalize: bool = False) -> Dict[str, str]:
        """Get a mapping from prefixes in another registry to Bioregistry prefixes.

        :param metaprefix: Which external registry should be used?
        :param normalize: Should the external prefixes be normalized?
        :returns: A mapping of external prefixes to bioregistry prefies

        >>> from bioregistry import manager
        >>> obofoundry_to_bioregistry = manager.get_registry_invmap("obofoundry", normalize=True)
        >>> obofoundry_to_bioregistry["go"]
        'go'
        >>> obofoundry_to_bioregistry["geo"]
        'geogeo'
        """
        if normalize:
            return {
                _norm(external_prefix): prefix
                for prefix, external_prefix in self._iter_registry_map(metaprefix)
            }
        return {
            external_prefix: prefix
            for prefix, external_prefix in self._iter_registry_map(metaprefix)
        }

    def _iter_registry_map(self, metaprefix: str) -> Iterable[Tuple[str, str]]:
        for prefix, resource in self.registry.items():
            mapped_prefix = resource.get_mapped_prefix(metaprefix)
            if mapped_prefix is not None:
                yield prefix, mapped_prefix

    def get_mapped_prefix(self, prefix: str, metaprefix: str) -> Optional[str]:
        """Get the prefix mapped into another registry."""
        resource = self.get_resource(prefix)
        if resource is None:
            return None
        return resource.get_mapped_prefix(metaprefix)

    def get_external(self, prefix: str, metaprefix: str) -> Mapping[str, Any]:
        """Get the external data for the entry."""
        entry = self.get_resource(prefix)
        if entry is None:
            return {}
        return entry.get_external(metaprefix)

    def get_versions(self) -> Mapping[str, str]:
        """Get a map of prefixes to versions."""
        rv = {}
        for prefix, resource in self.registry.items():
            version = resource.get_version()
            if version is not None:
                rv[prefix] = version
        return rv

    def get_uri_format(self, prefix, priority: Optional[Sequence[str]] = None) -> Optional[str]:
        """Get the URI format string for the given prefix, if it's available."""
        entry = self.get_resource(prefix)
        if entry is None:
            return None
        return entry.get_uri_format(priority=priority)

    def get_uri_prefix(self, prefix, priority: Optional[Sequence[str]] = None) -> Optional[str]:
        """Get a well-formed URI prefix, if available."""
        entry = self.get_resource(prefix)
        if entry is None:
            return None
        return entry.get_uri_prefix(priority=priority)

    def get_name(self, prefix: str) -> Optional[str]:
        """Get the name for the given prefix, it it's available."""
        entry = self.get_resource(prefix)
        if entry is None:
            return None
        return entry.get_name()

    def get_description(self, prefix: str, *, use_markdown: bool = False) -> Optional[str]:
        """Get the description for the given prefix, it it's available."""
        entry = self.get_resource(prefix)
        if entry is None:
            return None
        return entry.get_description(use_markdown=use_markdown)

    def get_homepage(self, prefix: str) -> Optional[str]:
        """Get the description for the given prefix, it it's available."""
        entry = self.get_resource(prefix)
        if entry is None:
            return None
        return entry.get_homepage()

    def get_preferred_prefix(self, prefix: str) -> Optional[str]:
        """Get the preferred prefix (e.g., with stylization) if it exists."""
        entry = self.get_resource(prefix)
        if entry is None:
            return None
        return entry.get_preferred_prefix()

    def get_pattern(self, prefix: str) -> Optional[str]:
        """Get the pattern for the given prefix, if it's available."""
        entry = self.get_resource(prefix)
        if entry is None:
            return None
        return entry.get_pattern()

    def get_synonyms(self, prefix: str) -> Optional[Set[str]]:
        """Get the synonyms for a given prefix, if available."""
        entry = self.get_resource(prefix)
        if entry is None:
            return None
        return entry.get_synonyms()

    def get_keywords(self, prefix: str) -> Optional[List[str]]:
        """Get keywords associated with a given prefix, if available."""
        entry = self.get_resource(prefix)
        if entry is None:
            return None
        return entry.get_keywords()

    def get_example(self, prefix: str) -> Optional[str]:
        """Get an example identifier, if it's available."""
        entry = self.get_resource(prefix)
        if entry is None:
            return None
        return entry.get_example()

    def has_no_terms(self, prefix: str) -> bool:
        """Get if the entry has been annotated to not have own terms."""
        entry = self.get_resource(prefix)
        if entry is None or entry.no_own_terms is None:
            return False
        return entry.no_own_terms

    def is_deprecated(self, prefix: str) -> bool:
        """Return if the given prefix corresponds to a deprecated resource."""
        entry = self.get_resource(prefix)
        if entry is None:
            return False
        return entry.is_deprecated()

    def get_pattern_map(
        self,
        *,
        prefix_priority: Optional[Sequence[str]] = None,
        include_synonyms: bool = False,
        remapping: Optional[Mapping[str, str]] = None,
        blacklist: Optional[typing.Collection[str]] = None,
    ) -> Mapping[str, str]:
        """Get a mapping from prefixes to their regular expression patterns.

        :param prefix_priority:
            The order of metaprefixes OR "preferred" for choosing a primary prefix
            OR "default" for Bioregistry prefixes
        :param include_synonyms: Should synonyms of each prefix also be included as additional prefixes, but with
            the same URI prefix?
        :param remapping: A mapping from prefixes to preferred prefixes.
        :param blacklist: Prefixes to skip
        :return: A mapping from prefixes to regular expression pattern strings.
        """
        it = self._iter_pattern_map(
            include_synonyms=include_synonyms, prefix_priority=prefix_priority, blacklist=blacklist
        )
        if not remapping:
            return dict(it)
        return {remapping.get(prefix, prefix): uri_prefix for prefix, uri_prefix in it}

    def _iter_pattern_map(
        self,
        *,
        prefix_priority: Optional[Sequence[str]] = None,
        include_synonyms: bool = False,
        blacklist: Optional[typing.Collection[str]] = None,
    ) -> Iterable[Tuple[str, str]]:
        blacklist = set(blacklist or [])
        for resource in self.registry.values():
            if resource.prefix in blacklist:
                continue
            pattern = resource.get_pattern()
            if pattern is None:
                continue
            prefix = resource.get_priority_prefix(priority=prefix_priority)
            yield prefix, pattern
            if include_synonyms:
                for synonym in resource.get_synonyms():
                    yield synonym, pattern

    def get_converter(self, **kwargs) -> curies.Converter:
        """Get a converter from this manager."""
        return curies.Converter(records=self.get_curies_records(**kwargs))

    def get_curies_records(
        self,
        prefix_priority: Optional[Sequence[str]] = None,
        uri_prefix_priority: Optional[Sequence[str]] = None,
        include_prefixes: bool = False,
        strict: bool = False,
        remapping: Optional[Mapping[str, str]] = None,
        blacklist: Optional[typing.Collection[str]] = None,
    ) -> List[curies.Record]:
        """Get a list of records for all resources in this manager.

        :param prefix_priority:
            The order of metaprefixes OR "preferred" for choosing a primary prefix
            OR "default" for Bioregistry prefixes
        :param uri_prefix_priority:
            The order of metaprefixes for choosing the primary URI prefix OR
            "default" for Bioregistry prefixes
        :param include_prefixes: Should prefixes be included with colon delimiters?
            Setting this to true makes an "omni"-reverse prefix map that can be
            used to parse both URIs and CURIEs
        :param strict:
            If true, errors on URI prefix collisions. If false, sends logging
            and skips them.
        :param remapping: A mapping from bioregistry prefixes to preferred prefixes.
        :param blacklist:
            A collection of prefixes to skip

        :returns: A list of records for :class:`curies.Converter`
        """
        from .record_accumulator import get_records

        resources = [
            resource for _, resource in sorted(self.registry.items()) if resource.get_uri_prefix()
        ]
        return get_records(
            resources,
            prefix_priority=prefix_priority,
            uri_prefix_priority=uri_prefix_priority,
            include_prefixes=include_prefixes,
            strict=strict,
            blacklist=blacklist,
            remapping=remapping,
        )

    def get_reverse_prefix_map(
        self, include_prefixes: bool = False, strict: bool = False
    ) -> Mapping[str, str]:
        """Get a reverse prefix map, pointing to canonical prefixes."""
        from .record_accumulator import _iterate_prefix_prefix

        rv: Dict[str, str] = {
            "http://purl.obolibrary.org/obo/": "obo",
            "https://purl.obolibrary.org/obo/": "obo",
        }
        for record in self.get_curies_records(include_prefixes=include_prefixes, strict=strict):
            rv[record.uri_prefix] = record.prefix
            for uri_prefix in record.uri_prefix_synonyms:
                if uri_prefix not in rv:
                    rv[uri_prefix] = record.prefix
                elif rv[uri_prefix] == record.prefix:
                    # no big deal, it's a trivial duplicate
                    # FIXME this shouldn't happen, though
                    pass
                else:
                    logger.warning(
                        f"non-trivial duplicate secondary URI prefix {uri_prefix} in {record.prefix} that "
                        f"already appeared in {rv[uri_prefix]}"
                    )
                for synonym in (record.prefix, *record.prefix_synonyms):
                    rv[f"{synonym}:"] = record.prefix

        for resource in self.registry.values():
            if not resource.get_uri_prefix():
                for pp in _iterate_prefix_prefix(resource):
                    rv[pp] = resource.prefix

        return rv

    def get_prefix_map(
        self,
        *,
        uri_prefix_priority: Optional[Sequence[str]] = None,
        prefix_priority: Optional[Sequence[str]] = None,
        include_synonyms: bool = False,
        remapping: Optional[Mapping[str, str]] = None,
        blacklist: Optional[typing.Collection[str]] = None,
    ) -> Mapping[str, str]:
        """Get a mapping from Bioregistry prefixes to their URI prefixes .

        :param prefix_priority:
            The order of metaprefixes OR "preferred" for choosing a primary prefix
            OR "default" for Bioregistry prefixes
        :param uri_prefix_priority:
            The order of metaprefixes for choosing the primary URI prefix OR
            "default" for Bioregistry prefixes
        :param include_synonyms: Should synonyms of each prefix also be included as additional prefixes, but with
            the same URI prefix?
        :param remapping: A mapping from Bioregistry prefixes to preferred prefixes.
        :param blacklist: Prefixes to skip
        :return: A mapping from prefixes to URI prefixes.
        """
        records = self.get_curies_records(
            prefix_priority=prefix_priority,
            uri_prefix_priority=uri_prefix_priority,
            remapping=remapping,
            blacklist=blacklist,
        )
        rv = {}
        for record in records:
            rv[record.prefix] = record.uri_prefix
            if include_synonyms:
                for prefix in record.prefix_synonyms:
                    rv[prefix] = record.uri_prefix
        return rv

    def get_curie_pattern(self, prefix: str, *, use_preferred: bool = False) -> Optional[str]:
        r"""Get the CURIE pattern for this resource.

        :param prefix: The prefix to look up
        :param use_preferred:
            If set to true, uses the "preferred prefix", if available, instead
            of the canonicalized Bioregistry prefix.
        :return: The regular expression pattern to match CURIEs against

        >>> from bioregistry import manager
        >>> manager.get_curie_pattern("go")
        '^go:\\d{7}$'
        >>> manager.get_curie_pattern("go", use_preferred=True)
        '^GO:\\d{7}$'
        >>> manager.get_curie_pattern("kegg.compound")
        '^kegg\\.compound:C\\d+$'
        >>> manager.get_curie_pattern("KEGG.COMPOUND")
        '^kegg\\.compound:C\\d+$'
        """
        resource = self.get_resource(prefix)
        if resource is None:
            return None
        pattern = resource.get_pattern()
        if pattern is None:
            return None
        p = resource.get_preferred_prefix() or resource.prefix if use_preferred else resource.prefix
        p = p.replace(".", "\\.")
        return f"^{p}:{pattern.lstrip('^')}"

    def rasterize(self):
        """Build a dictionary representing the fully constituted registry."""
        return {
            prefix: sanitize_model(resource)
            for prefix, resource in self._rasterized_registry().items()
        }

    def _rasterized_registry(self) -> Mapping[str, Resource]:
        return {
            prefix: self.rasterized_resource(resource) for prefix, resource in self.registry.items()
        }

    def rasterized_resource(self, resource: Resource) -> Resource:
        """Rasterize a resource."""
        return Resource(
            prefix=resource.prefix,
            preferred_prefix=resource.get_preferred_prefix() or resource.prefix,
            name=resource.get_name(),
            description=resource.get_description(),
            pattern=resource.get_pattern(),
            homepage=resource.get_homepage(),
            license=resource.get_license(),
            version=resource.get_version(),
            synonyms=sorted(resource.get_synonyms()),
            repository=resource.get_repository(),
            keywords=resource.get_keywords(),
            # Downloads
            download_obo=resource.get_download_obo(),
            download_json=resource.get_download_obograph(),
            download_owl=resource.get_download_owl(),
            download_rdf=resource.get_download_rdf(),
            # Registry properties
            example=resource.get_example(),
            example_extras=resource.example_extras,
            example_decoys=resource.example_decoys,
            uri_format=resource.get_uri_format(),
            providers=resource.get_extra_providers(),
            # Comments
            comment=resource.comment,
            references=resource.references,
            publications=resource.get_publications(),
            # MIRIAM compatibility
            banana=resource.get_banana(),
            banana_peel=resource.banana_peel,
            namespace_in_lui=resource.get_namespace_in_lui(),
            # Provenance
            contact=resource.get_contact(),
            contributor=resource.contributor,
            contributor_extras=resource.contributor_extras,
            reviewer=resource.reviewer,
            owners=resource.owners,
            twitter=resource.get_twitter(),
            github_request_issue=resource.github_request_issue,
            # Ontology Relations
            part_of=resource.part_of,
            provides=resource.provides,
            has_canonical=resource.has_canonical,
            appears_in=self.get_appears_in(resource.prefix),
            depends_on=self.get_depends_on(resource.prefix),
            mappings=resource.get_mappings(),
            # Ontology Properties
            deprecated=resource.is_deprecated(),
            no_own_terms=resource.no_own_terms,
            proprietary=resource.proprietary,
        )

    def get_license_conflicts(self):
        """Get license conflicts."""
        conflicts = []
        for prefix, entry in self.registry.items():
            override = entry.license
            obo_license = entry.get_external("obofoundry").get("license")
            ols_license = entry.get_external("ols").get("license")
            if 2 > sum(license_ is not None for license_ in (override, obo_license, ols_license)):
                continue  # can't be a conflict if all none or only 1 is available
            obo_norm = standardize_license(obo_license)
            ols_norm = standardize_license(ols_license)
            first, *rest = [
                norm_license
                for norm_license in (override, obo_norm, ols_norm)
                if norm_license is not None
            ]
            if any(first != element for element in rest):
                conflicts.append((prefix, override, obo_license, ols_license))
        return conflicts

    def get_appears_in(self, prefix: str) -> Optional[List[str]]:
        """Return a list of resources that this resources (has been annotated to) depends on.

        This is complementary to :func:`get_depends_on`.

        :param prefix: The prefix to look up
        :returns: The list of resources this prefix has been annotated to appear in. This
            list could be incomplete, since curation of these fields can easily get out
            of sync with curation of the resource itself. However, false positives should
            be pretty rare.
        """
        resource = self.get_resource(prefix)
        if resource is None:
            return None
        rv = list(resource.appears_in or [])
        rv.extend(self._get_obo_list(prefix=prefix, resource=resource, key="appears_in"))
        return sorted(set(rv))

    def get_depends_on(self, prefix: str) -> Optional[List[str]]:
        """Return a list of resources that this resources (has been annotated to) depends on.

        This is complementary to :func:`get_appears_in`.

        :param prefix: The prefix to look up
        :returns: The list of resources this prefix has been annotated to depend on. This
            list could be incomplete, since curation of these fields can easily get out
            of sync with curation of the resource itself. However, false positives should
            be pretty rare.

        >>> from bioregistry import manager
        >>> assert "bfo" in manager.get_depends_on("foodon")
        """
        resource = self.get_resource(prefix)
        if resource is None:
            return None
        rv = list(resource.depends_on or [])
        rv.extend(self._get_obo_list(prefix=prefix, resource=resource, key="depends_on"))
        return sorted(set(rv))

    def _get_obo_list(self, *, prefix: str, resource: Resource, key: str) -> List[str]:
        rv = []
        for obo_prefix in resource.get_external("obofoundry").get(key, []):
            canonical_prefix = self.lookup_from("obofoundry", obo_prefix, normalize=True)
            if canonical_prefix is None:
                logger.warning("[%s] could not map OBO %s: %s", prefix, key, obo_prefix)
            else:
                rv.append(canonical_prefix)
        return rv

    def lookup_from(
        self, metaprefix: str, metaidentifier: str, normalize: bool = False
    ) -> Optional[str]:
        """Get the bioregistry prefix from an external prefix.

        :param metaprefix: The key for the external registry
        :param metaidentifier: The prefix in the external registry
        :param normalize: Should external prefixes be normalized during lookup (e.g., lowercased)
        :return: The bioregistry prefix (if it can be mapped)

        >>> from bioregistry import manager
        >>> manager.lookup_from("obofoundry", "GO")
        'go'
        >>> manager.lookup_from("obofoundry", "go")
        None
        >>> manager.lookup_from("obofoundry", "go", normalize=True)
        'go'
        """
        external_id_to_bioregistry_id = self.get_registry_invmap(metaprefix, normalize=normalize)
        return external_id_to_bioregistry_id.get(
            _norm(metaidentifier) if normalize else metaidentifier
        )

    def get_has_canonical(self, prefix: str) -> Optional[str]:
        """Get the canonical prefix."""
        resource = self.get_resource(prefix)
        if resource is None:
            return None
        return resource.has_canonical

    def get_canonical_for(self, prefix: str) -> Optional[List[str]]:
        """Get the prefixes for which this is annotated as canonical."""
        norm_prefix = self.normalize_prefix(prefix)
        if norm_prefix is None:
            return None
        return self.canonical_for.get(norm_prefix, [])

    def get_provides_for(self, prefix: str) -> Optional[str]:
        """Get the resource that the given prefix provides for, or return none if not a provider."""
        resource = self.get_resource(prefix)
        if resource is None:
            return None
        return resource.provides

    def get_provided_by(self, prefix: str) -> Optional[List[str]]:
        """Get the resources that provide for the given prefix, or return none if the prefix can't be looked up."""
        norm_prefix = self.normalize_prefix(prefix)
        if norm_prefix is None:
            return None
        return self.provided_by.get(norm_prefix, [])

    def get_part_of(self, prefix: str) -> Optional[str]:
        """Get the parent resource, if annotated."""
        resource = self.get_resource(prefix)
        if resource is None:
            return None
        return resource.part_of

    def get_has_parts(self, prefix: str) -> Optional[List[str]]:
        """Get the children resources, if annotated."""
        norm_prefix = self.normalize_prefix(prefix)
        if norm_prefix is None:
            return None
        return self.has_parts.get(norm_prefix, [])

    def get_parts_collections(self) -> Mapping[str, List[str]]:
        """Group resources' prefixes based on their ``part_of`` entries.

        :returns:
            A dictionary with keys that appear as the values of ``Resource.part_of``
            and whose values are lists of prefixes for resources that have the key
            as a value in its ``part_of`` field.

        .. warning::

            Many of the keys in this dictionary are valid Bioregistry prefixes,
            but this is not necessary. For example, ``ctd`` is one key that
            appears that explicitly has no prefix, since it corresponds to a
            resource and not a vocabulary.
        """
        rv = {}
        for key, values in self.has_parts.items():
            norm_key = self.normalize_prefix(key)
            if norm_key is None:
                rv[key] = list(values)
            else:
                rv[key] = [norm_key, *values]
        return rv

    def get_in_collections(self, prefix: str) -> Optional[List[str]]:
        """Get the identifiers for collections the prefix is in."""
        resource = self.get_resource(prefix)
        if resource is None:
            return None
        return self.in_collection.get(prefix)

    def get_bioregistry_iri(self, prefix: str, identifier: str) -> Optional[str]:
        """Get a Bioregistry link.

        :param prefix: The prefix in the CURIE
        :param identifier: The identifier in the CURIE
        :return: A link to the Bioregistry resolver
        """
        curie = _safe_curie_to_str(*self.normalize_parsed_curie(prefix, identifier))
        if curie is None:
            return None
        return f"{self.base_url}/{curie}"

    def get_default_iri(self, prefix: str, identifier: str) -> Optional[str]:
        """Get the default URL for the given CURIE.

        :param prefix: The prefix in the CURIE
        :param identifier: The identifier in the CURIE
        :return: A IRI string corresponding to the default provider, if available.

        >>> from bioregistry import manager
        >>> manager.get_default_iri('chebi', '24867')
        'https://www.ebi.ac.uk/chebi/searchId.do?chebiId=CHEBI:24867'
        """
        entry = self.get_resource(prefix)
        if entry is None:
            return None
        return entry.get_default_uri(identifier)

    def get_miriam_curie(self, prefix: str, identifier: str) -> Optional[str]:
        """Get the identifiers.org CURIE for the given CURIE."""
        resource = self.get_resource(prefix)
        if resource is None:
            return None
        return resource.get_miriam_curie(identifier)

    def get_miriam_iri(self, prefix: str, identifier: str) -> Optional[str]:
        """Get the identifiers.org URL for the given CURIE.

        :param prefix: The prefix in the CURIE
        :param identifier: The identifier in the CURIE
        :return: A IRI string corresponding to the Identifiers.org, if the prefix exists and is
            mapped to MIRIAM.
        """
        curie = self.get_miriam_curie(prefix, identifier)
        if curie is None:
            return None
        return f"{IDENTIFIERS_ORG_URL_PREFIX}{curie}"

    def get_bioportal_iri(self, prefix: str, identifier: str) -> Optional[str]:
        """Get the Bioportal URL for the given CURIE.

        :param prefix: The prefix in the CURIE
        :param identifier: The identifier in the CURIE
        :return: A link to the Bioportal page

        >>> from bioregistry import manager
        >>> manager.get_bioportal_iri('chebi', '24431')
        'https://bioportal.bioontology.org/ontologies/CHEBI/?p=classes&conceptid=http://purl.obolibrary.org/obo/CHEBI_24431'
        """
        bioportal_prefix = self.get_mapped_prefix(prefix, "bioportal")
        if bioportal_prefix is None:
            return None
        obo_link = self.get_obofoundry_iri(prefix, identifier)
        if obo_link is not None:
            return f"https://bioportal.bioontology.org/ontologies/{bioportal_prefix}/?p=classes&conceptid={obo_link}"
        # TODO there must be other rules?
        return None

    def get_ols_iri(self, prefix: str, identifier: str) -> Optional[str]:
        """Get the OLS URL if possible."""
        ols_prefix = self.get_mapped_prefix(prefix, "ols")
        obo_iri = self.get_obofoundry_iri(prefix, identifier)
        if ols_prefix is None or obo_iri is None:
            return None
        return f"https://www.ebi.ac.uk/ols/ontologies/{ols_prefix}/terms?iri={obo_iri}"

    def get_formatted_iri(self, metaprefix: str, prefix: str, identifier: str) -> Optional[str]:
        """Get an IRI using the format in the metaregistry.

        :param metaprefix: The metaprefix of the registry in the metaregistry
        :param prefix: A bioregistry prefix (will be mapped to the external one automatically)
        :param identifier: The identifier for the entity
        :returns: An IRI generated from the ``resolver_url`` format string of the registry, if it
            exists.

        >>> from bioregistry import manager
        >>> manager.get_formatted_iri("miriam", "hgnc", "16793")
        'https://identifiers.org/hgnc:16793'
        >>> manager.get_formatted_iri("n2t", "hgnc", "16793")
        'https://n2t.net/hgnc:16793'
        >>> manager.get_formatted_iri("obofoundry", "fbbt", "00007294")
        'http://purl.obolibrary.org/obo/FBbt_00007294'
        """
        mapped_prefix = self.get_mapped_prefix(prefix, metaprefix)
        registry = self.metaregistry.get(metaprefix)
        if registry is None or mapped_prefix is None:
            return None
        return registry.resolve(mapped_prefix, identifier)

    def get_obofoundry_iri(self, prefix: str, identifier: str) -> Optional[str]:
        """Get the OBO Foundry URL if possible.

        :param prefix: The prefix
        :param identifier: The identifier
        :return: The OBO Foundry URL if the prefix can be mapped to an OBO Foundry entry

        >>> from bioregistry import manager
        >>> manager.get_obofoundry_iri('chebi', '24431')
        'http://purl.obolibrary.org/obo/CHEBI_24431'

        For entries where there's a preferred prefix, it is respected.

        >>> manager.get_obofoundry_iri('fbbt', '00007294')
        'http://purl.obolibrary.org/obo/FBbt_00007294'
        """
        return self.get_formatted_iri("obofoundry", prefix, identifier)

    def get_n2t_iri(self, prefix: str, identifier: str) -> Optional[str]:
        """Get the name-to-thing URL for the given CURIE.

        :param prefix: The prefix in the CURIE
        :param identifier: The identifier in the CURIE
        :return: A IRI string corresponding to the N2T resolve, if the prefix exists and is
            mapped to N2T.

        >>> from bioregistry import manager
        >>> manager.get_n2t_iri("chebi", "24867")
        'https://n2t.net/chebi:24867'
        """
        return self.get_formatted_iri("n2t", prefix, identifier)

    def get_scholia_iri(self, prefix: str, identifier: str) -> Optional[str]:
        """Get a Scholia IRI, if possible.

        :param prefix: The prefix in the CURIE
        :param identifier: The identifier in the CURIE
        :return: A link to the Scholia page

        >>> from bioregistry import manager
        >>> manager.get_scholia_iri("pubmed", "1234")
        'https://scholia.toolforge.org/pubmed/1234'

        >>> manager.get_scholia_iri("pdb", "1234")
        None
        """
        resource = self.get_resource(prefix)
        if resource is None:
            return None
        for provider in resource.get_extra_providers():
            if provider.code == "scholia":
                return provider.resolve(identifier)
        return None

    def get_provider_functions(self) -> Mapping[str, Callable[[str, str], Optional[str]]]:
        """Return a mapping of provider functions."""
        return {
            "default": self.get_default_iri,
            "miriam": self.get_miriam_iri,
            "obofoundry": self.get_obofoundry_iri,
            "ols": self.get_ols_iri,
            "n2t": self.get_n2t_iri,
            "bioportal": self.get_bioportal_iri,
            "scholia": self.get_scholia_iri,
        }

    def get_providers_list(self, prefix: str, identifier: str) -> Sequence[Tuple[str, str]]:
        """Get all providers for the CURIE."""
        rv = []
        for metaprefix, get_url in self.get_provider_functions().items():
            link = get_url(prefix, identifier)
            if link is not None:
                rv.append((metaprefix, link))

        resource = self.get_resource(prefix)
        if resource is None:
            raise KeyError
        for provider in resource.get_extra_providers():
            rv.append((provider.code, provider.resolve(identifier)))

        if not rv:
            return rv

        bioregistry_link = self.get_bioregistry_iri(prefix, identifier)
        if not bioregistry_link:
            return rv

        # if a default URL is available, it goes first. otherwise the bioregistry URL goes first.
        rv.insert(1 if rv[0][0] == "default" else 0, ("bioregistry", bioregistry_link))
        return rv

    def get_providers(self, prefix: str, identifier: str) -> Dict[str, str]:
        """Get all providers for the CURIE.

        :param prefix: the prefix in the CURIE
        :param identifier: the identifier in the CURIE
        :returns: A dictionary of IRIs associated with the CURIE

        >>> from bioregistry import manager
        >>> assert "chebi-img" in manager.get_providers("chebi", "24867")
        """
        return dict(self.get_providers_list(prefix, identifier))

    def get_registry_uri(self, metaprefix: str, prefix: str, identifier: str) -> Optional[str]:
        """Get the URL to resolve the given prefix/identifier pair with the given resolver."""
        providers = self.get_providers(prefix, identifier)
        if not providers:
            return None
        return providers.get(metaprefix)

    def get_iri(
        self,
        prefix: str,
        identifier: Optional[str] = None,
        *,
        priority: Optional[Sequence[str]] = None,
        prefix_map: Optional[Mapping[str, str]] = None,
        use_bioregistry_io: bool = True,
        provider: Optional[str] = None,
    ) -> Optional[str]:
        """Get the best link for the CURIE pair, if possible.

        :param prefix: The prefix in the CURIE
        :param identifier: The identifier in the CURIE. If identifier is given as None, then this function will
            assume that the first argument (``prefix``) is actually a full CURIE.
        :param priority: A user-defined priority list. In addition to the metaprefixes in the Bioregistry
            corresponding to resources that are resolvers/lookup services, you can also use ``default``
            to correspond to the first-party IRI and ``custom`` to refer to the custom prefix map.
            The default priority list is:

            1. Custom prefix map (``custom``)
            1. First-party IRI (``default``)
            2. Identifiers.org / MIRIAM (``miriam``)
            3. Ontology Lookup Service (``ols``)
            4. OBO PURL (``obofoundry``)
            5. Name-to-Thing (``n2t``)
            6. BioPortal (``bioportal``)
        :param prefix_map: A custom prefix map to go with the ``custom`` key in the priority list
        :param use_bioregistry_io: Should the bioregistry resolution IRI be used? Defaults to true.
        :param provider: The provider code to use for a custom provider
        :return: The best possible IRI that can be generated based on the priority list.

        A pre-parse CURIE can be given as the first two arguments
        >>> from bioregistry import manager
        >>> manager.get_iri("chebi", "24867")
        'https://www.ebi.ac.uk/chebi/searchId.do?chebiId=CHEBI:24867'

        A CURIE can be given directly as a single argument
        >>> manager.get_iri("chebi:24867")
        'https://www.ebi.ac.uk/chebi/searchId.do?chebiId=CHEBI:24867'

        A priority list can be given
        >>> priority = ["obofoundry", "default", "bioregistry"]
        >>> manager.get_iri("chebi:24867", priority=priority)
        'http://purl.obolibrary.org/obo/CHEBI_24867'

        A custom prefix map can be supplied.
        >>> prefix_map = {"chebi": "https://example.org/chebi/"}
        >>> manager.get_iri("chebi:24867", prefix_map=prefix_map)
        'https://example.org/chebi/24867'
        >>> manager.get_iri("fbbt:00007294")
        'https://flybase.org/cgi-bin/cvreport.pl?id=FBbt:00007294'

        A custom prefix map can be supplied in combination with a priority list
        >>> prefix_map = {"lipidmaps": "https://example.org/lipidmaps/"}
        >>> priority = ["obofoundry", "custom", "default", "bioregistry"]
        >>> manager.get_iri("chebi:24867", prefix_map=prefix_map, priority=priority)
        'http://purl.obolibrary.org/obo/CHEBI_24867'
        >>> manager.get_iri("lipidmaps:1234", prefix_map=prefix_map, priority=priority)
        'https://example.org/lipidmaps/1234'

        A custom provider is given, which makes the Bioregistry very extensible
        >>> manager.get_iri("chebi:24867", provider="chebi-img")
        'https://www.ebi.ac.uk/chebi/displayImage.do?defaultImage=true&imageIndex=0&chebiId=24867'
        """
        if identifier is None:
            _prefix, _identifier = self.parse_curie(prefix)
            if _prefix is None or _identifier is None:
                return None
        else:
            _prefix, _identifier = prefix, identifier

        providers = self.get_providers(_prefix, _identifier)
        if provider is not None:
            if provider not in providers:
                return None
            return providers[provider]
        if prefix_map and _prefix in prefix_map:
            providers["custom"] = f"{prefix_map[_prefix]}{_identifier}"
        for key in priority or LINK_PRIORITY:
            if not use_bioregistry_io and key == "bioregistry":
                continue
            if key not in providers:
                continue
            rv = providers[key]
            if rv is not None:
                return rv
        return None

    def get_internal_prefix_map(self) -> Mapping[str, str]:
        """Get an internal prefix map for RDF and SSSOM dumps."""
        default_prefixes = {"bioregistry.schema", "bfo"}
        rv = cast(
            Dict[str, str], {prefix: self.get_uri_prefix(prefix) for prefix in default_prefixes}
        )
        for metaprefix, metaresource in self.metaregistry.items():
            uri_prefix = metaresource.get_provider_uri_prefix()
            if metaresource.bioregistry_prefix:
                rv[metaresource.bioregistry_prefix] = uri_prefix
            else:
                rv[metaprefix] = uri_prefix
        return rv

    def is_novel(self, prefix: str) -> Optional[bool]:
        """Check if the prefix is novel to the Bioregistry, i.e., it has no external mappings."""
        resource = self.get_resource(prefix)
        if resource is None:
            return None
        return not resource.get_mappings()

    def count_mappings(self, include_bioregistry: bool = True) -> typing.Counter[str]:
        """Count the mappings for each registry."""
        rv = Counter(
            metaprefix
            for resource in self.registry.values()
            for metaprefix in resource.get_mappings()
        )
        if include_bioregistry:
            rv["bioregistry"] = len(self.registry)
        return rv

    def is_valid_identifier(self, prefix: str, identifier: str) -> bool:
        """Check if the pre-parsed CURIE is standardized valid.

        :param prefix: The prefix from a compact URI
        :param identifier: The local unique identifer from a compact URI
        :return:
            If the CURIE is standardized in both syntax and semantics. This means that it uses the Bioregistry
            canonical prefix, does not have a redundant prefix, and if available, matches the Bioregistry's
            regular expression pattern for identifiers.

        Standard CURIE
        >>> from bioregistry import manager
        >>> manager.is_valid_identifier("go", "0000001")
        True

        Non-standardized prefix
        >>> manager.is_valid_identifier("GO", "0000001")
        False

        Incorrect identifier
        >>> manager.is_valid_identifier("go", "0001")
        False

        Banana scenario
        >>> manager.is_valid_identifier("go", "GO:0000001")
        False

        Unknown prefix
        >>> manager.is_valid_identifier("xxx", "yyy")
        False
        """
        resource = self.registry.get(prefix)
        if resource is None:
            return False
        return resource.is_valid_identifier(identifier)

    def is_standardizable_identifier(self, prefix: str, identifier: str) -> bool:
        """Check if the identifier is standardizable.

        :param prefix: The prefix from a compact URI
        :param identifier: The local unique identifer from a compact URI
        :return:
            If the CURIE can be standardized (e.g., prefix normalize and identifier normalized)
            then validated.

        Standard CURIE
        >>> from bioregistry import manager
        >>> manager.is_standardizable_identifier("go", "0000001")
        True

        Non-standardized prefix
        >>> manager.is_standardizable_identifier("GO", "0000001")
        True

        Incorrect identifier
        >>> manager.is_standardizable_identifier("go", "0001")
        False

        Banana scenario
        >>> manager.is_standardizable_identifier("go", "GO:0000001")
        True

        Unknown prefix
        >>> manager.is_standardizable_identifier("xxx", "yyy")
        False
        """
        resource = self.get_resource(prefix)
        if resource is None:
            return False
        return resource.is_standardizable_identifier(identifier)

    def is_valid_curie(self, curie: str) -> bool:
        """Check if a CURIE is standardized and valid.

        :param curie: A compact URI of the form ``<prefix>:<local unique identifier>``.
        :return:
            If the CURIE is standardized in both syntax and semantics. This means that it uses the Bioregistry
            canonical prefix, does not have a redundant prefix, and if available, matches the Bioregistry's
            regular expression pattern for identifiers.

        Standard CURIE
        >>> from bioregistry import manager
        >>> manager.is_valid_curie("go:0000001")
        True

        Not a standard CURIE (i.e., no colon)
        >>> manager.is_valid_curie("0000001")
        False
        >>> manager.is_valid_curie("GO_0000001")
        False
        >>> manager.is_valid_curie("PTM-0001")
        False

        Non-standardized prefix
        >>> manager.is_valid_curie("GO:0000001")
        False

        Incorrect identifier
        >>> manager.is_valid_curie("go:0001")
        False

        Banana scenario
        >>> manager.is_valid_curie("go:GO:0000001")
        False

        Unknown prefix
        >>> manager.is_valid_curie("xxx:yyy")
        False
        """
        try:
            prefix, identifier = curie.split(":", 1)
        except ValueError:
            return False
        return self.is_valid_identifier(prefix, identifier)

    def is_standardizable_curie(self, curie: str) -> bool:
        """Check if a CURIE is validatable, but not necessarily standardized.

        :param curie: A compact URI
        :return: If the CURIE can be standardized (e.g., prefix normalize and identifier normalized)
            then validated.

        Standard CURIE
        >>> from bioregistry import manager
        >>> manager.is_standardizable_curie("go:0000001")
        True

        Not a standard CURIE (i.e., no colon)
        >>> manager.is_standardizable_curie("0000001")
        False
        >>> manager.is_standardizable_curie("GO_0000001")
        False
        >>> manager.is_standardizable_curie("PTM-0001")
        False

        Non-standardized prefix
        >>> manager.is_standardizable_curie("GO:0000001")
        True

        Incorrect identifier
        >>> manager.is_standardizable_curie("go:0001")
        False

        Banana scenario
        >>> manager.is_standardizable_curie("go:GO:0000001")
        True

        Unknown prefix
        >>> manager.is_standardizable_curie("xxx:yyy")
        False
        """
        try:
            prefix, identifier = curie.split(":", 1)
        except ValueError:
            return False
        return self.is_standardizable_identifier(prefix, identifier)

    def get_context(self, key: str) -> Optional[Context]:
        """Get a prescriptive context.

        :param key: The identifier for the prescriptive context, e.g., `obo`.
        :returns: A prescriptive context object, if available
        """
        return self.contexts.get(key)

    def get_context_artifacts(
        self, key: str, include_synonyms: Optional[bool] = None
    ) -> Tuple[Mapping[str, str], Mapping[str, str]]:
        """Get a prescriptive prefix map and pattern map."""
        context = self.get_context(key)
        if context is None:
            raise KeyError
        include_synonyms = (
            include_synonyms if include_synonyms is not None else context.include_synonyms
        )
        prescriptive_prefix_map = self.get_prefix_map(
            remapping=context.prefix_remapping,
            uri_prefix_priority=context.uri_prefix_priority,
            prefix_priority=context.prefix_priority,
            include_synonyms=include_synonyms,
            blacklist=context.blacklist,
        )
        prescriptive_pattern_map = self.get_pattern_map(
            remapping=context.prefix_remapping,
            include_synonyms=include_synonyms,
            prefix_priority=context.prefix_priority,
            blacklist=context.blacklist,
        )
        return prescriptive_prefix_map, prescriptive_pattern_map

    def get_obo_health_url(self, prefix: str) -> Optional[str]:
        """Get the OBO community health badge."""
        obo_prefix = self.get_mapped_prefix(prefix, "obofoundry")
        if obo_prefix is None:
            return None
        obo_pp = manager.get_preferred_prefix(prefix)
        return f"{SHIELDS_BASE}/json?url={HEALTH_BASE}&query=$.{obo_prefix.lower()}.score&label={obo_pp}{EXTRAS}"

    def read_contributors(self, direct_only: bool = False) -> Mapping[str, Attributable]:
        """Get a mapping from contributor ORCID identifiers to author objects."""
        return _read_contributors(
            registry=self.registry,
            metaregistry=self.metaregistry,
            collections=self.collections,
            contexts=self.contexts,
            direct_only=direct_only,
        )


def _read_contributors(
    registry, metaregistry, collections, contexts, direct_only: bool = False
) -> Mapping[str, Attributable]:
    """Get a mapping from contributor ORCID identifiers to author objects."""
    rv: Dict[str, Attributable] = {}
    for resource in registry.values():
        if resource.contributor and resource.contributor.orcid:
            rv[resource.contributor.orcid] = resource.contributor
        for contributor in resource.contributor_extras or []:
            if contributor.orcid:
                rv[contributor.orcid] = contributor
        if resource.reviewer and resource.reviewer.orcid:
            rv[resource.reviewer.orcid] = resource.reviewer
        if not direct_only:
            contact = resource.get_contact()
            if contact and contact.orcid:
                rv[contact.orcid] = contact
    for metaresource in metaregistry.values():
        if not direct_only:
            if metaresource.contact.orcid:
                rv[metaresource.contact.orcid] = metaresource.contact
    for collection in collections.values():
        for author in collection.authors or []:
            if author.orcid:
                rv[author.orcid] = author
    for context in contexts.values():
        for maintainer in context.maintainers:
            if maintainer.orcid:
                rv[maintainer.orcid] = maintainer
    return rv


#: The default manager for the Bioregistry
manager = Manager()<|MERGE_RESOLUTION|>--- conflicted
+++ resolved
@@ -225,15 +225,11 @@
             return None
         return entry.get_provider_uri_format(prefix)
 
-<<<<<<< HEAD
     def get_collection_name(self, identifier: str) -> str:
         """Get a collection's name."""
         return self.collections[identifier].name
 
-    def normalize_prefix(self, prefix: str) -> Optional[str]:
-=======
     def normalize_prefix(self, prefix: str, *, use_preferred: bool = False) -> Optional[str]:
->>>>>>> f1e2673a
         """Get the normalized prefix, or return None if not registered.
 
         :param prefix: The prefix to normalize, which could come from Bioregistry,
