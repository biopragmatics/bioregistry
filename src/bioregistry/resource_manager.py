--- conflicted
+++ resolved
@@ -4,12 +4,7 @@
 
 import logging
 import typing
-<<<<<<< HEAD
-import typing as t
-from collections import Counter, defaultdict
-=======
 from collections import ChainMap, Counter, defaultdict
->>>>>>> ac531f6c
 from functools import lru_cache
 from pathlib import Path
 from typing import (
@@ -75,13 +70,8 @@
 
     registry: Dict[str, Resource]
     metaregistry: Dict[str, Registry]
-<<<<<<< HEAD
     collections: Dict[str, Collection]
     contexts: Dict[str, Context]
-=======
-    contexts: Dict[str, Context]
-    collections: Dict[str, Collection]
->>>>>>> ac531f6c
 
     def __init__(
         self,
@@ -101,13 +91,8 @@
         self.synonyms = _synonym_to_canonical(self.registry)
 
         self.metaregistry = dict(read_metaregistry() if metaregistry is None else metaregistry)
-<<<<<<< HEAD
         self.collections = dict(read_collections() if collections is None else collections)
         self.contexts = dict(read_contexts() if contexts is None else contexts)
-=======
-        self.contexts = dict(read_contexts() if contexts is None else contexts)
-        self.collections = dict(read_collections() if collections is None else collections)
->>>>>>> ac531f6c
 
         canonical_for = defaultdict(list)
         provided_by = defaultdict(list)
@@ -348,11 +333,7 @@
         include_synonyms: bool = False,
         remapping: Optional[Mapping[str, str]] = None,
         use_preferred: bool = False,
-<<<<<<< HEAD
-        blacklist: Optional[t.Collection[str]] = None,
-=======
         blacklist: Optional[typing.Collection[str]] = None,
->>>>>>> ac531f6c
     ) -> Mapping[str, str]:
         """Get a mapping from prefixes to their regular expression patterns.
 
@@ -375,11 +356,7 @@
         *,
         include_synonyms: bool = False,
         use_preferred: bool = False,
-<<<<<<< HEAD
-        blacklist: Optional[t.Collection[str]] = None,
-=======
         blacklist: Optional[typing.Collection[str]] = None,
->>>>>>> ac531f6c
     ) -> Iterable[Tuple[str, str]]:
         blacklist = set(blacklist or [])
         for prefix, resource in self.registry.items():
@@ -404,11 +381,7 @@
         include_synonyms: bool = False,
         remapping: Optional[Mapping[str, str]] = None,
         use_preferred: bool = False,
-<<<<<<< HEAD
-        blacklist: Optional[t.Collection[str]] = None,
-=======
         blacklist: Optional[typing.Collection[str]] = None,
->>>>>>> ac531f6c
     ) -> Mapping[str, str]:
         """Get a mapping from Bioregistry prefixes to their URI prefixes .
 
@@ -436,11 +409,7 @@
         priority: Optional[Sequence[str]] = None,
         include_synonyms: bool = False,
         use_preferred: bool = False,
-<<<<<<< HEAD
-        blacklist: Optional[t.Collection[str]] = None,
-=======
         blacklist: Optional[typing.Collection[str]] = None,
->>>>>>> ac531f6c
     ) -> Iterable[Tuple[str, str]]:
         blacklist = set(blacklist or [])
         for prefix, resource in self.registry.items():
