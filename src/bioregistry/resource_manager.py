"""A class-based client to a metaregistry."""

from __future__ import annotations

import logging
import typing
from collections import Counter, defaultdict
<<<<<<< HEAD
from dataclasses import dataclass
from functools import lru_cache
=======
from collections.abc import Iterable, Mapping, Sequence
from functools import cache
>>>>>>> 79f405fd
from pathlib import Path
from typing import (
    Any,
    Callable,
<<<<<<< HEAD
    Dict,
    Generic,
    Iterable,
    List,
    Literal,
    Mapping,
    Optional,
    Sequence,
    Set,
    Tuple,
    TypeVar,
    Union,
=======
>>>>>>> 79f405fd
    cast,
    overload,
)

import curies
from pydantic import BaseModel

from .constants import (
    BIOREGISTRY_PATH,
    BIOREGISTRY_REMOTE_URL,
    COLLECTIONS_PATH,
    CONTEXTS_PATH,
    EXTRAS,
    HEALTH_BASE,
    IDENTIFIERS_ORG_URL_PREFIX,
    LINK_PRIORITY,
    METAREGISTRY_PATH,
    SHIELDS_BASE,
    MaybeCURIE,
)
from .license_standardizer import standardize_license
from .schema import (
    Attributable,
    Collection,
    Context,
    Registry,
    Resource,
    sanitize_model,
)
from .schema.struct import MetaprefixAnnotatedValue
from .schema_utils import (
    _collections_from_path,
    _contexts_from_path,
    _read_metaregistry,
    _registry_from_path,
    read_mismatches,
    write_registry,
)
from .utils import NormDict, _norm, curie_to_str

__all__ = [
    "Manager",
    "manager",
]

logger = logging.getLogger(__name__)

X = TypeVar("X", bound=Union[int, str])


@dataclass
class MetaresourceAnnotatedValue(Generic[X]):
    """A pack for a value that has extra information."""

    value: X
    registry: Registry

    @property
    def metaprefix(self) -> str:
        """Get prefix for the source registry for the annotation."""
        return self.registry.prefix

    @property
    def name(self) -> str:
        """Get the name of the source registry for the annotation."""
        return self.registry.name

    @property
    def license(self) -> str:
        """Get the license for the annotation."""
        return self.registry.license or "unknown"


def _synonym_to_canonical(registry: Mapping[str, Resource]) -> NormDict:
    """Return a mapping from several variants of each synonym to the canonical namespace."""
    norm_synonym_to_key = NormDict()

    for identifier, resource in registry.items():
        norm_synonym_to_key[identifier] = identifier
        for synonym in resource.synonyms or []:
            norm_synonym_to_key[synonym] = identifier

        for metaprefix in ("miriam", "ols", "obofoundry", "go"):
            external = resource.get_external(metaprefix)
            if external is None:
                continue
            external_prefix = external.get("prefix")
            if external_prefix is None:
                continue
            if external_prefix not in norm_synonym_to_key:
                logger.debug(f"[{identifier}] missing potential synonym: {external_prefix}")

    return norm_synonym_to_key


def _safe_curie_to_str(prefix: str | None, identifier: str | None) -> str | None:
    """Combine a prefix and identifier into a CURIE string, if available."""
    if prefix is None or identifier is None:
        return None
    return curie_to_str(prefix, identifier)


class MappingsDiff(BaseModel):
    """A difference between two mappings sets."""

    source_metaprefix: str
    source_only: set[str]
    target_metaprefix: str
    target_only: set[str]
    mappings: dict[str, str]


class Manager:
    """A manager for functionality related to a metaregistry."""

    registry: dict[str, Resource]
    metaregistry: dict[str, Registry]
    collections: dict[str, Collection]
    contexts: dict[str, Context]
    mismatches: Mapping[str, Mapping[str, str]]

    def __init__(
        self,
        registry: None | str | Path | Mapping[str, Resource] = None,
        metaregistry: None | str | Path | Mapping[str, Registry] = None,
        collections: None | str | Path | Mapping[str, Collection] = None,
        contexts: None | str | Path | Mapping[str, Context] = None,
        mismatches: Mapping[str, Mapping[str, str]] | None = None,
        base_url: str | None = None,
    ):
        """Instantiate a registry manager.

        :param registry: A custom registry. If none given, defaults to the Bioregistry.
        :param metaregistry: A custom metaregistry. If none, defaults to the Bioregistry's metaregistry.
        :param collections: A custom collections dictionary. If none, defaults to the Bioregistry's collections.
        :param contexts: A custom contexts dictionary. If none, defaults to the Bioregistry's contexts.
        :param mismatches: A custom mismatches dictionary. If none, defaults to the Bioregistry's mismatches.
        :param base_url: The base URL.
        """
        self.base_url = (base_url or BIOREGISTRY_REMOTE_URL).rstrip()

        if registry is None:
            self.registry = dict(_registry_from_path(BIOREGISTRY_PATH))
        elif isinstance(registry, (str, Path)):
            self.registry = dict(_registry_from_path(registry))
        else:
            self.registry = dict(registry)
        self.synonyms = _synonym_to_canonical(self.registry)

        if metaregistry is None:
            self.metaregistry = dict(_read_metaregistry(METAREGISTRY_PATH))
        elif isinstance(metaregistry, (str, Path)):
            self.metaregistry = dict(_read_metaregistry(metaregistry))
        else:
            self.metaregistry = dict(metaregistry)

        if collections is None:
            self.collections = dict(_collections_from_path(COLLECTIONS_PATH))
        elif isinstance(collections, (str, Path)):
            self.collections = dict(_collections_from_path(collections))
        else:
            self.collections = dict(collections)

        if contexts is None:
            self.contexts = dict(_contexts_from_path(CONTEXTS_PATH))
        elif isinstance(contexts, (str, Path)):
            self.contexts = dict(_contexts_from_path(contexts))
        else:
            self.contexts = dict(contexts)

        self.mismatches = dict(read_mismatches() if mismatches is None else mismatches)

        canonical_for = defaultdict(list)
        provided_by = defaultdict(list)
        has_parts = defaultdict(list)
        for prefix, resource in self.registry.items():
            if resource.has_canonical:
                canonical_for[resource.has_canonical].append(prefix)
            if resource.provides:
                provided_by[resource.provides].append(prefix)
            if resource.part_of:
                has_parts[resource.part_of].append(prefix)
        self.canonical_for = dict(canonical_for)
        self.provided_by = dict(provided_by)
        self.has_parts = dict(has_parts)

        in_collection = defaultdict(list)
        for cid, collection in self.collections.items():
            for prefix in collection.resources:
                in_collection[prefix].append(cid)
        self.in_collection = dict(in_collection)

        self._converter = None

    @property
    def converter(self) -> curies.Converter:
        """Get the default converter."""
        if self._converter is None:
            self._converter = self.get_converter()
        return self._converter

    def write_registry(self) -> None:
        """Write the registry."""
        write_registry(self.registry)

    def get_registry(self, metaprefix: str) -> Registry | None:
        """Get the metaregistry entry for the given prefix."""
        return self.metaregistry.get(metaprefix)

    def get_registry_name(self, metaprefix: str) -> str | None:
        """Get the registry name."""
        registry = self.get_registry(metaprefix)
        if registry is None:
            return None
        return registry.name

    def get_registry_short_name(self, metaprefix: str) -> str | None:
        """Get the registry short name."""
        registry = self.get_registry(metaprefix)
        if registry is None:
            return None
        return registry.get_short_name()

    def get_registry_homepage(self, metaprefix: str) -> str | None:
        """Get the registry homepage."""
        registry = self.get_registry(metaprefix)
        if registry is None:
            return None
        return registry.homepage

    def get_registry_description(self, metaprefix: str) -> str | None:
        """Get the registry description."""
        registry = self.get_registry(metaprefix)
        if registry is None:
            return None
        return registry.description

    def get_registry_provider_uri_format(self, metaprefix: str, prefix: str) -> str | None:
        """Get the URL for the resource inside registry, if available."""
        entry = self.get_registry(metaprefix)
        if entry is None:
            return None
        return entry.get_provider_uri_format(prefix)

    def get_collection_name(self, identifier: str) -> str:
        """Get a collection's name."""
        return self.collections[identifier].name

    def normalize_prefix(self, prefix: str, *, use_preferred: bool = False) -> str | None:
        """Get the normalized prefix, or return None if not registered.

        :param prefix: The prefix to normalize, which could come from Bioregistry,
            OBO Foundry, OLS, or any of the curated synonyms in the Bioregistry
        :param use_preferred:
            If set to true, uses the "preferred prefix", if available, instead
            of the canonicalized Bioregistry prefix.
        :returns: The canonical Bioregistry prefix, it could be looked up. This
            will usually take precedence: MIRIAM, OBO Foundry / OLS, Custom except
            in a few cases, such as NCBITaxon.
        """
        norm_prefix = self.synonyms.get(prefix)
        if norm_prefix is None:
            return None
        if use_preferred:
            norm_prefix = self.registry[norm_prefix].get_preferred_prefix() or norm_prefix
        return norm_prefix

    def get_resource(self, prefix: str) -> Resource | None:
        """Get the Bioregistry entry for the given prefix.

        :param prefix: The prefix to look up, which is normalized with :func:`normalize_prefix`
            before lookup in the Bioregistry
        :returns: The Bioregistry entry dictionary, which includes several keys cross-referencing
            other registries when available.
        """
        norm_prefix = self.normalize_prefix(prefix)
        if norm_prefix is None:
            return None
        return self.registry.get(norm_prefix)

    def parse_uri(self, uri: str, *, use_preferred: bool = False) -> MaybeCURIE:
        """Parse a compact identifier from a URI.

        :param uri: A valid URI
        :param use_preferred:
            If set to true, uses the "preferred prefix", if available, instead
            of the canonicalized Bioregistry prefix.
        :return: A pair of prefix/identifier, if can be parsed

        IRI from an OBO PURL:

        >>> from bioregistry import manager
        >>> manager.parse_uri("http://purl.obolibrary.org/obo/DRON_00023232")
        ('dron', '00023232')

        IRI from the OLS:

        >>> manager.parse_uri(
        ...     "https://www.ebi.ac.uk/ols/ontologies/ecao/terms?iri=http://purl.obolibrary.org/obo/ECAO_0107180"
        ... )  # noqa:E501
        ('ecao', '0107180')

        IRI from native provider

        >>> manager.parse_uri("https://www.alzforum.org/mutations/1234")
        ('alzforum.mutation', '1234')

        Dog food:

        >>> manager.parse_uri("https://bioregistry.io/DRON:00023232")
        ('dron', '00023232')

        IRIs from Identifiers.org (https and http, colon and slash):

        >>> manager.parse_uri("https://identifiers.org/aop.relationships:5")
        ('aop.relationships', '5')
        >>> manager.parse_uri("http://identifiers.org/aop.relationships:5")
        ('aop.relationships', '5')
        >>> manager.parse_uri("https://identifiers.org/aop.relationships/5")
        ('aop.relationships', '5')
        >>> manager.parse_uri("http://identifiers.org/aop.relationships/5")
        ('aop.relationships', '5')

        IRI from N2T
        >>> manager.parse_uri("https://n2t.net/aop.relationships:5")
        ('aop.relationships', '5')

        Handle either HTTP or HTTPS:
        >>> manager.parse_uri("http://braininfo.rprc.washington.edu/centraldirectory.aspx?ID=268")
        ('neuronames', '268')
        >>> manager.parse_uri("https://braininfo.rprc.washington.edu/centraldirectory.aspx?ID=268")
        ('neuronames', '268')

        If you provide your own prefix map, you should pre-process the prefix map with:

        >>> from curies import Converter, chain
        >>> prefix_map = {"chebi": "https://example.org/chebi:"}
        >>> converter = chain([Converter.from_prefix_map(prefix_map), manager.converter])
        >>> converter.parse_uri("https://example.org/chebi:1234")
        ReferenceTuple(prefix='chebi', identifier='1234')

        Corner cases:

        >>> manager.parse_uri("https://omim.org/MIM:PS214100")
        ('omim.ps', '214100')
        """
        prefix, identifier = self.converter.parse_uri(uri)
        if prefix is None or identifier is None:
            return None, None
        if use_preferred:
            prefix = self.get_preferred_prefix(prefix) or prefix
        return prefix, identifier

    def compress(self, uri: str, *, use_preferred: bool = False) -> str | None:
        """Parse a compact uniform resource identifier (CURIE) from a URI.

        :param uri: A valid URI
        :param use_preferred:
            If set to true, uses the "preferred prefix", if available, instead
            of the canonicalized Bioregistry prefix.
        :return: A CURIE, if the URI can be parsed

        URI from an OBO PURL:

        >>> from bioregistry import manager
        >>> manager.compress("http://purl.obolibrary.org/obo/DRON_00023232")
        'dron:00023232'

        URI from the OLS:

        >>> manager.compress(
        ...     "https://www.ebi.ac.uk/ols/ontologies/ecao/terms?iri=http://purl.obolibrary.org/obo/ECAO_1"
        ... )  # noqa:E501
        'ecao:1'

        URI from native provider

        >>> manager.compress("https://www.alzforum.org/mutations/1234")
        'alzforum.mutation:1234'

        Dog food:

        >>> manager.compress("https://bioregistry.io/DRON:00023232")
        'dron:00023232'

        IRIs from Identifiers.org (https and http, colon and slash):

        >>> manager.compress("https://identifiers.org/aop.relationships:5")
        'aop.relationships:5'
        >>> manager.compress("http://identifiers.org/aop.relationships:5")
        'aop.relationships:5'
        >>> manager.compress("https://identifiers.org/aop.relationships/5")
        'aop.relationships:5'
        >>> manager.compress("http://identifiers.org/aop.relationships/5")
        'aop.relationships:5'

        URI from N2T
        >>> manager.compress("https://n2t.net/aop.relationships:5")
        'aop.relationships:5'

        URI from an OBO PURL (with preferred prefix)
        >>> manager.compress("http://purl.obolibrary.org/obo/DRON_00023232", use_preferred=True)
        'DRON:00023232'
        """
        prefix, identifier = self.parse_uri(uri, use_preferred=use_preferred)
        return _safe_curie_to_str(prefix, identifier)

    def parse_curie(self, curie: str, *, sep: str = ":", use_preferred: bool = False) -> MaybeCURIE:
        """Parse a CURIE and normalize its prefix and identifier."""
        try:
            prefix, identifier = curie.split(sep, 1)
        except ValueError:
            return None, None
        return self.normalize_parsed_curie(prefix, identifier, use_preferred=use_preferred)

    def normalize_curie(
        self, curie: str, *, sep: str = ":", use_preferred: bool = False
    ) -> str | None:
        """Normalize the prefix and identifier in the CURIE."""
        prefix, identifier = self.parse_curie(curie, sep=sep, use_preferred=use_preferred)
        return _safe_curie_to_str(prefix, identifier)

    def normalize_parsed_curie(
        self,
        prefix: str,
        identifier: str,
        *,
        use_preferred: bool = False,
    ) -> MaybeCURIE:
        """Normalize a prefix/identifier pair.

        :param prefix: The prefix in the CURIE
        :param identifier: The identifier in the CURIE
        :param use_preferred:
            If set to true, uses the "preferred prefix", if available, instead
            of the canonicalized Bioregistry prefix.
        :return: A normalized prefix/identifier pair, conforming to Bioregistry standards. This means no redundant
            prefixes or bananas, all lowercase.
        """
        norm_prefix = self.normalize_prefix(prefix)
        if not norm_prefix:
            return None, None
        resource = self.registry[norm_prefix]
        norm_identifier = resource.standardize_identifier(identifier)
        if use_preferred:
            norm_prefix = resource.get_preferred_prefix() or norm_prefix
        return norm_prefix, norm_identifier

    @cache  # noqa:B019
    def get_registry_map(self, metaprefix: str) -> dict[str, str]:
        """Get a mapping from the Bioregistry prefixes to prefixes in another registry."""
        return dict(self._iter_registry_map(metaprefix))

    @cache  # noqa:B019
    def get_registry_invmap(self, metaprefix: str, normalize: bool = False) -> dict[str, str]:
        """Get a mapping from prefixes in another registry to Bioregistry prefixes.

        :param metaprefix: Which external registry should be used?
        :param normalize: Should the external prefixes be normalized?
        :returns: A mapping of external prefixes to bioregistry prefies

        >>> from bioregistry import manager
        >>> obofoundry_to_bioregistry = manager.get_registry_invmap("obofoundry", normalize=True)
        >>> obofoundry_to_bioregistry["go"]
        'go'
        >>> obofoundry_to_bioregistry["geo"]
        'geogeo'
        """
        if normalize:
            return {
                _norm(external_prefix): prefix
                for prefix, external_prefix in self._iter_registry_map(metaprefix)
            }
        return {
            external_prefix: prefix
            for prefix, external_prefix in self._iter_registry_map(metaprefix)
        }

    def _iter_registry_map(self, metaprefix: str) -> Iterable[tuple[str, str]]:
        for prefix, resource in self.registry.items():
            mapped_prefix = resource.get_mapped_prefix(metaprefix)
            if mapped_prefix is not None:
                yield prefix, mapped_prefix

    def get_mapped_prefix(self, prefix: str, metaprefix: str) -> str | None:
        """Get the prefix mapped into another registry."""
        resource = self.get_resource(prefix)
        if resource is None:
            return None
        return resource.get_mapped_prefix(metaprefix)

    def get_external(self, prefix: str, metaprefix: str) -> Mapping[str, Any]:
        """Get the external data for the entry."""
        entry = self.get_resource(prefix)
        if entry is None:
            return {}
        return entry.get_external(metaprefix)

    def get_versions(self) -> Mapping[str, str]:
        """Get a map of prefixes to versions."""
        rv = {}
        for prefix, resource in self.registry.items():
            version = resource.get_version()
            if version is not None:
                rv[prefix] = version
        return rv

    def get_uri_format(self, prefix: str, priority: Sequence[str] | None = None) -> str | None:
        """Get the URI format string for the given prefix, if it's available."""
        entry = self.get_resource(prefix)
        if entry is None:
            return None
        return entry.get_uri_format(priority=priority)

    def get_uri_prefix(self, prefix: str, priority: Sequence[str] | None = None) -> str | None:
        """Get a well-formed URI prefix, if available."""
        entry = self.get_resource(prefix)
        if entry is None:
            return None
        return entry.get_uri_prefix(priority=priority)

<<<<<<< HEAD
    # docstr-coverage:excused `overload`
    @overload
    def _repack(self, obj: None) -> None: ...

    # docstr-coverage:excused `overload`
    @overload
    def _repack(self, obj: X) -> X: ...

    # docstr-coverage:excused `overload`
    @overload
    def _repack(self, obj: MetaprefixAnnotatedValue[X]) -> MetaresourceAnnotatedValue[X]: ...

    def _repack(
        self, obj: Union[None, X, MetaprefixAnnotatedValue[X]]
    ) -> Union[MetaresourceAnnotatedValue[X], X, None]:
        if obj is None:
            return None
        elif isinstance(obj, MetaprefixAnnotatedValue):
            mp = self.get_registry(obj.metaprefix)
            if mp is None:
                raise ValueError
            return MetaresourceAnnotatedValue(obj.value, mp)
        else:
            return obj

    # docstr-coverage:excused `overload`
    @overload
    def get_name(self, prefix: str, *, provenance: Literal[False] = False) -> Union[None, str]: ...

    # docstr-coverage:excused `overload`
    @overload
    def get_name(
        self, prefix: str, *, provenance: Literal[True] = True
    ) -> Union[None, MetaresourceAnnotatedValue[str]]: ...

    def get_name(
        self, prefix: str, *, provenance: bool = False
    ) -> Union[None, str, MetaresourceAnnotatedValue[str]]:
        """Get the name for the given prefix, if it's available."""
        entry = self.get_resource(prefix)
        if entry is None:
            return None
        if provenance:
            _tmp = entry.get_name(provenance=True)
            return self._repack(_tmp)
        return entry.get_name(provenance=False)

    # docstr-coverage:excused `overload`
    @overload
    def get_namespace_in_lui(
        self, prefix: str, *, provenance: Literal[False] = False
    ) -> Union[bool, None]: ...

    # docstr-coverage:excused `overload`
    @overload
    def get_namespace_in_lui(
        self, prefix: str, *, provenance: Literal[True] = True
    ) -> Union[None, MetaresourceAnnotatedValue[bool]]: ...

    def get_namespace_in_lui(
        self, prefix: str, *, provenance: bool = False
    ) -> Union[None, bool, MetaresourceAnnotatedValue[bool]]:
        """Get the name for the given prefix, if it's available."""
=======
    def get_name(self, prefix: str) -> str | None:
        """Get the name for the given prefix, it it's available."""
>>>>>>> 79f405fd
        entry = self.get_resource(prefix)
        if entry is None:
            return None
        if provenance:
            return self._repack(entry.get_namespace_in_lui(provenance=True))
        return entry.get_namespace_in_lui(provenance=False)

    def get_description(self, prefix: str, *, use_markdown: bool = False) -> str | None:
        """Get the description for the given prefix, it it's available."""
        entry = self.get_resource(prefix)
        if entry is None:
            return None
        return entry.get_description(use_markdown=use_markdown)

    def get_homepage(self, prefix: str) -> str | None:
        """Get the description for the given prefix, it it's available."""
        entry = self.get_resource(prefix)
        if entry is None:
            return None
        return entry.get_homepage()

    def get_preferred_prefix(self, prefix: str) -> str | None:
        """Get the preferred prefix (e.g., with stylization) if it exists."""
        entry = self.get_resource(prefix)
        if entry is None:
            return None
        return entry.get_preferred_prefix()

    def get_pattern(self, prefix: str) -> str | None:
        """Get the pattern for the given prefix, if it's available."""
        entry = self.get_resource(prefix)
        if entry is None:
            return None
        return entry.get_pattern()

    def get_synonyms(self, prefix: str) -> set[str] | None:
        """Get the synonyms for a given prefix, if available."""
        entry = self.get_resource(prefix)
        if entry is None:
            return None
        return entry.get_synonyms()

    def get_keywords(self, prefix: str) -> list[str] | None:
        """Get keywords associated with a given prefix, if available."""
        entry = self.get_resource(prefix)
        if entry is None:
            return None
        return entry.get_keywords()

    def get_example(self, prefix: str) -> str | None:
        """Get an example identifier, if it's available."""
        entry = self.get_resource(prefix)
        if entry is None:
            return None
        return entry.get_example()

    def has_no_terms(self, prefix: str) -> bool:
        """Get if the entry has been annotated to not have own terms."""
        entry = self.get_resource(prefix)
        if entry is None or entry.no_own_terms is None:
            return False
        return entry.no_own_terms

    def is_deprecated(self, prefix: str) -> bool:
        """Return if the given prefix corresponds to a deprecated resource."""
        entry = self.get_resource(prefix)
        if entry is None:
            return False
        return entry.is_deprecated()

    def get_pattern_map(
        self,
        *,
        prefix_priority: Sequence[str] | None = None,
        include_synonyms: bool = False,
        remapping: Mapping[str, str] | None = None,
        blacklist: typing.Collection[str] | None = None,
    ) -> Mapping[str, str]:
        """Get a mapping from prefixes to their regular expression patterns.

        :param prefix_priority:
            The order of metaprefixes OR "preferred" for choosing a primary prefix
            OR "default" for Bioregistry prefixes
        :param include_synonyms: Should synonyms of each prefix also be included as additional prefixes, but with
            the same URI prefix?
        :param remapping: A mapping from prefixes to preferred prefixes.
        :param blacklist: Prefixes to skip
        :return: A mapping from prefixes to regular expression pattern strings.
        """
        it = self._iter_pattern_map(
            include_synonyms=include_synonyms, prefix_priority=prefix_priority, blacklist=blacklist
        )
        if not remapping:
            return dict(it)
        return {remapping.get(prefix, prefix): uri_prefix for prefix, uri_prefix in it}

    def _iter_pattern_map(
        self,
        *,
        prefix_priority: Sequence[str] | None = None,
        include_synonyms: bool = False,
        blacklist: typing.Collection[str] | None = None,
    ) -> Iterable[tuple[str, str]]:
        blacklist = set(blacklist or [])
        for resource in self.registry.values():
            if resource.prefix in blacklist:
                continue
            pattern = resource.get_pattern()
            if pattern is None:
                continue
            prefix = resource.get_priority_prefix(priority=prefix_priority)
            yield prefix, pattern
            if include_synonyms:
                for synonym in resource.get_synonyms():
                    yield synonym, pattern

    def get_converter(
        self,
        *,
        prefix_priority: Sequence[str] | None = None,
        uri_prefix_priority: Sequence[str] | None = None,
        include_prefixes: bool = False,
        strict: bool = False,
        remapping: Mapping[str, str] | None = None,
        rewiring: Mapping[str, str] | None = None,
        blacklist: typing.Collection[str] | None = None,
    ) -> curies.Converter:
        """Get a converter from this manager.

        :param prefix_priority:
            The order of metaprefixes OR "preferred" for choosing a primary prefix
            OR "default" for Bioregistry prefixes
        :param uri_prefix_priority:
            The order of metaprefixes for choosing the primary URI prefix OR
            "default" for Bioregistry prefixes
        :param include_prefixes: Should prefixes be included with colon delimiters?
            Setting this to true makes an "omni"-reverse prefix map that can be
            used to parse both URIs and CURIEs
        :param strict:
            If true, errors on URI prefix collisions. If false, sends logging
            and skips them.
        :param remapping: A mapping from bioregistry prefixes to preferred prefixes.
        :param rewiring: A mapping from bioregistry prefixes to new URI prefixes.
        :param blacklist:
            A collection of prefixes to skip

        :returns: A list of records for :class:`curies.Converter`
        """
        from .record_accumulator import get_converter

        # first step - filter to resources that have *anything* for a URI prefix
        # maybe better to filter on URI format string, since bioregistry can always provide a URI prefix
        resources = [
            resource for _, resource in sorted(self.registry.items()) if resource.get_uri_prefix()
        ]
        converter = get_converter(
            resources,
            prefix_priority=prefix_priority,
            uri_prefix_priority=uri_prefix_priority,
            include_prefixes=include_prefixes,
            strict=strict,
            blacklist=blacklist,
            remapping=remapping,
            rewiring=rewiring,
        )
        return converter

    def get_reverse_prefix_map(
        self, include_prefixes: bool = False, strict: bool = False
    ) -> Mapping[str, str]:
        """Get a reverse prefix map, pointing to canonical prefixes."""
        from .record_accumulator import _iterate_prefix_prefix

        rv: dict[str, str] = {
            "http://purl.obolibrary.org/obo/": "obo",
            "https://purl.obolibrary.org/obo/": "obo",
        }
        converter = self.get_converter(include_prefixes=include_prefixes, strict=strict)
        for record in converter.records:
            rv[record.uri_prefix] = record.prefix
            for uri_prefix in record.uri_prefix_synonyms:
                if uri_prefix not in rv:
                    rv[uri_prefix] = record.prefix
                elif rv[uri_prefix] == record.prefix:
                    # no big deal, it's a trivial duplicate
                    # FIXME this shouldn't happen, though
                    pass
                else:
                    logger.warning(
                        f"non-trivial duplicate secondary URI prefix {uri_prefix} in {record.prefix} that "
                        f"already appeared in {rv[uri_prefix]}"
                    )
                for synonym in (record.prefix, *record.prefix_synonyms):
                    rv[f"{synonym}:"] = record.prefix

        for resource in self.registry.values():
            if not resource.get_uri_prefix():
                for pp in _iterate_prefix_prefix(resource):
                    rv[pp] = resource.prefix

        return rv

    def get_prefix_map(
        self,
        *,
        uri_prefix_priority: Sequence[str] | None = None,
        prefix_priority: Sequence[str] | None = None,
        include_synonyms: bool = False,
        remapping: Mapping[str, str] | None = None,
        rewiring: Mapping[str, str] | None = None,
        blacklist: typing.Collection[str] | None = None,
    ) -> Mapping[str, str]:
        """Get a mapping from Bioregistry prefixes to their URI prefixes .

        :param prefix_priority:
            The order of metaprefixes OR "preferred" for choosing a primary prefix
            OR "default" for Bioregistry prefixes
        :param uri_prefix_priority:
            The order of metaprefixes for choosing the primary URI prefix OR
            "default" for Bioregistry prefixes
        :param include_synonyms: Should synonyms of each prefix also be included as additional prefixes, but with
            the same URI prefix?
        :param remapping: A mapping from Bioregistry prefixes to preferred prefixes.
        :param rewiring: A mapping from Bioregistry prefixes to URI prefixes.
        :param blacklist: Prefixes to skip
        :return: A mapping from prefixes to URI prefixes.
        """
        converter = self.get_converter(
            prefix_priority=prefix_priority,
            uri_prefix_priority=uri_prefix_priority,
            remapping=remapping,
            rewiring=rewiring,
            blacklist=blacklist,
        )
        return dict(converter.prefix_map) if include_synonyms else dict(converter.bimap)

    def get_curie_pattern(self, prefix: str, *, use_preferred: bool = False) -> str | None:
        r"""Get the CURIE pattern for this resource.

        :param prefix: The prefix to look up
        :param use_preferred:
            If set to true, uses the "preferred prefix", if available, instead
            of the canonicalized Bioregistry prefix.
        :return: The regular expression pattern to match CURIEs against

        >>> from bioregistry import manager
        >>> manager.get_curie_pattern("go")
        '^go:\\d{7}$'
        >>> manager.get_curie_pattern("go", use_preferred=True)
        '^GO:\\d{7}$'
        >>> manager.get_curie_pattern("kegg.compound")
        '^kegg\\.compound:C\\d+$'
        >>> manager.get_curie_pattern("KEGG.COMPOUND")
        '^kegg\\.compound:C\\d+$'
        """
        resource = self.get_resource(prefix)
        if resource is None:
            return None
        pattern = resource.get_pattern()
        if pattern is None:
            return None
        p = resource.get_preferred_prefix() or resource.prefix if use_preferred else resource.prefix
        p = p.replace(".", "\\.")
        return f"^{p}:{pattern.lstrip('^')}"

    def rasterize(self) -> dict[str, Mapping[str, Any]]:
        """Build a dictionary representing the fully constituted registry."""
        return {
            prefix: sanitize_model(resource, exclude={"prefix"}, exclude_none=True)
            for prefix, resource in self._rasterized_registry().items()
        }

    def _rasterized_registry(self) -> Mapping[str, Resource]:
        return {
            prefix: self.rasterized_resource(resource) for prefix, resource in self.registry.items()
        }

    def rasterized_resource(self, resource: Resource) -> Resource:
        """Rasterize a resource."""
        return Resource(
            prefix=resource.prefix,
            preferred_prefix=resource.get_preferred_prefix() or resource.prefix,
            name=resource.get_name(),
            description=resource.get_description(),
            pattern=resource.get_pattern(),
            homepage=resource.get_homepage(),
            license=resource.get_license(),
            version=resource.get_version(),
            synonyms=sorted(resource.get_synonyms()),
            repository=resource.get_repository(),
            keywords=resource.get_keywords(),
            logo=resource.get_logo(),
            # Downloads
            download_obo=resource.get_download_obo(),
            download_json=resource.get_download_obograph(),
            download_owl=resource.get_download_owl(),
            download_rdf=resource.get_download_rdf(),
            # Registry properties
            example=resource.get_example(),
            example_extras=resource.example_extras,
            example_decoys=resource.example_decoys,
            uri_format=resource.get_uri_format(),
            rdf_uri_format=resource.get_rdf_uri_format(),
            providers=resource.get_extra_providers(),
            # Comments
            comment=resource.comment,
            references=resource.references,
            publications=resource.get_publications(),
            # MIRIAM compatibility
            banana=resource.get_banana(),
            banana_peel=resource.banana_peel,
            namespace_in_lui=resource.get_namespace_in_lui(),
            # Provenance
            contact=resource.get_contact(),
            contributor=resource.contributor,
            contributor_extras=resource.contributor_extras,
            reviewer=resource.reviewer,
            owners=resource.owners,
            mastodon=resource.get_mastodon(),
            twitter=resource.get_twitter(),
            github_request_issue=resource.github_request_issue,
            # Ontology Relations
            part_of=resource.part_of,
            provides=resource.provides,
            has_canonical=resource.has_canonical,
            appears_in=self.get_appears_in(resource.prefix),
            depends_on=self.get_depends_on(resource.prefix),
            mappings=resource.get_mappings(),
            # Ontology Properties
            deprecated=resource.is_deprecated(),
            no_own_terms=resource.no_own_terms,
            proprietary=resource.proprietary,
        )

    def get_license_conflicts(self) -> list[tuple[str, str | None, str | None, str | None]]:
        """Get license conflicts."""
        conflicts = []
        for prefix, entry in self.registry.items():
            override = entry.license
            obo_license = entry.get_external("obofoundry").get("license")
            ols_license = entry.get_external("ols").get("license")
            if 2 > sum(license_ is not None for license_ in (override, obo_license, ols_license)):
                continue  # can't be a conflict if all none or only 1 is available
            obo_norm = standardize_license(obo_license)
            ols_norm = standardize_license(ols_license)
            first, *rest = [
                norm_license
                for norm_license in (override, obo_norm, ols_norm)
                if norm_license is not None
            ]
            if any(first != element for element in rest):
                conflicts.append((prefix, override, obo_license, ols_license))
        return conflicts

    def get_appears_in(self, prefix: str) -> list[str] | None:
        """Return a list of resources that this resources (has been annotated to) depends on.

        This is complementary to :func:`get_depends_on`.

        :param prefix: The prefix to look up
        :returns: The list of resources this prefix has been annotated to appear in. This
            list could be incomplete, since curation of these fields can easily get out
            of sync with curation of the resource itself. However, false positives should
            be pretty rare.
        """
        resource = self.get_resource(prefix)
        if resource is None:
            return None
        rv = list(resource.appears_in or [])
        rv.extend(self._get_obo_list(prefix=prefix, resource=resource, key="appears_in"))
        return sorted(set(rv))

    def get_depends_on(self, prefix: str) -> list[str] | None:
        """Return a list of resources that this resources (has been annotated to) depends on.

        This is complementary to :func:`get_appears_in`.

        :param prefix: The prefix to look up
        :returns: The list of resources this prefix has been annotated to depend on. This
            list could be incomplete, since curation of these fields can easily get out
            of sync with curation of the resource itself. However, false positives should
            be pretty rare.

        >>> from bioregistry import manager
        >>> assert "bfo" in manager.get_depends_on("foodon")
        """
        resource = self.get_resource(prefix)
        if resource is None:
            return None
        rv = list(resource.depends_on or [])
        rv.extend(self._get_obo_list(prefix=prefix, resource=resource, key="depends_on"))
        return sorted(set(rv))

    def _get_obo_list(self, *, prefix: str, resource: Resource, key: str) -> list[str]:
        rv = []
        for obo_prefix in resource.get_external("obofoundry").get(key, []):
            canonical_prefix = self.lookup_from("obofoundry", obo_prefix, normalize=True)
            if canonical_prefix is None:
                logger.warning("[%s] could not map OBO %s: %s", prefix, key, obo_prefix)
            else:
                rv.append(canonical_prefix)
        return rv

    def lookup_from(
        self, metaprefix: str, metaidentifier: str, normalize: bool = False
    ) -> str | None:
        """Get the bioregistry prefix from an external prefix.

        :param metaprefix: The key for the external registry
        :param metaidentifier: The prefix in the external registry
        :param normalize: Should external prefixes be normalized during lookup (e.g., lowercased)
        :return: The bioregistry prefix (if it can be mapped)

        >>> from bioregistry import manager
        >>> manager.lookup_from("obofoundry", "GO")
        'go'
        >>> manager.lookup_from("obofoundry", "go")
        None
        >>> manager.lookup_from("obofoundry", "go", normalize=True)
        'go'
        """
        external_id_to_bioregistry_id = self.get_registry_invmap(metaprefix, normalize=normalize)
        return external_id_to_bioregistry_id.get(
            _norm(metaidentifier) if normalize else metaidentifier
        )

    def get_has_canonical(self, prefix: str) -> str | None:
        """Get the canonical prefix."""
        resource = self.get_resource(prefix)
        if resource is None:
            return None
        return resource.has_canonical

    def get_canonical_for(self, prefix: str) -> list[str] | None:
        """Get the prefixes for which this is annotated as canonical."""
        norm_prefix = self.normalize_prefix(prefix)
        if norm_prefix is None:
            return None
        return self.canonical_for.get(norm_prefix, [])

    def get_provides_for(self, prefix: str) -> str | None:
        """Get the resource that the given prefix provides for, or return none if not a provider."""
        resource = self.get_resource(prefix)
        if resource is None:
            return None
        return resource.provides

    def get_provided_by(self, prefix: str) -> list[str] | None:
        """Get the resources that provide for the given prefix, or return none if the prefix can't be looked up."""
        norm_prefix = self.normalize_prefix(prefix)
        if norm_prefix is None:
            return None
        return self.provided_by.get(norm_prefix, [])

    def get_part_of(self, prefix: str) -> str | None:
        """Get the parent resource, if annotated."""
        resource = self.get_resource(prefix)
        if resource is None:
            return None
        return resource.part_of

    def get_has_parts(self, prefix: str) -> list[str] | None:
        """Get the children resources, if annotated."""
        norm_prefix = self.normalize_prefix(prefix)
        if norm_prefix is None:
            return None
        return self.has_parts.get(norm_prefix, [])

    def get_parts_collections(self) -> Mapping[str, list[str]]:
        """Group resources' prefixes based on their ``part_of`` entries.

        :returns:
            A dictionary with keys that appear as the values of ``Resource.part_of``
            and whose values are lists of prefixes for resources that have the key
            as a value in its ``part_of`` field.

        .. warning::

            Many of the keys in this dictionary are valid Bioregistry prefixes,
            but this is not necessary. For example, ``ctd`` is one key that
            appears that explicitly has no prefix, since it corresponds to a
            resource and not a vocabulary.
        """
        rv = {}
        for key, values in self.has_parts.items():
            norm_key = self.normalize_prefix(key)
            if norm_key is None:
                rv[key] = list(values)
            else:
                rv[key] = [norm_key, *values]
        return rv

    def get_in_collections(self, prefix: str) -> list[str] | None:
        """Get the identifiers for collections the prefix is in."""
        resource = self.get_resource(prefix)
        if resource is None:
            return None
        return self.in_collection.get(prefix)

    def get_bioregistry_iri(self, prefix: str, identifier: str) -> str | None:
        """Get a Bioregistry link.

        :param prefix: The prefix in the CURIE
        :param identifier: The identifier in the CURIE
        :return: A link to the Bioregistry resolver
        """
        curie = _safe_curie_to_str(*self.normalize_parsed_curie(prefix, identifier))
        if curie is None:
            return None
        return f"{self.base_url}/{curie}"

    def get_default_iri(self, prefix: str, identifier: str) -> str | None:
        """Get the default URL for the given CURIE.

        :param prefix: The prefix in the CURIE
        :param identifier: The identifier in the CURIE
        :return: A IRI string corresponding to the default provider, if available.

        >>> from bioregistry import manager
        >>> manager.get_default_iri("chebi", "24867")
        'http://purl.obolibrary.org/obo/CHEBI_24867'
        """
        entry = self.get_resource(prefix)
        if entry is None:
            return None
        return entry.get_default_uri(identifier)

    def get_rdf_uri(self, prefix: str, identifier: str) -> str | None:
        """Get the RDF URI for the given CURIE.

        :param prefix: The prefix in the CURIE
        :param identifier: The identifier in the CURIE
        :return: A IRI string corresponding to the canonical RDF provider, if available.

        >>> from bioregistry import manager
        >>> manager.get_rdf_uri("edam", "data_1153")
        'http://edamontology.org/data_1153'
        """
        entry = self.get_resource(prefix)
        if entry is None:
            return None
        return entry.get_rdf_uri(identifier)

    def get_miriam_curie(self, prefix: str, identifier: str) -> str | None:
        """Get the identifiers.org CURIE for the given CURIE."""
        resource = self.get_resource(prefix)
        if resource is None:
            return None
        return resource.get_miriam_curie(identifier)

    def get_miriam_iri(self, prefix: str, identifier: str) -> str | None:
        """Get the identifiers.org URL for the given CURIE.

        :param prefix: The prefix in the CURIE
        :param identifier: The identifier in the CURIE
        :return: A IRI string corresponding to the Identifiers.org, if the prefix exists and is
            mapped to MIRIAM.
        """
        curie = self.get_miriam_curie(prefix, identifier)
        if curie is None:
            return None
        return f"{IDENTIFIERS_ORG_URL_PREFIX}{curie}"

    def get_bioportal_iri(self, prefix: str, identifier: str) -> str | None:
        """Get the Bioportal URL for the given CURIE.

        :param prefix: The prefix in the CURIE
        :param identifier: The identifier in the CURIE
        :return: A link to the Bioportal page

        >>> from bioregistry import manager
        >>> manager.get_bioportal_iri("chebi", "24431")
        'https://bioportal.bioontology.org/ontologies/CHEBI/?p=classes&conceptid=http://purl.obolibrary.org/obo/CHEBI_24431'
        """
        bioportal_prefix = self.get_mapped_prefix(prefix, "bioportal")
        if bioportal_prefix is None:
            return None
        obo_link = self.get_obofoundry_iri(prefix, identifier)
        if obo_link is not None:
            return f"https://bioportal.bioontology.org/ontologies/{bioportal_prefix}/?p=classes&conceptid={obo_link}"
        return None

    def get_ols_iri(self, prefix: str, identifier: str) -> str | None:
        """Get the OLS URL if possible."""
        ols_prefix = self.get_mapped_prefix(prefix, "ols")
        obo_iri = self.get_obofoundry_iri(prefix, identifier)
        if ols_prefix is None or obo_iri is None:
            return None
        return f"https://www.ebi.ac.uk/ols4/ontologies/{ols_prefix}/terms?iri={obo_iri}"

    def get_formatted_iri(self, metaprefix: str, prefix: str, identifier: str) -> str | None:
        """Get an IRI using the format in the metaregistry.

        :param metaprefix: The metaprefix of the registry in the metaregistry
        :param prefix: A bioregistry prefix (will be mapped to the external one automatically)
        :param identifier: The identifier for the entity
        :returns: An IRI generated from the ``resolver_url`` format string of the registry, if it
            exists.

        >>> from bioregistry import manager
        >>> manager.get_formatted_iri("miriam", "hgnc", "16793")
        'https://identifiers.org/hgnc:16793'
        >>> manager.get_formatted_iri("n2t", "hgnc", "16793")
        'https://n2t.net/hgnc:16793'
        >>> manager.get_formatted_iri("obofoundry", "fbbt", "00007294")
        'http://purl.obolibrary.org/obo/FBbt_00007294'
        """
        mapped_prefix = self.get_mapped_prefix(prefix, metaprefix)
        registry = self.metaregistry.get(metaprefix)
        if registry is None or mapped_prefix is None:
            return None
        return registry.resolve(mapped_prefix, identifier)

    def get_obofoundry_iri(self, prefix: str, identifier: str) -> str | None:
        """Get the OBO Foundry URL if possible.

        :param prefix: The prefix
        :param identifier: The identifier
        :return: The OBO Foundry URL if the prefix can be mapped to an OBO Foundry entry

        >>> from bioregistry import manager
        >>> manager.get_obofoundry_iri("chebi", "24431")
        'http://purl.obolibrary.org/obo/CHEBI_24431'

        For entries where there's a preferred prefix, it is respected.

        >>> manager.get_obofoundry_iri("fbbt", "00007294")
        'http://purl.obolibrary.org/obo/FBbt_00007294'
        """
        return self.get_formatted_iri("obofoundry", prefix, identifier)

    def get_n2t_iri(self, prefix: str, identifier: str) -> str | None:
        """Get the name-to-thing URL for the given CURIE.

        :param prefix: The prefix in the CURIE
        :param identifier: The identifier in the CURIE
        :return: A IRI string corresponding to the N2T resolve, if the prefix exists and is
            mapped to N2T.

        >>> from bioregistry import manager
        >>> manager.get_n2t_iri("chebi", "24867")
        'https://n2t.net/chebi:24867'
        """
        return self.get_formatted_iri("n2t", prefix, identifier)

    def get_rrid_iri(self, prefix: str, identifier: str) -> str | None:
        """Get the RRID URL for the given CURIE.

        :param prefix: The prefix in the CURIE
        :param identifier: The identifier in the CURIE
        :return: A IRI string corresponding to the RRID resolver, if the prefix exists and is
            mapped to RRID.

        >>> from bioregistry import manager
        >>> manager.get_rrid_iri("antibodyregistry", "493771")
        'https://scicrunch.org/resolver/RRID:AB_493771'
        """
        return self.get_formatted_iri("rrid", prefix, identifier)

    def get_scholia_iri(self, prefix: str, identifier: str) -> str | None:
        """Get a Scholia IRI, if possible.

        :param prefix: The prefix in the CURIE
        :param identifier: The identifier in the CURIE
        :return: A link to the Scholia page

        >>> from bioregistry import manager
        >>> manager.get_scholia_iri("pubmed", "1234")
        'https://scholia.toolforge.org/pubmed/1234'

        >>> manager.get_scholia_iri("pdb", "1234")
        None
        """
        resource = self.get_resource(prefix)
        if resource is None:
            return None
        for provider in resource.get_extra_providers():
            if provider.code == "scholia":
                return provider.resolve(identifier)
        return None

    def get_provider_functions(self) -> Mapping[str, Callable[[str, str], str | None]]:
        """Return a mapping of provider functions."""
        return {
            "default": self.get_default_iri,
            "rdf": self.get_rdf_uri,
            "miriam": self.get_miriam_iri,
            "obofoundry": self.get_obofoundry_iri,
            "ols": self.get_ols_iri,
            "n2t": self.get_n2t_iri,
            "bioportal": self.get_bioportal_iri,
            "scholia": self.get_scholia_iri,
            "rrid": self.get_rrid_iri,
        }

    def get_providers_list(self, prefix: str, identifier: str) -> Sequence[tuple[str, str]]:
        """Get all providers for the CURIE."""
        rv = []
        for metaprefix, get_url in self.get_provider_functions().items():
            link = get_url(prefix, identifier)
            if link is not None:
                rv.append((metaprefix, link))

        resource = self.get_resource(prefix)
        if resource is None:
            raise KeyError(f"Could not look up a resource by prefix: {prefix}")
        for provider in resource.get_extra_providers():
            rv.append((provider.code, provider.resolve(identifier)))

        if not rv:
            return rv

        bioregistry_link = self.get_bioregistry_iri(prefix, identifier)
        if bioregistry_link:
            rv.append(("bioregistry", bioregistry_link))

        def _key(t: tuple[str, Any]) -> int:
            if t[0] == "default":
                return 0
            elif t[0] == "rdf":
                return 1
            elif t[0] == "bioregistry":
                return 2
            else:
                return 3

        rv = sorted(rv, key=_key)
        return rv
        # if a default URL is available, it goes first. otherwise the bioregistry URL goes first.
        # rv.insert(1 if rv[0][0] == "default" else 0, ("bioregistry", bioregistry_link))

    def get_providers(self, prefix: str, identifier: str) -> dict[str, str]:
        """Get all providers for the CURIE.

        :param prefix: the prefix in the CURIE
        :param identifier: the identifier in the CURIE
        :returns: A dictionary of IRIs associated with the CURIE

        >>> from bioregistry import manager
        >>> assert "chebi-img" in manager.get_providers("chebi", "24867")
        """
        return dict(self.get_providers_list(prefix, identifier))

    def get_registry_uri(self, metaprefix: str, prefix: str, identifier: str) -> str | None:
        """Get the URL to resolve the given prefix/identifier pair with the given resolver.

        :param metaprefix: The metaprefix for an external registry
        :param prefix: The Bioregistry prefix
        :param identifier: The local unique identifier for a concept in the semantic space
            denoted by the prefix
        :returns: The external registry's URI (either for resolving or lookup) of the entity
            denoted by the prefix/identifier pair.

        >>> from bioregistry import manager
        >>> manager.get_registry_uri("rrid", "antibodyregistry", "493771")
        'https://scicrunch.org/resolver/RRID:AB_493771'

        GO is not in RRID so this should return None

        >>> manager.get_registry_uri("rrid", "GO", "493771")
        """
        providers = self.get_providers(prefix, identifier)
        if not providers:
            return None
        return providers.get(metaprefix)

    def get_iri(
        self,
        prefix: str,
        identifier: str | None = None,
        *,
        priority: Sequence[str] | None = None,
        prefix_map: Mapping[str, str] | None = None,
        use_bioregistry_io: bool = True,
        provider: str | None = None,
    ) -> str | None:
        """Get the best link for the CURIE pair, if possible.

        :param prefix: The prefix in the CURIE
        :param identifier: The identifier in the CURIE. If identifier is given as None, then this function will
            assume that the first argument (``prefix``) is actually a full CURIE.
        :param priority: A user-defined priority list. In addition to the metaprefixes in the Bioregistry
            corresponding to resources that are resolvers/lookup services, you can also use ``default``
            to correspond to the first-party IRI and ``custom`` to refer to the custom prefix map.
            The default priority list is:

            1. Custom prefix map (``custom``)
            1. First-party IRI (``default``)
            2. Identifiers.org / MIRIAM (``miriam``)
            3. Ontology Lookup Service (``ols``)
            4. OBO PURL (``obofoundry``)
            5. Name-to-Thing (``n2t``)
            6. BioPortal (``bioportal``)
        :param prefix_map: A custom prefix map to go with the ``custom`` key in the priority list
        :param use_bioregistry_io: Should the bioregistry resolution IRI be used? Defaults to true.
        :param provider: The provider code to use for a custom provider
        :return: The best possible IRI that can be generated based on the priority list.

        A pre-parse CURIE can be given as the first two arguments
        >>> from bioregistry import manager
        >>> manager.get_iri("chebi", "24867")
        'http://purl.obolibrary.org/obo/CHEBI_24867'

        A CURIE can be given directly as a single argument
        >>> manager.get_iri("chebi:24867")
        'http://purl.obolibrary.org/obo/CHEBI_24867'

        A priority list can be given
        >>> priority = ["miriam", "default", "bioregistry"]
        >>> manager.get_iri("chebi:24867", priority=priority)
        'https://identifiers.org/CHEBI:24867'

        A custom prefix map can be supplied.
        >>> prefix_map = {"chebi": "https://example.org/chebi/"}
        >>> manager.get_iri("chebi:24867", prefix_map=prefix_map)
        'https://example.org/chebi/24867'

        A custom prefix map can be supplied in combination with a priority list
        >>> prefix_map = {"lipidmaps": "https://example.org/lipidmaps/"}
        >>> priority = ["obofoundry", "custom", "default", "bioregistry"]
        >>> manager.get_iri("chebi:24867", prefix_map=prefix_map, priority=priority)
        'http://purl.obolibrary.org/obo/CHEBI_24867'
        >>> manager.get_iri("lipidmaps:1234", prefix_map=prefix_map, priority=priority)
        'https://example.org/lipidmaps/1234'

        A custom provider is given, which makes the Bioregistry very extensible
        >>> manager.get_iri("chebi:24867", provider="chebi-img")
        'https://www.ebi.ac.uk/chebi/displayImage.do?defaultImage=true&imageIndex=0&chebiId=24867'
        """
        if identifier is None:
            _prefix, _identifier = self.parse_curie(prefix)
            if _prefix is None or _identifier is None:
                return None
        else:
            _prefix, _identifier = prefix, identifier

        providers = self.get_providers(_prefix, _identifier)
        if provider is not None:
            if provider not in providers:
                return None
            return providers[provider]
        if prefix_map and _prefix in prefix_map:
            providers["custom"] = f"{prefix_map[_prefix]}{_identifier}"
        for key in priority or LINK_PRIORITY:
            if not use_bioregistry_io and key == "bioregistry":
                continue
            if key not in providers:
                continue
            rv = providers[key]
            if rv is not None:
                return rv
        return None

    def get_internal_prefix_map(self) -> Mapping[str, str]:
        """Get an internal prefix map for RDF and SSSOM dumps."""
        default_prefixes = {"bioregistry.schema", "bfo"}
        rv = cast(
            dict[str, str], {prefix: self.get_uri_prefix(prefix) for prefix in default_prefixes}
        )
        for metaprefix, metaresource in self.metaregistry.items():
            uri_prefix = metaresource.get_provider_uri_prefix()
            if metaresource.bioregistry_prefix:
                rv[metaresource.bioregistry_prefix] = uri_prefix
            else:
                rv[metaprefix] = uri_prefix
        return rv

    def is_novel(self, prefix: str) -> bool | None:
        """Check if the prefix is novel to the Bioregistry, i.e., it has no external mappings."""
        resource = self.get_resource(prefix)
        if resource is None:
            return None
        return not resource.get_mappings()

    def count_mappings(self, include_bioregistry: bool = True) -> typing.Counter[str]:
        """Count the mappings for each registry."""
        rv = Counter(
            metaprefix
            for resource in self.registry.values()
            for metaprefix in resource.get_mappings()
        )
        if include_bioregistry:
            rv["bioregistry"] = len(self.registry)
        return rv

    def is_valid_identifier(self, prefix: str, identifier: str) -> bool:
        """Check if the pre-parsed CURIE is standardized valid.

        :param prefix: The prefix from a compact URI
        :param identifier: The local unique identifer from a compact URI
        :return:
            If the CURIE is standardized in both syntax and semantics. This means that it uses the Bioregistry
            canonical prefix, does not have a redundant prefix, and if available, matches the Bioregistry's
            regular expression pattern for identifiers.

        Standard CURIE
        >>> from bioregistry import manager
        >>> manager.is_valid_identifier("go", "0000001")
        True

        Non-standardized prefix
        >>> manager.is_valid_identifier("GO", "0000001")
        False

        Incorrect identifier
        >>> manager.is_valid_identifier("go", "0001")
        False

        Banana scenario
        >>> manager.is_valid_identifier("go", "GO:0000001")
        False

        Unknown prefix
        >>> manager.is_valid_identifier("xxx", "yyy")
        False
        """
        resource = self.registry.get(prefix)
        if resource is None:
            return False
        return resource.is_valid_identifier(identifier)

    def is_standardizable_identifier(self, prefix: str, identifier: str) -> bool:
        """Check if the identifier is standardizable.

        :param prefix: The prefix from a compact URI
        :param identifier: The local unique identifer from a compact URI
        :return:
            If the CURIE can be standardized (e.g., prefix normalize and identifier normalized)
            then validated.

        Standard CURIE
        >>> from bioregistry import manager
        >>> manager.is_standardizable_identifier("go", "0000001")
        True

        Non-standardized prefix
        >>> manager.is_standardizable_identifier("GO", "0000001")
        True

        Incorrect identifier
        >>> manager.is_standardizable_identifier("go", "0001")
        False

        Banana scenario
        >>> manager.is_standardizable_identifier("go", "GO:0000001")
        True

        Unknown prefix
        >>> manager.is_standardizable_identifier("xxx", "yyy")
        False
        """
        resource = self.get_resource(prefix)
        if resource is None:
            return False
        return resource.is_standardizable_identifier(identifier)

    def is_valid_curie(self, curie: str) -> bool:
        """Check if a CURIE is standardized and valid.

        :param curie: A compact URI of the form ``<prefix>:<local unique identifier>``.
        :return:
            If the CURIE is standardized in both syntax and semantics. This means that it uses the Bioregistry
            canonical prefix, does not have a redundant prefix, and if available, matches the Bioregistry's
            regular expression pattern for identifiers.

        Standard CURIE
        >>> from bioregistry import manager
        >>> manager.is_valid_curie("go:0000001")
        True

        Not a standard CURIE (i.e., no colon)
        >>> manager.is_valid_curie("0000001")
        False
        >>> manager.is_valid_curie("GO_0000001")
        False
        >>> manager.is_valid_curie("PTM-0001")
        False

        Non-standardized prefix
        >>> manager.is_valid_curie("GO:0000001")
        False

        Incorrect identifier
        >>> manager.is_valid_curie("go:0001")
        False

        Banana scenario
        >>> manager.is_valid_curie("go:GO:0000001")
        False

        Unknown prefix
        >>> manager.is_valid_curie("xxx:yyy")
        False
        """
        try:
            prefix, identifier = curie.split(":", 1)
        except ValueError:
            return False
        return self.is_valid_identifier(prefix, identifier)

    def is_standardizable_curie(self, curie: str) -> bool:
        """Check if a CURIE is validatable, but not necessarily standardized.

        :param curie: A compact URI
        :return: If the CURIE can be standardized (e.g., prefix normalize and identifier normalized)
            then validated.

        Standard CURIE
        >>> from bioregistry import manager
        >>> manager.is_standardizable_curie("go:0000001")
        True

        Not a standard CURIE (i.e., no colon)
        >>> manager.is_standardizable_curie("0000001")
        False
        >>> manager.is_standardizable_curie("GO_0000001")
        False
        >>> manager.is_standardizable_curie("PTM-0001")
        False

        Non-standardized prefix
        >>> manager.is_standardizable_curie("GO:0000001")
        True

        Incorrect identifier
        >>> manager.is_standardizable_curie("go:0001")
        False

        Banana scenario
        >>> manager.is_standardizable_curie("go:GO:0000001")
        True

        Unknown prefix
        >>> manager.is_standardizable_curie("xxx:yyy")
        False
        """
        try:
            prefix, identifier = curie.split(":", 1)
        except ValueError:
            return False
        return self.is_standardizable_identifier(prefix, identifier)

    def get_context(self, key: str) -> Context | None:
        """Get a prescriptive context.

        :param key: The identifier for the prescriptive context, e.g., `obo`.
        :returns: A prescriptive context object, if available
        """
        return self.contexts.get(key)

    def get_converter_from_context(
        self,
        context: str | Context,
        strict: bool = False,
        include_prefixes: bool = False,
    ) -> curies.Converter:
        """Get a converter based on a context."""
        if isinstance(context, str):
            context = self.contexts[context]
        return self.get_converter(
            prefix_priority=context.prefix_priority,
            uri_prefix_priority=context.uri_prefix_priority,
            strict=strict,
            remapping=context.prefix_remapping,
            rewiring=context.custom_prefix_map,
            blacklist=context.blacklist,
            include_prefixes=include_prefixes,
        )

    def get_context_artifacts(
        self, key: str, include_synonyms: bool | None = None
    ) -> tuple[Mapping[str, str], Mapping[str, str]]:
        """Get a prescriptive prefix map and pattern map."""
        context = self.get_context(key)
        if context is None:
            raise KeyError
        include_synonyms = (
            include_synonyms if include_synonyms is not None else context.include_synonyms
        )
        prescriptive_prefix_map = self.get_prefix_map(
            remapping=context.prefix_remapping,
            uri_prefix_priority=context.uri_prefix_priority,
            prefix_priority=context.prefix_priority,
            include_synonyms=include_synonyms,
            blacklist=context.blacklist,
            rewiring=context.custom_prefix_map,
        )
        prescriptive_pattern_map = self.get_pattern_map(
            remapping=context.prefix_remapping,
            include_synonyms=include_synonyms,
            prefix_priority=context.prefix_priority,
            blacklist=context.blacklist,
        )
        return prescriptive_prefix_map, prescriptive_pattern_map

    def get_obo_health_url(self, prefix: str) -> str | None:
        """Get the OBO community health badge."""
        obo_prefix = self.get_mapped_prefix(prefix, "obofoundry")
        if obo_prefix is None:
            return None
        obo_pp = manager.get_preferred_prefix(prefix)
        return f"{SHIELDS_BASE}/json?url={HEALTH_BASE}&query=$.{obo_prefix.lower()}.score&label={obo_pp}{EXTRAS}"

    def read_contributors(self, direct_only: bool = False) -> Mapping[str, Attributable]:
        """Get a mapping from contributor ORCID identifiers to author objects."""
        return _read_contributors(
            registry=self.registry,
            metaregistry=self.metaregistry,
            collections=self.collections,
            contexts=self.contexts,
            direct_only=direct_only,
        )

    def get_external_mappings(self, source_metaprefix: str, target_metaprefix: str) -> MappingsDiff:
        """Get mappings between two external registries."""
        if source_metaprefix not in self.metaregistry:
            raise KeyError(f"invalid source metaprefix: {source_metaprefix}")
        if target_metaprefix not in self.metaregistry:
            raise KeyError(f"invalid target metaprefix: {target_metaprefix}")
        mappings: dict[str, str] = {}
        source_only: set[str] = set()
        target_only: set[str] = set()
        for resource in self.registry.values():
            metaprefix_to_prefix = resource.get_mappings()
            mp1_prefix = metaprefix_to_prefix.get(source_metaprefix)
            mp2_prefix = metaprefix_to_prefix.get(target_metaprefix)
            if mp1_prefix and mp2_prefix:
                mappings[mp1_prefix] = mp2_prefix
            elif mp1_prefix and not mp2_prefix:
                source_only.add(mp1_prefix)
            elif not mp1_prefix and mp2_prefix:
                target_only.add(mp2_prefix)
        return MappingsDiff(
            source_metaprefix=source_metaprefix,
            source_only=source_only,
            target_metaprefix=target_metaprefix,
            target_only=target_only,
            mappings=mappings,
        )


def _read_contributors(
    registry: dict[str, Resource],
    metaregistry: dict[str, Registry],
    collections: dict[str, Collection],
    contexts: dict[str, Context],
    direct_only: bool = False,
) -> Mapping[str, Attributable]:
    """Get a mapping from contributor ORCID identifiers to author objects."""
    rv: dict[str, Attributable] = {}
    for resource in registry.values():
        if resource.contributor and resource.contributor.orcid:
            rv[resource.contributor.orcid] = resource.contributor
        for contributor in resource.contributor_extras or []:
            if contributor.orcid:
                rv[contributor.orcid] = contributor
        if resource.reviewer and resource.reviewer.orcid:
            rv[resource.reviewer.orcid] = resource.reviewer
        for reviewer in resource.reviewer_extras or []:
            if reviewer.orcid:
                rv[reviewer.orcid] = reviewer
        if not direct_only:
            contact = resource.get_contact()
            if contact and contact.orcid:
                rv[contact.orcid] = contact
    for metaresource in metaregistry.values():
        if not direct_only:
            if metaresource.contact.orcid:
                rv[metaresource.contact.orcid] = metaresource.contact
    for collection in collections.values():
        for author in collection.authors or []:
            if author.orcid:
                rv[author.orcid] = author
    for context in contexts.values():
        for maintainer in context.maintainers:
            if maintainer.orcid:
                rv[maintainer.orcid] = maintainer
    return rv


#: The default manager for the Bioregistry
manager = Manager()<|MERGE_RESOLUTION|>--- conflicted
+++ resolved
@@ -5,32 +5,17 @@
 import logging
 import typing
 from collections import Counter, defaultdict
-<<<<<<< HEAD
+from collections.abc import Iterable, Mapping, Sequence
 from dataclasses import dataclass
-from functools import lru_cache
-=======
-from collections.abc import Iterable, Mapping, Sequence
 from functools import cache
->>>>>>> 79f405fd
 from pathlib import Path
 from typing import (
     Any,
     Callable,
-<<<<<<< HEAD
-    Dict,
     Generic,
-    Iterable,
-    List,
     Literal,
-    Mapping,
-    Optional,
-    Sequence,
-    Set,
-    Tuple,
     TypeVar,
     Union,
-=======
->>>>>>> 79f405fd
     cast,
     overload,
 )
@@ -552,7 +537,6 @@
             return None
         return entry.get_uri_prefix(priority=priority)
 
-<<<<<<< HEAD
     # docstr-coverage:excused `overload`
     @overload
     def _repack(self, obj: None) -> None: ...
@@ -566,8 +550,8 @@
     def _repack(self, obj: MetaprefixAnnotatedValue[X]) -> MetaresourceAnnotatedValue[X]: ...
 
     def _repack(
-        self, obj: Union[None, X, MetaprefixAnnotatedValue[X]]
-    ) -> Union[MetaresourceAnnotatedValue[X], X, None]:
+        self, obj: None | X | MetaprefixAnnotatedValue[X]
+    ) -> MetaresourceAnnotatedValue[X] | X | None:
         if obj is None:
             return None
         elif isinstance(obj, MetaprefixAnnotatedValue):
@@ -580,17 +564,17 @@
 
     # docstr-coverage:excused `overload`
     @overload
-    def get_name(self, prefix: str, *, provenance: Literal[False] = False) -> Union[None, str]: ...
+    def get_name(self, prefix: str, *, provenance: Literal[False] = False) -> str | None: ...
 
     # docstr-coverage:excused `overload`
     @overload
     def get_name(
         self, prefix: str, *, provenance: Literal[True] = True
-    ) -> Union[None, MetaresourceAnnotatedValue[str]]: ...
+    ) -> MetaresourceAnnotatedValue[str] | None: ...
 
     def get_name(
         self, prefix: str, *, provenance: bool = False
-    ) -> Union[None, str, MetaresourceAnnotatedValue[str]]:
+    ) -> str | MetaresourceAnnotatedValue[str] | None:
         """Get the name for the given prefix, if it's available."""
         entry = self.get_resource(prefix)
         if entry is None:
@@ -604,22 +588,18 @@
     @overload
     def get_namespace_in_lui(
         self, prefix: str, *, provenance: Literal[False] = False
-    ) -> Union[bool, None]: ...
+    ) -> bool | None: ...
 
     # docstr-coverage:excused `overload`
     @overload
     def get_namespace_in_lui(
         self, prefix: str, *, provenance: Literal[True] = True
-    ) -> Union[None, MetaresourceAnnotatedValue[bool]]: ...
+    ) -> None | MetaresourceAnnotatedValue[bool]: ...
 
     def get_namespace_in_lui(
         self, prefix: str, *, provenance: bool = False
-    ) -> Union[None, bool, MetaresourceAnnotatedValue[bool]]:
+    ) -> None | bool | MetaresourceAnnotatedValue[bool]:
         """Get the name for the given prefix, if it's available."""
-=======
-    def get_name(self, prefix: str) -> str | None:
-        """Get the name for the given prefix, it it's available."""
->>>>>>> 79f405fd
         entry = self.get_resource(prefix)
         if entry is None:
             return None
