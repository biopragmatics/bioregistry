"""Utilities for interacting with data and the schema."""

<<<<<<< HEAD
import csv
=======
from __future__ import annotations

>>>>>>> 7d85c700
import json
import logging
from collections import defaultdict
from collections.abc import Mapping
from functools import lru_cache
from operator import attrgetter
from pathlib import Path
<<<<<<< HEAD
from typing import Dict, Optional, Union
=======
from typing import cast
>>>>>>> 7d85c700

from .constants import (
    BIOREGISTRY_PATH,
    COLLECTIONS_PATH,
    CONTEXTS_PATH,
    CURATED_MAPPINGS_PATH,
    METAREGISTRY_PATH,
)
from .schema import Collection, Context, Registry, Resource

logger = logging.getLogger(__name__)


@lru_cache(maxsize=1)
def read_metaregistry() -> Mapping[str, Registry]:
    """Read the metaregistry."""
    return _read_metaregistry(METAREGISTRY_PATH)


def _read_metaregistry(path: str | Path) -> Mapping[str, Registry]:
    with open(path, encoding="utf-8") as file:
        data = json.load(file)
    return {
        registry.prefix: registry
        for registry in (Registry(**record) for record in data["metaregistry"])
    }


def registries() -> list[Registry]:
    """Get a list of registries in the Bioregistry."""
    return sorted(read_metaregistry().values(), key=attrgetter("prefix"))


@lru_cache(maxsize=1)
def read_registry() -> Mapping[str, Resource]:
    """Read the Bioregistry as JSON."""
    return _registry_from_path(BIOREGISTRY_PATH)


def resources() -> list[Resource]:
    """Get a list of resources in the Bioregistry."""
    return sorted(read_registry().values(), key=attrgetter("prefix"))


def _registry_from_path(path: str | Path) -> Mapping[str, Resource]:
    with open(path, encoding="utf-8") as file:
        data = json.load(file)
    for prefix, value in data.items():
        value.setdefault("prefix", prefix)
    return {prefix: Resource.model_validate(value) for prefix, value in data.items()}


def add_resource(resource: Resource) -> None:
    """Add a resource to the registry.

    :param resource: A resource object to write
    :raises KeyError: if the prefix is already present in the registry
    """
    registry = dict(read_registry())
    if resource.prefix in registry:
        raise KeyError(f"Tried to add duplicate prefix to the registry: {resource.prefix}")
    registry[resource.prefix] = resource
    # Clear the cache
    read_registry.cache_clear()
    write_registry(registry)


@lru_cache(maxsize=1)
def read_mappings() -> Dict[str, Dict[str, Dict[str, Dict[str, str]]]]:
    """Read curated mappigs as a nested dict data structure."""
    with open(CURATED_MAPPINGS_PATH, "r") as file:
        reader = csv.DictReader(file, delimiter="\t")
        mappings: Dict[str, Dict[str, Dict[str, Dict[str, str]]]] = {}
        for entry in reader:
            bioregistry_prefix = entry["subject_id"].split(":", maxsplit=1)[1]
            external_registry, external_prefix = entry["object_id"].split(":", maxsplit=1)
            if entry["predicate_modifier"] == "Not" and entry["predicate_id"] == "skos:exactMatch":
                if bioregistry_prefix not in mappings:
                    mappings[bioregistry_prefix] = {}
                if external_registry not in mappings[bioregistry_prefix]:
                    mappings[bioregistry_prefix][external_registry] = {}
                mappings[bioregistry_prefix][external_registry][external_prefix] = {
                    "predicate_id": entry["predicate_id"],
                    "predicate_modifier": entry["predicate_modifier"],
                    "creator_id": entry["creator_id"],
                    "mapping_justification": entry["mapping_justification"],
                    "comment": entry["comment"],
                }
    return mappings


@lru_cache(maxsize=1)
def read_mismatches() -> Dict[str, Dict[str, set[str]]]:
    """Read the mismatches subset of curated mappings as a nested dictionary data structure."""
    mappings = read_mappings()
    mismatches: Dict[str, Dict[str, set[str]]] = {}
    for bioregistry_prefix, external_mappings in mappings.items():
        for external_registry, external_prefixes in external_mappings.items():
            for external_prefix, mapping_data in external_prefixes.items():
                if (
                    mapping_data["predicate_id"] == "skos:exactMatch"
                    and mapping_data["predicate_modifier"] == "Not"
                ):
                    if bioregistry_prefix not in mismatches:
                        mismatches[bioregistry_prefix] = {}
                    if external_registry not in mismatches[bioregistry_prefix]:
                        mismatches[bioregistry_prefix][external_registry] = set()
                    mismatches[bioregistry_prefix][external_registry].add(external_prefix)
    return mismatches


def is_mismatch(bioregistry_prefix: str, external_metaprefix: str, external_prefix: str) -> bool:
    """Return if the triple is a mismatch."""
    return external_prefix in read_mismatches().get(bioregistry_prefix, {}).get(
        external_metaprefix, {}
    )


def write_mappings(mappings: Mapping[str, Mapping[str, Mapping[str, Mapping[str, str]]]]) -> None:
    """Write mappings into the curated mappings file with appropriate sorting."""
    entries = []
    for bioregistry_prefix, external_mappings in mappings.items():
        for external_registry, external_prefixes in external_mappings.items():
            for external_prefix, mapping_data in external_prefixes.items():
                entries.append(
                    {
                        "subject_id": f"bioregistry:{bioregistry_prefix}",
                        "predicate_modifier": mapping_data["predicate_modifier"],
                        "predicate_id": mapping_data["predicate_id"],
                        "object_id": f"{external_registry}:{external_prefix}",
                        "creator_id": mapping_data["creator_id"],
                        "mapping_justification": mapping_data["mapping_justification"],
                        "comment": mapping_data["comment"],
                    }
                )
    entries = sorted(
        entries,
        key=lambda x: (x["subject_id"], x["object_id"], x["predicate_id"], x["predicate_modifier"]),
    )
    with open(CURATED_MAPPINGS_PATH, "w") as file:
        writer = csv.DictWriter(
            file, delimiter="\t", fieldnames=entries[0].keys(), lineterminator="\n"
        )
        writer.writeheader()
        writer.writerows(entries)


@lru_cache(maxsize=1)
def read_collections() -> Mapping[str, Collection]:
    """Read the manually curated collections."""
    return _collections_from_path(COLLECTIONS_PATH)


def _collections_from_path(path: str | Path) -> Mapping[str, Collection]:
    with open(path, encoding="utf-8") as file:
        data = json.load(file)
    return {
        collection.identifier: collection
        for collection in (Collection(**record) for record in data["collections"])
    }


def write_collections(collections: Mapping[str, Collection]) -> None:
    """Write the collections."""
    values = [v for _, v in sorted(collections.items())]
    for collection in values:
        collection.resources = sorted(set(collection.resources))
    with open(COLLECTIONS_PATH, encoding="utf-8", mode="w") as file:
        json.dump(
            {"collections": [c.model_dump(exclude_none=True) for c in values]},
            file,
            indent=2,
            sort_keys=True,
            ensure_ascii=False,
        )


def write_registry(registry: Mapping[str, Resource], *, path: Path | None = None) -> None:
    """Write to the Bioregistry."""
    if path is None:
        path = BIOREGISTRY_PATH
    with path.open(mode="w", encoding="utf-8") as file:
        json.dump(
            {
                key: resource.model_dump(exclude_none=True, exclude={"prefix"})
                for key, resource in registry.items()
            },
            file,
            indent=2,
            sort_keys=True,
            ensure_ascii=False,
        )


def write_metaregistry(metaregistry: Mapping[str, Registry]) -> None:
    """Write to the metaregistry."""
    values = [v for _, v in sorted(metaregistry.items())]
    with open(METAREGISTRY_PATH, mode="w", encoding="utf-8") as file:
        json.dump(
            {"metaregistry": [m.model_dump(exclude_none=True) for m in values]},
            fp=file,
            indent=2,
            sort_keys=True,
            ensure_ascii=False,
        )


def write_contexts(contexts: Mapping[str, Context]) -> None:
    """Write to contexts."""
    with open(CONTEXTS_PATH, mode="w", encoding="utf-8") as file:
        json.dump(
            {key: context.model_dump(exclude_none=True) for key, context in contexts.items()},
            fp=file,
            indent=2,
            sort_keys=True,
            ensure_ascii=False,
        )


def read_prefix_contributions(registry: Mapping[str, Resource]) -> Mapping[str, set[str]]:
    """Get a mapping from contributor ORCID identifiers to prefixes."""
    rv = defaultdict(set)
    for prefix, resource in registry.items():
        if resource.contributor and resource.contributor.orcid:
            rv[resource.contributor.orcid].add(prefix)
        for contributor in resource.contributor_extras or []:
            if contributor.orcid:
                rv[contributor.orcid].add(prefix)
    return dict(rv)


def read_prefix_reviews(registry: Mapping[str, Resource]) -> Mapping[str, set[str]]:
    """Get a mapping from reviewer ORCID identifiers to prefixes."""
    rv = defaultdict(set)
    for prefix, resource in registry.items():
        if resource.reviewer and resource.reviewer.orcid:
            rv[resource.reviewer.orcid].add(prefix)
        for reviewer in resource.reviewer_extras or []:
            if reviewer.orcid:
                rv[reviewer.orcid].add(prefix)
    return dict(rv)


def read_prefix_contacts(registry: Mapping[str, Resource]) -> Mapping[str, set[str]]:
    """Get a mapping from contact ORCID identifiers to prefixes."""
    rv = defaultdict(set)
    for prefix, resource in registry.items():
        contact_orcid = resource.get_contact_orcid()
        if contact_orcid:
            rv[contact_orcid].add(prefix)

        # Add all secondary contacts' ORCIDs
        for secondary_contact in resource.contact_extras or []:
            if secondary_contact.orcid:
                rv[secondary_contact.orcid].add(prefix)

    return dict(rv)


def read_collections_contributions(collections: Mapping[str, Collection]) -> Mapping[str, set[str]]:
    """Get a mapping from contributor ORCID identifiers to collections."""
    rv = defaultdict(set)
    for collection_id, resource in collections.items():
        for author in resource.authors or []:
            rv[author.orcid].add(collection_id)
    return dict(rv)


def read_registry_contributions(metaregistry: Mapping[str, Registry]) -> Mapping[str, set[str]]:
    """Get a mapping from contributor ORCID identifiers to collections."""
    rv = defaultdict(set)
    for metaprefix, resource in metaregistry.items():
        if resource.contact and resource.contact.orcid:
            rv[resource.contact.orcid].add(metaprefix)
    return dict(rv)


def read_context_contributions(contexts: Mapping[str, Context]) -> Mapping[str, set[str]]:
    """Get a mapping from contributor ORCID identifiers to contexts."""
    rv = defaultdict(set)
    for context_key, context in contexts.items():
        for maintainer in context.maintainers:
            rv[maintainer.orcid].add(context_key)
    return dict(rv)


@lru_cache(1)
def read_contexts() -> Mapping[str, Context]:
    """Get a mapping from context keys to contexts."""
    return _contexts_from_path(CONTEXTS_PATH)


def _contexts_from_path(path: str | Path) -> Mapping[str, Context]:
    with open(path, encoding="utf-8") as file:
        data = json.load(file)
    return {key: Context(**data) for key, data in data.items()}<|MERGE_RESOLUTION|>--- conflicted
+++ resolved
@@ -1,11 +1,8 @@
 """Utilities for interacting with data and the schema."""
 
-<<<<<<< HEAD
+from __future__ import annotations
+
 import csv
-=======
-from __future__ import annotations
-
->>>>>>> 7d85c700
 import json
 import logging
 from collections import defaultdict
@@ -13,11 +10,7 @@
 from functools import lru_cache
 from operator import attrgetter
 from pathlib import Path
-<<<<<<< HEAD
-from typing import Dict, Optional, Union
-=======
 from typing import cast
->>>>>>> 7d85c700
 
 from .constants import (
     BIOREGISTRY_PATH,
