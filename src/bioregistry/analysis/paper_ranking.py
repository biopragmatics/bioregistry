"""Train a TF-IDF classifier and use it to score the relevance of new PubMed papers to the Bioregistry."""

from __future__ import annotations

import datetime
import json
from collections import defaultdict
from pathlib import Path

import click
import indra.literature.pubmed_client as pubmed_client
import numpy as np
import pandas as pd
from numpy.typing import NDArray
from sklearn.base import ClassifierMixin
from sklearn.ensemble import RandomForestClassifier
from sklearn.feature_extraction.text import TfidfVectorizer
from sklearn.linear_model import LogisticRegression
from sklearn.metrics import matthews_corrcoef, roc_auc_score
from sklearn.model_selection import cross_val_predict, train_test_split
from sklearn.svm import SVC, LinearSVC
from sklearn.tree import DecisionTreeClassifier

<<<<<<< HEAD
from bioregistry.constants import CURATED_PAPERS_PATH

DIRECTORY = Path("exports/analyses/paper_ranking")
=======
HERE = Path(__file__).parent.resolve()
ROOT = HERE.parent.parent.parent.resolve()

BIOREGISTRY_PATH = ROOT.joinpath("src", "bioregistry", "data", "bioregistry.json")

DIRECTORY = ROOT.joinpath("exports", "analyses", "paper_ranking")
>>>>>>> 9900364b
DIRECTORY.mkdir(exist_ok=True, parents=True)

URL = "https://docs.google.com/spreadsheets/d/e/2PACX-1vRPtP-tcXSx8zvhCuX6fqz_\
QvHowyAoDahnkixARk9rFTe0gfBN9GfdG6qTNQHHVL0i33XGSp_nV9XM/pub?output=csv"


def load_bioregistry_json(path: Path | None = None) -> pd.DataFrame:
    """Load bioregistry data from a JSON file, extracting publication details and fetching abstracts if missing.

    :param path: Path to the bioregistry JSON file.
    :return: DataFrame containing publication details.
    """
    if path is None:
        path = BIOREGISTRY_PATH
    try:
<<<<<<< HEAD
        with open(file_path, "r", encoding="utf-8") as f:
            data = json.load(f)
=======
        data = json.loads(path.read_text())
>>>>>>> 9900364b
    except json.JSONDecodeError as e:
        click.echo(f"JSONDecodeError: {e.msg}")
        click.echo(f"Error at line {e.lineno}, column {e.colno}")
        click.echo(f"Error at position {e.pos}")
        return pd.DataFrame()

    publications = []
    pmids_to_fetch = []
    for entry in data.values():
        if "publications" in entry:
            for pub in entry["publications"]:
                pmid = pub.get("pubmed")
                title = pub.get("title")
                if pmid:
                    pmids_to_fetch.append(pmid)
                publications.append({"pubmed": pmid, "title": title, "abstract": "", "label": 1})

    fetched_metadata = {}
    for chunk in [pmids_to_fetch[i : i + 200] for i in range(0, len(pmids_to_fetch), 200)]:
        fetched_metadata.update(pubmed_client.get_metadata_for_ids(chunk, get_abstracts=True))

    for pub in publications:
        if pub["pubmed"] in fetched_metadata:
            pub["abstract"] = fetched_metadata[pub["pubmed"]].get("abstract", "")

    click.echo(f"Got {len(publications):;} publications from the bioregistry")

    return pd.DataFrame(publications)


<<<<<<< HEAD
def load_curated_papers(file_path=CURATED_PAPERS_PATH):
    """Load curated papers data from TSV file, and fetch titles and abstracts for PMIDs.

    :param file_path: Path to the curated_papers.tsv file.
    :type file_path: str
    :return: DataFrame containing curated publication details.
    :rtype: pd.DataFrame
    """
    curated_df = pd.read_csv(file_path, sep="\t")
    curated_df = curated_df.rename(columns={"pmid": "pubmed", "relevant": "label"})
    curated_df["title"] = ""
    curated_df["abstract"] = ""

    pmids_to_fetch = curated_df["pubmed"].tolist()
    fetched_metadata = {}
    for chunk in [pmids_to_fetch[i : i + 200] for i in range(0, len(pmids_to_fetch), 200)]:
        fetched_metadata.update(pubmed_client.get_metadata_for_ids(chunk, get_abstracts=True))

    for index, row in curated_df.iterrows():
        if row["pubmed"] in fetched_metadata:
            curated_df.at[index, "title"] = fetched_metadata[row["pubmed"]].get("title", "")
            curated_df.at[index, "abstract"] = fetched_metadata[row["pubmed"]].get(
                "abstract", ""
            )

    click.echo(f"Got {len(curated_df)} curated publications from the curated_papers.tsv file")
    return curated_df
=======
def fetch_pubmed_papers() -> pd.DataFrame:
    """Fetch PubMed papers from the last 30 days using specific search terms.
>>>>>>> 9900364b


def fetch_pubmed_papers(curated_pmids):
    """Fetch PubMed papers from the last 30 days using specific search terms, excluding curated papers.

    :param curated_pmids: List containing already curated PMIDs
    :type curated_pmids: Iterable
    :return: DataFrame containing PubMed paper details.
    """
    click.echo("Starting fetch_pubmed_papers")

    search_terms = ["database", "ontology", "resource", "vocabulary", "nomenclature"]
    paper_to_terms: defaultdict[str, list[str]] = defaultdict(list)

    for term in search_terms:
<<<<<<< HEAD
        pmids = pubmed_client.get_ids(term, use_text_word=True, reldate=30)
        for pmid in pmids:
            if pmid not in curated_pmids:
                if pmid in paper_to_terms:
                    paper_to_terms[pmid].append(term)
                else:
                    paper_to_terms[pmid] = [term]
=======
        pubmed_ids = pubmed_client.get_ids(term, use_text_word=True, reldate=30)
        for pubmed_id in pubmed_ids:
            paper_to_terms[pubmed_id].append(term)
>>>>>>> 9900364b

    all_pmids = list(paper_to_terms.keys())
    click.echo(f"{len(all_pmids):;} articles found")
    if not all_pmids:
        click.echo(f"No articles found for the last 30 days with the search terms: {search_terms}")
        return pd.DataFrame()

    papers = {}
    for chunk in [all_pmids[i : i + 200] for i in range(0, len(all_pmids), 200)]:
        papers.update(pubmed_client.get_metadata_for_ids(chunk, get_abstracts=True))

    records = []
    for pubmed_id, paper in papers.items():
        title = paper.get("title")
        abstract = paper.get("abstract", "")

        if title and abstract:
            records.append(
                {
                    "pubmed": pubmed_id,
                    "title": title,
                    "abstract": abstract,
                    "year": paper.get("publication_date", {}).get("year"),
                    "search_terms": paper_to_terms.get(pubmed_id),
                }
            )

    click.echo(f"{len(records):,} records fetched from PubMed")
    return pd.DataFrame(records)


def load_curation_data() -> pd.DataFrame:
    """Download and load curation data from a Google Sheets URL.

    :return: DataFrame containing curated publication details.
    """
    click.echo("Downloading curation sheet")
    df = pd.read_csv(URL)
    df["label"] = df["relevant"].map(_map_labels)
    df = df[["pubmed", "title", "abstract", "label"]]

    pmids_to_fetch = df[df["abstract"] == ""].pubmed.tolist()
    fetched_metadata = {}
    for chunk in [pmids_to_fetch[i : i + 200] for i in range(0, len(pmids_to_fetch), 200)]:
        fetched_metadata.update(pubmed_client.get_metadata_for_ids(chunk, get_abstracts=True))

    for index, row in df.iterrows():
        if row["pubmed"] in fetched_metadata:
            df.at[index, "abstract"] = fetched_metadata[row["pubmed"]].get("abstract", "")

    click.echo(f"Got {df.label.notna().sum()} curated publications from Google Sheets")
    return df


def _map_labels(s: str) -> int | None:
    """Map labels to binary values.

    :param s: Label value.
    :return: Mapped binary label value.
    """
    if s in {"1", "1.0", 1}:
        return 1
    if s in {"0", "0.0", 0}:
        return 0
    return None


Classifiers = list[tuple[str, ClassifierMixin]]


def train_classifiers(x_train: NDArray[np.float64], y_train: NDArray[np.str_]) -> Classifiers:
    """Train multiple classifiers on the training data.

    :param x_train: Training features.
    :param y_train: Training labels.
    :return: List of trained classifiers.
    """
    classifiers = [
        ("rf", RandomForestClassifier()),
        ("lr", LogisticRegression()),
        ("dt", DecisionTreeClassifier()),
        ("svc", LinearSVC()),
        ("svm", SVC(kernel="rbf", probability=True)),
    ]
    for _, clf in classifiers:
        clf.fit(x_train, y_train)
    return classifiers


def generate_meta_features(
    classifiers: Classifiers, x_train: NDArray[np.float64], y_train: NDArray[np.str_]
) -> pd.DataFrame:
    """Generate meta-features for training a meta-classifier using cross-validation predictions.

    :param classifiers: List of trained classifiers.
    :param x_train: Training features.
    :param y_train: Training labels.
    :return: DataFrame containing meta-features.
    """
    meta_features = pd.DataFrame()
    for name, clf in classifiers:
        if hasattr(clf, "predict_proba"):
            predictions = cross_val_predict(clf, x_train, y_train, cv=5, method="predict_proba")[
                :, 1
            ]
        else:
            predictions = cross_val_predict(clf, x_train, y_train, cv=5, method="decision_function")
        meta_features[name] = predictions
    return meta_features


def evaluate_meta_classifier(
    meta_clf: ClassifierMixin, x_test_meta: NDArray[np.float64], y_test: NDArray[np.str_]
) -> tuple[float, float]:
    """Evaluate meta-classifier using MCC and AUC-ROC scores.

    :param meta_clf: Trained meta-classifier.
    :param x_test_meta: Test meta-features.
    :param y_test: Test labels.
    :return: MCC and AUC-ROC scores.
    """
    y_pred = meta_clf.predict(x_test_meta)
    mcc = matthews_corrcoef(y_test, y_pred)
    roc_auc = roc_auc_score(y_test, meta_clf.predict_proba(x_test_meta)[:, 1])
    return mcc, roc_auc


def truncate_text(text: str, max_length: int) -> str:
    """Truncate text to a specified maximum length."""
    # FIXME replace with builtin textwrap function
    return text if len(text) <= max_length else text[:max_length] + "..."


def predict_and_save(
    df: pd.DataFrame,
    vectorizer: TfidfVectorizer,
    classifiers: Classifiers,
    meta_clf: ClassifierMixin,
    filename: str | Path,
) -> None:
    """Predict and save scores for new data using trained classifiers and meta-classifier.

    :param df: DataFrame containing new data.
    :param vectorizer: Trained TF-IDF vectorizer.
    :param classifiers: List of trained classifiers.
    :param meta_clf: Trained meta-classifier.
    :param filename: Filename to save the predictions.
    """
    x_meta = pd.DataFrame()
    x_transformed = vectorizer.transform(df.title + " " + df.abstract)
    for name, clf in classifiers:
        if hasattr(clf, "predict_proba"):
            x_meta[name] = clf.predict_proba(x_transformed)[:, 1]
        else:
            x_meta[name] = clf.decision_function(x_transformed)

    df["meta_score"] = meta_clf.predict_proba(x_meta)[:, 1]
    df = df.sort_values(by="meta_score", ascending=False)
    df["abstract"] = df["abstract"].apply(lambda x: truncate_text(x, 25))
    df.to_csv(DIRECTORY.joinpath(filename), sep="\t", index=False)
    click.echo(f"Wrote predicted scores to {DIRECTORY.joinpath(filename)}")


def _first_of_month() -> str:
    today = datetime.date.today()
    return datetime.date(today.year, today.month, 1).isoformat()


@click.command()
@click.option(
    "--bioregistry-file",
    type=Path,
    help="Path to the bioregistry.json file",
)
@click.option(
    "--start-date",
    required=True,
    help="Start date of the period",
    default=_first_of_month,
)
@click.option(
    "--end-date",
    required=True,
    help="End date of the period",
    default=lambda x: datetime.date.today().isoformat(),
)
def main(bioregistry_file: Path, start_date: str, end_date: str) -> None:
    """Load data, train classifiers, evaluate models, and predict new data.

    :param bioregistry_file: Path to the bioregistry JSON file.
    :param start_date: The start date of the period for which papers are being ranked.
    :param end_date: The end date of the period for which papers are being ranked.
    """
    publication_df = load_bioregistry_json(bioregistry_file)
    curation_df = load_curation_data()
    curated_papers_df = load_curated_papers(CURATED_PAPERS_PATH)

    # Combine all data sources
    df = pd.concat([curation_df, publication_df, curated_papers_df])
    df["abstract"] = df["abstract"].fillna("")
    df["title_abstract"] = df["title"] + " " + df["abstract"]

    vectorizer = TfidfVectorizer(stop_words="english")
    vectorizer.fit(df.title_abstract)

    annotated_df = df[df.label.notna()]
    x = vectorizer.transform(annotated_df.title_abstract)
    y = annotated_df.label

    x_train, x_test, y_train, y_test = train_test_split(
        x, y, test_size=0.33, random_state=42, shuffle=True
    )

    classifiers = train_classifiers(x_train, y_train)

    click.echo("Scoring individual classifiers")
    scores = []
    for name, clf in classifiers:
        y_pred = clf.predict(x_test)
        try:
            mcc = matthews_corrcoef(y_test, y_pred)
        except ValueError as e:
            click.secho(f"{clf} failed to calculate MCC: {e:.2f}", fg="yellow")
            mcc = None
        try:
            if hasattr(clf, "predict_proba"):
                roc_auc = roc_auc_score(y_test, clf.predict_proba(x_test)[:, 1])
            else:
                roc_auc = roc_auc_score(y_test, clf.decision_function(x_test))
        except AttributeError as e:
            click.secho(f"{clf} failed to calculate AUC-ROC: {e}", fg="yellow")
            roc_auc = None
        if not mcc and not roc_auc:
            continue
        scores.append((name, mcc or float("nan"), roc_auc or float("nan")))

    evaluation_df = pd.DataFrame(scores, columns=["classifier", "mcc", "auc_roc"]).round(3)
    click.echo(evaluation_df.to_markdown(index=False))

    meta_features = generate_meta_features(classifiers, x_train, y_train)
    meta_clf = LogisticRegression()
    meta_clf.fit(meta_features, y_train)

    x_test_meta = pd.DataFrame()
    for name, clf in classifiers:
        if hasattr(clf, "predict_proba"):
            x_test_meta[name] = clf.predict_proba(x_test)[:, 1]
        else:
            x_test_meta[name] = clf.decision_function(x_test)

    mcc, roc_auc = evaluate_meta_classifier(meta_clf, x_test_meta.to_numpy(), y_test)
    click.echo(f"Meta-Classifier MCC: {mcc:.2f}, AUC-ROC: {roc_auc:.2f}")
    new_row = {"classifier": "meta_classifier", "mcc": mcc, "auc_roc": roc_auc}
    evaluation_df = pd.concat([evaluation_df, pd.DataFrame([new_row])], ignore_index=True)

    evaluation_path = DIRECTORY.joinpath("evaluation.tsv")
    click.echo(f"Writing evaluation to {evaluation_path}")
    evaluation_df.to_csv(evaluation_path, sep="\t", index=False)

    random_forest_clf = classifiers[0][1]
    lr_clf = classifiers[1][1]
    importances_df = (
        pd.DataFrame(
            list(
                zip(
                    vectorizer.get_feature_names_out(),
                    vectorizer.idf_,
                    random_forest_clf.feature_importances_,
                    lr_clf.coef_[0],
                )
            ),
            columns=["word", "idf", "rf_importance", "lr_importance"],
        )
        .sort_values("rf_importance", ascending=False, key=abs)
        .round(4)
    )
    click.echo(importances_df.head(15).to_markdown(index=False))

    importance_path = DIRECTORY.joinpath("importances.tsv")
    click.echo(f"Writing feature (word) importances to {importance_path}")
    importances_df.to_csv(importance_path, sep="\t", index=False)

    # These have already been curated and will therefore be filtered out
    curated_pmids = set(curated_papers_df["pubmed"])

    new_pub_df = fetch_pubmed_papers(curated_pmids)
    if not new_pub_df.empty:
        filename = f"predictions_{start_date}_to_{end_date}.tsv"
        predict_and_save(new_pub_df, vectorizer, classifiers, meta_clf, filename)


if __name__ == "__main__":
    main()<|MERGE_RESOLUTION|>--- conflicted
+++ resolved
@@ -21,18 +21,14 @@
 from sklearn.svm import SVC, LinearSVC
 from sklearn.tree import DecisionTreeClassifier
 
-<<<<<<< HEAD
 from bioregistry.constants import CURATED_PAPERS_PATH
 
-DIRECTORY = Path("exports/analyses/paper_ranking")
-=======
 HERE = Path(__file__).parent.resolve()
 ROOT = HERE.parent.parent.parent.resolve()
 
 BIOREGISTRY_PATH = ROOT.joinpath("src", "bioregistry", "data", "bioregistry.json")
 
 DIRECTORY = ROOT.joinpath("exports", "analyses", "paper_ranking")
->>>>>>> 9900364b
 DIRECTORY.mkdir(exist_ok=True, parents=True)
 
 URL = "https://docs.google.com/spreadsheets/d/e/2PACX-1vRPtP-tcXSx8zvhCuX6fqz_\
@@ -48,12 +44,7 @@
     if path is None:
         path = BIOREGISTRY_PATH
     try:
-<<<<<<< HEAD
-        with open(file_path, "r", encoding="utf-8") as f:
-            data = json.load(f)
-=======
         data = json.loads(path.read_text())
->>>>>>> 9900364b
     except json.JSONDecodeError as e:
         click.echo(f"JSONDecodeError: {e.msg}")
         click.echo(f"Error at line {e.lineno}, column {e.colno}")
@@ -84,7 +75,6 @@
     return pd.DataFrame(publications)
 
 
-<<<<<<< HEAD
 def load_curated_papers(file_path=CURATED_PAPERS_PATH):
     """Load curated papers data from TSV file, and fetch titles and abstracts for PMIDs.
 
@@ -112,10 +102,6 @@
 
     click.echo(f"Got {len(curated_df)} curated publications from the curated_papers.tsv file")
     return curated_df
-=======
-def fetch_pubmed_papers() -> pd.DataFrame:
-    """Fetch PubMed papers from the last 30 days using specific search terms.
->>>>>>> 9900364b
 
 
 def fetch_pubmed_papers(curated_pmids):
@@ -131,19 +117,10 @@
     paper_to_terms: defaultdict[str, list[str]] = defaultdict(list)
 
     for term in search_terms:
-<<<<<<< HEAD
-        pmids = pubmed_client.get_ids(term, use_text_word=True, reldate=30)
-        for pmid in pmids:
-            if pmid not in curated_pmids:
-                if pmid in paper_to_terms:
-                    paper_to_terms[pmid].append(term)
-                else:
-                    paper_to_terms[pmid] = [term]
-=======
         pubmed_ids = pubmed_client.get_ids(term, use_text_word=True, reldate=30)
         for pubmed_id in pubmed_ids:
-            paper_to_terms[pubmed_id].append(term)
->>>>>>> 9900364b
+            if pubmed_id not in curated_pmids:
+                paper_to_terms[pubmed_id].append(term)
 
     all_pmids = list(paper_to_terms.keys())
     click.echo(f"{len(all_pmids):;} articles found")
