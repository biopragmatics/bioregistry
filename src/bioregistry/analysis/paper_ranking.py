# /// script
# requires-python = ">=3.11"
# dependencies = [
#     "bioregistry[paper-ranking]",
# ]
#
# [tool.uv.sources]
# bioregistry = { path = "../../../" }
# ///

"""Train a TF-IDF classifier and use it to score the relevance of new PubMed papers to the Bioregistry.

Run with:

1. ``python -m bioregistry.analysis.paper_ranking``
2. ``tox -e paper-ranking``
3. ``uv run --script paper_ranking.py``
"""

from __future__ import annotations

import datetime
import json
import logging
import textwrap
from collections import defaultdict
from collections.abc import Iterable
from pathlib import Path
from typing import Any, NamedTuple, Optional, Union

import click
import numpy as np
import pandas as pd
from more_itertools import chunked
from numpy.typing import NDArray
from sklearn.base import ClassifierMixin
from sklearn.ensemble import RandomForestClassifier
from sklearn.feature_extraction.text import TfidfVectorizer
from sklearn.linear_model import LogisticRegression
from sklearn.linear_model._base import LinearClassifierMixin
from sklearn.metrics import matthews_corrcoef, roc_auc_score
from sklearn.model_selection import cross_val_predict, train_test_split
from sklearn.svm import SVC, LinearSVC
from sklearn.tree import DecisionTreeClassifier
from tqdm import tqdm
from typing_extensions import TypeAlias

from bioregistry.constants import BIOREGISTRY_PATH, CURATED_PAPERS_PATH

logger = logging.getLogger(__name__)

HERE = Path(__file__).parent.resolve()
ROOT = HERE.parent.parent.parent.resolve()

DIRECTORY = ROOT.joinpath("exports", "analyses", "paper_ranking")
DIRECTORY.mkdir(exist_ok=True, parents=True)

URL = "https://docs.google.com/spreadsheets/d/e/2PACX-1vRPtP-tcXSx8zvhCuX6fqz_QvHowyAoDahnkixARk9rFTe0gfBN9GfdG6qTNQHHVL0i33XGSp_nV9XM/pub?output=csv"

XTrain: TypeAlias = NDArray[np.float64]
YTrain: TypeAlias = NDArray[np.float64]
XTest: TypeAlias = NDArray[np.str_]
YTest: TypeAlias = NDArray[np.str_]

ClassifierHint: TypeAlias = Union[ClassifierMixin, LinearClassifierMixin]
Classifiers: TypeAlias = list[tuple[str, ClassifierHint]]

DEFAULT_SEARCH_TERMS = [
    "database",
    "ontology",
    "resource",
    "vocabulary",
    "nomenclature",
]


def get_publications_from_bioregistry(path: Optional[Path] = None) -> pd.DataFrame:
    """Load bioregistry data from a JSON file, extracting publication details and fetching abstracts if missing.

    :param path: Path to the bioregistry JSON file.
    :return: DataFrame containing publication details.
    """
    if path is None:
        path = BIOREGISTRY_PATH

    records = json.loads(path.read_text(encoding="utf-8"))
    publications = []
    pubmeds = set()
    for record in records.values():
        # TODO replace with usage of bioregistry code, this is duplicate logic
        #  see Resource.get_publications()
        for publication in record.get("publications", []):
            pubmed = publication.get("pubmed")
            if pubmed:
                pubmeds.add(pubmed)
            publications.append({"pubmed": pubmed, "title": publication.get("title"), "label": 1})

    pubmed_to_metadata = _get_metadata_for_ids(sorted(pubmeds))
    for publication in publications:
        publication["abstract"] = pubmed_to_metadata.get(publication["pubmed"], {}).get(
            "abstract", ""
        )

    logger.info(f"Got {len(publications):,} publications from the bioregistry")

    return pd.DataFrame(publications)


def load_curated_papers(file_path: Path = CURATED_PAPERS_PATH) -> pd.DataFrame:
    """Load curated papers data from TSV file, and fetch titles and abstracts for PMIDs.

    :param file_path: Path to the curated_papers.tsv file.
    :return: DataFrame containing curated publication details.
    """
    curated_df = pd.read_csv(file_path, sep="\t")
    curated_df = curated_df.rename(columns={"pmid": "pubmed", "relevant": "label"})
    curated_df["title"] = ""
    curated_df["abstract"] = ""

    pubmeds = curated_df["pubmed"].tolist()
    fetched_metadata = _get_metadata_for_ids(pubmeds)

    for index, row in curated_df.iterrows():
        if row["pubmed"] in fetched_metadata:
            curated_df.at[index, "title"] = fetched_metadata[row["pubmed"]].get("title", "")
            curated_df.at[index, "abstract"] = fetched_metadata[row["pubmed"]].get("abstract", "")

    click.echo(f"Got {len(curated_df)} curated publications from the curated_papers.tsv file")
    return curated_df


def _get_metadata_for_ids(pubmed_ids: Iterable[Union[int, str]]) -> dict[str, dict[str, Any]]:
    """Get metadata for articles in PubMed, wrapping the INDRA client."""
    from indra.literature import pubmed_client

    fetched_metadata = {}
    for chunk in chunked(
        tqdm(pubmed_ids, unit="article", unit_scale=True, desc="Getting metadata"), 200
    ):
        fetched_metadata.update(pubmed_client.get_metadata_for_ids(chunk, get_abstracts=True))
    return fetched_metadata


def _get_ids(term: str, use_text_word: bool, relative_date: int) -> set[str]:
    from indra.literature import pubmed_client

    return {
        str(pubmed_id)
        for pubmed_id in pubmed_client.get_ids(
            term, use_text_word=use_text_word, reldate=relative_date
        )
    }


def _search(
    terms: list[str], pubmed_ids_to_filter: set[str], relative_date: int
) -> dict[str, list[str]]:
    paper_to_terms: defaultdict[str, list[str]] = defaultdict(list)
    for term in tqdm(terms, desc="Searching PubMed", unit="search term", leave=False):
        for pubmed_id in _get_ids(term, use_text_word=True, relative_date=relative_date):
            if pubmed_id not in pubmed_ids_to_filter:
                paper_to_terms[pubmed_id].append(term)
    return dict(paper_to_terms)


def fetch_pubmed_papers(*, pubmed_ids_to_filter: set[str], relative_date: int) -> pd.DataFrame:
    """Fetch PubMed papers from the last 30 days using specific search terms, excluding curated papers.

    :param pubmed_ids_to_filter: List containing already curated PMIDs
    :param relative_date: the number of recent days to search
    :return: DataFrame containing PubMed paper details.
    """
    paper_to_terms = _search(
        DEFAULT_SEARCH_TERMS, pubmed_ids_to_filter=pubmed_ids_to_filter, relative_date=relative_date
    )

    papers = _get_metadata_for_ids(paper_to_terms)

    records = []
    for pubmed_id, paper in papers.items():
        title = paper.get("title")
        abstract = paper.get("abstract", "")

        if title and abstract:
            records.append(
                {
                    "pubmed": pubmed_id,
                    "title": title,
                    "abstract": abstract,
                    "year": paper.get("publication_date", {}).get("year"),
                    "search_terms": paper_to_terms[pubmed_id],
                }
            )

    click.echo(f"{len(records):,} records fetched from PubMed")
    return pd.DataFrame(records)


def load_google_curation_df() -> pd.DataFrame:
    """Download and load curation data from a Google Sheets URL.

    :return: DataFrame containing curated publication details.
    """
    click.echo("Downloading curation sheet")
    df = pd.read_csv(URL)
    df["label"] = df["relevant"].map(_map_labels)
    df = df[["pubmed", "title", "abstract", "label"]]

    pmids_to_fetch = df[df["abstract"] == ""].pubmed.tolist()
    fetched_metadata = _get_metadata_for_ids(pmids_to_fetch)

    for index, row in df.iterrows():
        if row["pubmed"] in fetched_metadata:
            df.at[index, "abstract"] = fetched_metadata[row["pubmed"]].get("abstract", "")

    click.echo(f"Got {df.label.notna().sum()} curated publications from Google Sheets")
    return df


def _map_labels(s: str) -> Optional[int]:
    """Map labels to binary values.

    :param s: Label value.
    :return: Mapped binary label value.
    """
    if s in {"1", "1.0", 1}:
        return 1
    if s in {"0", "0.0", 0}:
        return 0
    return None


def train_classifiers(x_train: XTrain, y_train: YTrain) -> Classifiers:
    """Train multiple classifiers on the training data.

    :param x_train: Training features.
    :param y_train: Training labels.
    :return: List of trained classifiers.
    """
    classifiers = [
        ("rf", RandomForestClassifier()),
        ("lr", LogisticRegression()),
        ("dt", DecisionTreeClassifier()),
        ("svc", LinearSVC()),
        ("svm", SVC(kernel="rbf", probability=True)),
    ]
    for _, clf in tqdm(classifiers, desc="Training classifiers"):
        clf.fit(x_train, y_train)
    return classifiers


def generate_meta_features(
    classifiers: Classifiers, x_train: XTrain, y_train: YTrain, cv: int = 5
) -> pd.DataFrame:
    """Generate meta-features for training a meta-classifier using cross-validation predictions.

    .. todo:: explain what this approach is doing and why. What is a meta-feature?

    :param classifiers: List of trained classifiers.
    :param x_train: Training features.
    :param y_train: Training labels.
    :return: DataFrame containing meta-features.
    """
    df = pd.DataFrame()
    for name, clf in classifiers:
        df[name] = _cross_val_predict(clf, x_train, y_train, cv=cv)
    return df


def _cross_val_predict(
    clf: ClassifierHint, x_train: XTrain, y_train: YTrain, cv: int
) -> NDArray[np.float64]:
    if not hasattr(clf, "predict_proba"):
        return cross_val_predict(clf, x_train, y_train, cv=cv, method="decision_function")
    return cross_val_predict(clf, x_train, y_train, cv=cv, method="predict_proba")[:, 1]


def _predict(clf: ClassifierHint, x: NDArray[np.float64]) -> NDArray[np.float64]:
    if hasattr(clf, "predict_proba"):
        return clf.predict_proba(x)[:, 1]
    else:
        return clf.decision_function(x)


class MetaClassifierEvaluationResults(NamedTuple):
    """A tuple for meta classifier results."""

    mcc: float
    roc_auc: float


def _evaluate_meta_classifier(
    meta_clf: ClassifierMixin, x_test_meta: XTest, y_test: YTest
) -> MetaClassifierEvaluationResults:
    """Evaluate meta-classifier using MCC and AUC-ROC scores.

    :param meta_clf: Trained meta-classifier.
    :param x_test_meta: Test meta-features.
    :param y_test: Test labels.
    :return: MCC and AUC-ROC scores.
    """
    y_pred = meta_clf.predict(x_test_meta)
    mcc = matthews_corrcoef(y_test, y_pred)
    roc_auc = roc_auc_score(y_test, _predict(meta_clf, x_test_meta))
    return MetaClassifierEvaluationResults(mcc, roc_auc)


def predict_and_save(
    df: pd.DataFrame,
    vectorizer: TfidfVectorizer,
    classifiers: Classifiers,
    meta_clf: ClassifierMixin,
    path: str | Path,
) -> None:
    """Predict and save scores for new data using trained classifiers and meta-classifier.

    :param df: DataFrame containing new data.
    :param vectorizer: Trained TF-IDF vectorizer.
    :param classifiers: List of trained classifiers.
    :param meta_clf: Trained meta-classifier.
    :param path: Path to save the predictions.
    """
    x_meta = pd.DataFrame()
    x_transformed = vectorizer.transform(df.title + " " + df.abstract)
    for name, clf in classifiers:
        x_meta[name] = _predict(clf, x_transformed)

    df["meta_score"] = _predict(meta_clf, x_meta)
    df = df.sort_values(by="meta_score", ascending=False)
    df["abstract"] = df["abstract"].apply(lambda x: textwrap.shorten(x, 25))
    path = Path(path).resolve()
    df.to_csv(path, sep="\t", index=False)
    click.echo(f"Wrote predicted scores to {path}")


def _first_of_month() -> str:
    today = datetime.date.today()
    return datetime.date(today.year, today.month, 1).isoformat()


def _get_meta_results(
    classifiers: Classifiers, x_train: XTrain, x_test: XTest, y_train: YTrain, y_test: YTest
) -> tuple[LogisticRegression, MetaClassifierEvaluationResults]:
    meta_features = generate_meta_features(classifiers, x_train, y_train)
    meta_clf = LogisticRegression()
    meta_clf.fit(meta_features, y_train)

    x_test_meta = pd.DataFrame()
    for name, clf in classifiers:
        x_test_meta[name] = _predict(clf, x_test)

    return meta_clf, _evaluate_meta_classifier(meta_clf, x_test_meta.to_numpy(), y_test)


def _get_evaluation_df(
    classifiers: Classifiers, x_train: XTrain, x_test: XTest, y_train: YTrain, y_test: YTest
) -> tuple[LogisticRegression, pd.DataFrame]:
    scores = []
    for name, clf in tqdm(classifiers, desc="evaluating"):
        y_pred = clf.predict(x_test)
        try:
            mcc = matthews_corrcoef(y_test, y_pred)
        except ValueError as e:
            tqdm.write(click.style(f"{clf} failed to calculate MCC: {e}", fg="yellow"))
            mcc = None
        roc_auc = roc_auc_score(y_test, _predict(clf, x_test))
        if not mcc and not roc_auc:
            continue
        scores.append((name, mcc or float("nan"), roc_auc or float("nan")))

    meta_clf, meta_clf_results = _get_meta_results(
        classifiers, x_train=x_train, y_train=y_train, x_test=x_test, y_test=y_test
    )
    scores.append(("meta_classifier", meta_clf_results.mcc, meta_clf_results.roc_auc))

    evaluation_df = pd.DataFrame(scores, columns=["classifier", "mcc", "auc_roc"]).round(3)
    return meta_clf, evaluation_df


@click.command()
@click.option(
    "--bioregistry-file",
    type=Path,
    help="Path to the bioregistry.json file",
    default=BIOREGISTRY_PATH,
)
@click.option(
    "--start-date",
    required=True,
    help="Start date of the period",
    default=_first_of_month,
)
@click.option(
    "--end-date",
    required=True,
    help="End date of the period",
    default=datetime.date.today().isoformat(),
)
def main(bioregistry_file: Path) -> None:
    """Load data, train classifiers, evaluate models, and predict new data.

    :param bioregistry_file: Path to the bioregistry JSON file.
    """
    runner(
        bioregistry_file=bioregistry_file,
        curated_papers_path=CURATED_PAPERS_PATH,
        start_date=start_date,
        end_date=end_date,
        output_path=DIRECTORY,
    )


def runner(
    *,
    bioregistry_file: Path,
    curated_papers_path: Path,
    start_date: str,
    end_date: str,
    include_remote: bool = True,
    output_path: Path,
) -> None:
    """Run functionality directly."""
    publication_df = get_publications_from_bioregistry(bioregistry_file)
    curated_papers_df = load_curated_papers(curated_papers_path)

    curated_dfs = [curated_papers_df]
    if include_remote:
        curated_dfs.append(load_google_curation_df())

    df = pd.concat([publication_df, *curated_dfs])
    df["abstract"] = df["abstract"].fillna("")
    df["title_abstract"] = df["title"] + " " + df["abstract"]

    vectorizer = TfidfVectorizer(stop_words="english")
    vectorizer.fit(df.title_abstract)

    annotated_df = df[df.label.notna()]
    x = vectorizer.transform(annotated_df.title_abstract)
    y = annotated_df.label

    x_train, x_test, y_train, y_test = train_test_split(
        x, y, test_size=0.33, random_state=42, shuffle=True
    )

    classifiers = train_classifiers(x_train, y_train)

    meta_clf, evaluation_df = _get_evaluation_df(
        classifiers, x_train=x_train, y_train=y_train, x_test=x_test, y_test=y_test
    )
    click.echo(evaluation_df.to_markdown(index=False))
    evaluation_path = output_path.joinpath("evaluation.tsv")
    click.echo(f"Writing evaluation to {evaluation_path}")
    evaluation_df.to_csv(evaluation_path, sep="\t", index=False)

    random_forest_clf = classifiers[0][1]
    lr_clf = classifiers[1][1]
    importances_df = (
        pd.DataFrame(
            zip(
                vectorizer.get_feature_names_out(),
                vectorizer.idf_,
                random_forest_clf.feature_importances_,
                lr_clf.coef_[0],
            ),
            columns=["word", "idf", "rf_importance", "lr_importance"],
        )
        .sort_values("rf_importance", ascending=False, key=abs)
        .round(4)
    )
    click.echo(importances_df.head(15).to_markdown(index=False))
    importance_path = output_path.joinpath("importances.tsv")
    click.echo(f"Writing feature (word) importances to {importance_path}")
    importances_df.to_csv(importance_path, sep="\t", index=False)

    # These have already been curated and will therefore be filtered out
<<<<<<< HEAD
    curated_pmids = set(curated_papers_df["pubmed"]).union(
        publication_df["pubmed"], curation_df["pubmed"]
    )

    new_pub_df = fetch_pubmed_papers(curated_pmids)
    if not new_pub_df.empty:
        filename = f"predictions.tsv"
        predict_and_save(new_pub_df, vectorizer, classifiers, meta_clf, filename)
=======
    curated_pubmed_ids: set[str] = {str(pubmed) for pubmed in df["pubmed"] if pd.notna(pubmed)}

    # FIXME the fetch_pubmed_papers function should
    #  take into account the start and end date. as
    predictions_df = fetch_pubmed_papers(pubmed_ids_to_filter=curated_pubmed_ids, relative_date=30)
    if not predictions_df.empty:
        # TODO update the way naming this file works, see discussion on
        #  https://github.com/biopragmatics/bioregistry/pull/1350
        predictions_path = output_path.joinpath(f"predictions_{start_date}_to_{end_date}.tsv")
        predict_and_save(predictions_df, vectorizer, classifiers, meta_clf, predictions_path)
>>>>>>> 2ced69ee


if __name__ == "__main__":
    main()<|MERGE_RESOLUTION|>--- conflicted
+++ resolved
@@ -473,16 +473,6 @@
     importances_df.to_csv(importance_path, sep="\t", index=False)
 
     # These have already been curated and will therefore be filtered out
-<<<<<<< HEAD
-    curated_pmids = set(curated_papers_df["pubmed"]).union(
-        publication_df["pubmed"], curation_df["pubmed"]
-    )
-
-    new_pub_df = fetch_pubmed_papers(curated_pmids)
-    if not new_pub_df.empty:
-        filename = f"predictions.tsv"
-        predict_and_save(new_pub_df, vectorizer, classifiers, meta_clf, filename)
-=======
     curated_pubmed_ids: set[str] = {str(pubmed) for pubmed in df["pubmed"] if pd.notna(pubmed)}
 
     # FIXME the fetch_pubmed_papers function should
@@ -493,7 +483,6 @@
         #  https://github.com/biopragmatics/bioregistry/pull/1350
         predictions_path = output_path.joinpath(f"predictions_{start_date}_to_{end_date}.tsv")
         predict_and_save(predictions_df, vectorizer, classifiers, meta_clf, predictions_path)
->>>>>>> 2ced69ee
 
 
 if __name__ == "__main__":
