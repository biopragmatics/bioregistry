{
  "ac": {
    "bioportal": "AC",
    "fairsharing":"FAIRsharing.md3e78"
  },
  "geo": {
    "obofoundry": "geo",
    "ols": "geo",
    "bioportal": "GEO",
    "ontobee": "GEO"
  },
  "ro": {
    "bioportal": "OBOREL"
  },
  "citexplore": {
    "bioportal": "CTX"
  },
  "gro": {
    "obofoundry": "gro",
    "prefixcommons": "GRO"
  },
  "abcd": {
    "fairsharing": "FAIRsharing.kr3215"
  },
  "bcgo": {
    "fairsharing": "FAIRsharing.2hzttx"
  },
  "cp": {
    "fairsharing": "FAIRsharing.wP3t2L"
  },
  "cst": {
    "bioportal": "CST"
  },
<<<<<<< HEAD
  "icdo": {
    "bioportal": "ICDO",
    "ontobee": "ICDO"
=======
  "eo": {
    "bioportal": "EO"
>>>>>>> 8b357b1d
  }
}<|MERGE_RESOLUTION|>--- conflicted
+++ resolved
@@ -1,7 +1,7 @@
 {
   "ac": {
     "bioportal": "AC",
-    "fairsharing":"FAIRsharing.md3e78"
+    "fairsharing": "FAIRsharing.md3e78"
   },
   "geo": {
     "obofoundry": "geo",
@@ -31,13 +31,11 @@
   "cst": {
     "bioportal": "CST"
   },
-<<<<<<< HEAD
   "icdo": {
     "bioportal": "ICDO",
     "ontobee": "ICDO"
-=======
+  },
   "eo": {
     "bioportal": "EO"
->>>>>>> 8b357b1d
   }
 }