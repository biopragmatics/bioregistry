{
  "collections": [
    {
      "authors": [
        {
          "email": "cthoyt@gmail.com",
          "github": "cthoyt",
          "name": "Charles Tapley Hoyt",
          "orcid": "0000-0003-4423-4370"
        }
      ],
      "description": "These resources were listed in [Sharing biological data: why, when, and how](https://doi.org/10.1002/1873-3468.14067), which prompted further novel curation of the Bioregistry which included the addition of GenBank, Panorama Public, EMPIAR, and SSBD. It also prompted the curation of mappings to FAIRSharing when possible.",
      "identifier": "0000001",
      "name": "Resources mentioned in \"Sharing biological data: why, when, and how\"",
      "resources": [
        "biostudies",
        "bmrb",
        "cellimage",
        "ega.dataset",
        "ega.study",
        "emdb",
        "empiar",
        "genbank",
        "geo",
        "idr",
        "insdc.sra",
        "massive",
        "panorama",
        "pdb",
        "peptideatlas.dataset",
        "pride",
        "ssbd.dataset",
        "ssbd.project"
      ]
    },
    {
      "authors": [
        {
          "email": "cthoyt@gmail.com",
          "github": "cthoyt",
          "name": "Charles Tapley Hoyt",
          "orcid": "0000-0003-4423-4370"
        }
      ],
      "context": "semweb",
      "description": "Resources used in the semantic web, drawing from lists in [BioContext](https://github.com/prefixcommons/biocontext/blob/master/registry/semweb_context.yaml) and [LinkML](https://github.com/linkml/prefixmaps/blob/main/src/prefixmaps/data/linked_data.curated.yaml) as well as W3C recommendations.",
      "identifier": "0000002",
      "name": "Semantic Web Context",
      "resources": [
        "ac",
        "bibo",
        "dc",
        "dcat",
        "dcterms",
        "dctypes",
        "doap",
        "faldo",
        "foaf",
        "idot",
        "oa",
        "oboinowl",
        "oslc",
        "owl",
        "pav",
        "prov",
        "qb",
        "qudt",
        "rdf",
        "rdfs",
        "schema",
        "sh",
        "shex",
        "skos",
        "skosxl",
        "swrl",
        "vann",
        "void",
        "xsd"
      ]
    },
    {
      "authors": [
        {
          "email": "cthoyt@gmail.com",
          "github": "cthoyt",
          "name": "Charles Tapley Hoyt",
          "orcid": "0000-0003-4423-4370"
        }
      ],
      "description": "The data sources used in xrefs in the ChEBI ontology. More information in the \"Data Sources\" section of [this document](https://docs.google.com/document/d/13_FqP_8qkDdw5RFv5qMYo7xRyfY4xUiuVtLn845A6Io/edit#heading=h.dkfn7xf53tpx).",
      "identifier": "0000003",
      "name": "ChEBI Data Sources",
      "resources": [
        "chebi",
        "chemidplus",
        "come",
        "drugbank",
        "ecmdb",
        "eurofir",
        "google.patent",
        "hmdb",
        "kegg.compound",
        "kegg.drug",
        "kegg.glycan",
        "knapsack",
        "lincs.smallmolecule",
        "lipidmaps",
        "metacyc.compound",
        "molbase.sheffield",
        "pdb",
        "pdb-ccd",
        "pesticides",
        "resid",
        "smid",
        "umbbd.compound",
        "webelements",
        "ymdb"
      ]
    },
    {
      "authors": [
        {
          "email": "cthoyt@gmail.com",
          "github": "cthoyt",
          "name": "Charles Tapley Hoyt",
          "orcid": "0000-0003-4423-4370"
        }
      ],
      "description": "This collection contains the many prefixes for the different repackaging of the International Classification of Diseases (ICD) throughout its major revisions.",
      "identifier": "0000004",
      "name": "International Classifications of Diseases",
      "resources": [
        "icd10",
        "icd10cm",
        "icd10pcs",
        "icd11",
        "icd11.code",
        "icd9",
        "icd9cm",
        "icdo"
      ]
    },
    {
      "authors": [
        {
          "email": "cthoyt@gmail.com",
          "github": "cthoyt",
          "name": "Charles Tapley Hoyt",
          "orcid": "0000-0003-4423-4370"
        }
      ],
      "description": "This collection contains various brain atlases from the Allen Institute.",
      "identifier": "0000005",
      "name": "Allen Institute Ontologies",
      "resources": [
        "dhba",
        "dmba",
        "hba",
        "mba",
        "pba"
      ]
    },
    {
      "authors": [
        {
          "email": "cthoyt@gmail.com",
          "github": "cthoyt",
          "name": "Charles Tapley Hoyt",
          "orcid": "0000-0003-4423-4370"
        }
      ],
      "context": "spar",
      "description": "The [Semantic Publishing and Referencing (SPAR) Ontologies](http://www.sparontologies.net/ontologies) are a suite of orthogonal and complementary OWL 2 ontologies that enable all aspects of the publishing process to be described in machine-readable metadata statements, encoded using RDF.",
      "identifier": "0000006",
      "name": "SPAR Ontologies",
      "resources": [
        "bido",
        "biro",
        "c4o",
        "cito",
        "datacite",
        "deo",
        "doco",
        "fabio",
        "frapo",
        "pso",
        "puro",
        "pwo",
        "scoro"
      ]
    },
    {
      "authors": [
        {
          "email": "cthoyt@gmail.com",
          "github": "cthoyt",
          "name": "Charles Tapley Hoyt",
          "orcid": "0000-0003-4423-4370"
        }
      ],
      "description": "Prefixes useful in annotating documentation provenance.",
      "identifier": "0000007",
      "name": "Publication Provenance Prefixes",
      "resources": [
        "arxiv",
        "doi",
        "pmc",
        "pubmed"
      ]
    },
    {
      "authors": [
        {
          "email": "cthoyt@gmail.com",
          "github": "cthoyt",
          "name": "Charles Tapley Hoyt",
          "orcid": "0000-0003-4423-4370"
        }
      ],
      "description": "Prefixes exported for the epidemiology domain knowledge graph in the ASKEM project.",
      "identifier": "0000008",
      "name": "ASKEM Epidemiology Prefixes",
      "resources": [
        "bfo",
        "caro",
        "doi",
        "doid",
        "dso",
        "hp",
        "ido",
        "oae",
        "oboinowl",
        "ovae",
        "owl",
        "pmc",
        "pubmed",
        "rdfs",
        "ro",
        "symp",
        "trans",
        "vo"
      ]
    },
    {
      "authors": [
        {
          "email": "cthoyt@gmail.com",
          "github": "cthoyt",
          "name": "Charles Tapley Hoyt",
          "orcid": "0000-0003-4423-4370"
        }
      ],
      "description": "Prefixes mentioned on the _external_ list on the FHIR [Code Systems](https://hl7.org/fhir/terminologies-systems.html) page. This list is mostly complete. Notably, some entries that have not been curated:\n\n- HGVS (see discussion at [#460](https://github.com/biopragmatics/bioregistry/issues/460))\n- [NUBC](http://www.nubc.org) (National Uniform Billing Committee) - could not find information about the terminology or its entries\n- [ICPC](http://www.ph3c.org/) (International Classification of Primary Care) _same_\n- [GTIN](https://www.gs1.org/standards/id-keys/gtin) (Global Trade Item Number) _same_\n- [MDC](https://www.iso.org/standard/37890.html) (Medical Device Codes) since that appears to be part of a larger ISO standard vocabulary that needs further investigation",
      "identifier": "0000009",
      "name": "FHIR External Terminologies",
      "resources": [
        "atcc",
        "clinicaltrials",
        "clinvar",
        "cosmic",
        "cpt",
        "cvx",
        "dbsnp",
        "dicom",
        "dsm5",
        "ensembl",
        "hc.din",
        "hc.npn",
        "hgnc",
        "hl7.v2codesystem",
        "hl7.v3codesystem",
        "icd10",
        "icd9",
        "icf",
        "ietf.language",
        "imgt.hla",
        "iso.3166",
        "loinc",
        "lrg",
        "ncit",
        "ndc",
        "ndfrt",
        "nucc.taxonomy",
        "omim",
        "pharmgkb.gene",
        "pubmed",
        "radlex",
        "refseq",
        "rxnorm",
        "snomedct",
        "so",
        "ucum",
        "unii"
      ]
    },
    {
      "authors": [
        {
          "email": "cthoyt@gmail.com",
          "github": "cthoyt",
          "name": "Charles Tapley Hoyt",
          "orcid": "0000-0003-4423-4370"
        }
      ],
      "description": "The [Global Biodata Coalition](https://globalbiodata.org) released a [curated list](https://globalbiodata.org/scientific-activities/global-core-biodata-resources/) of 37 life sciences databases in December 2022 that they consider as having significant importance (see criteria [here](https://doi.org/10.5281/zenodo.5845116)). While it's not a primary goal of the Bioregistry to cover life science databases (other resources like Wikidata and [FAIRsharing](https://fairsharing.org) already do an excellent job of this), many notable databases induce one or more semantic spaces that are relevant for curation and prefix assignment in the Bioregistry. Therefore, a large number of the resources in this list correspond 1-to-1 with prefixes in the Bioregistry, a small number (e.g., Orphanet, CIViC, PharmGKB) correspond to multiple prefixes, some have a complicated relationship with many-to-1 relationships to prefixes (DNA Data Bank of Japan, European Nucleotide Archive), and some constitute databases that simply reuse other key vocabularies (e.g., STRING reuses UniProt, GWAS Catalog reuses dbSNP and EFO). Among the databases that don't induce semantic spaces or have simple relationships to prefixes are:\n\n- [Clinical Genome Resource](https://www.clinicalgenome.org/) (uses HGNC, MONDO, PharmGKB, etc.)\n- [DNA Data Bank of Japan](https://www.ddbj.nig.ac.jp/) (uses INSDC)\n- [GENCODE](https://www.gencodegenes.org/) (uses GenBank)\n- [GWAS Catalog](https://www.ebi.ac.uk/gwas/) (uses dbSNP, EFO, etc)\n- [STRING](https://string-db.org/) (uses UniProt)",
      "identifier": "0000010",
      "name": "Global Biodata Coalition - Global Core Biodata Resources",
      "resources": [
        "agrkb",
        "bacdive",
        "brenda",
        "brenda.ligand",
        "brenda.ligandgroup",
        "bto",
        "chebi",
        "chembl",
        "civic.aid",
        "civic.did",
        "civic.eid",
        "civic.gid",
        "civic.sid",
        "civic.tid",
        "civic.vid",
        "ecocyc",
        "ena.embl",
        "ensembl",
        "eupath",
        "flybase",
        "gbif",
        "gnomad",
        "go",
        "hgnc",
        "interpro",
        "mgi",
        "orphanet",
        "orphanet.ordo",
        "panther.family",
        "panther.node",
        "panther.pathway",
        "panther.pthcmp",
        "pdb",
        "pharmgkb.disease",
        "pharmgkb.drug",
        "pharmgkb.gene",
        "pharmgkb.pathways",
        "pmc",
        "pombase",
        "px",
        "reactome",
        "rgd",
        "rhea",
        "sgd",
        "ucsc",
        "uniprot",
        "wormbase",
        "zfin"
      ]
    },
    {
      "authors": [
        {
          "email": "hendrik.borgelt@tu-dortmund.de",
          "github": "HendrikBorgelt",
          "name": " Hendrik Borgelt",
          "orcid": "0000-0001-5886-7860"
        },
        {
          "email": "cthoyt@gmail.com",
          "github": "cthoyt",
          "name": "Charles Tapley Hoyt",
          "orcid": "0000-0003-4423-4370"
        }
      ],
      "description": "A collection of ontologies relevant for chemistry.\n\nThe NFDI program deploys a [custom instance](https://terminology.tib.eu/ts/ontologies?collection=NFDI4CAT&and=false&page=1) of the Ontology Lookup Service (OLS) that provides the ontologies in this list.\n\nA further analysis of the metadata landscape of the ontologies in this list can be found [here](https://github.com/nfdi4cat/Ontology-Overview-of-NFDI4Cat).\n\nOntoCompChem and OntoKin appear on the NFDI4Cat list but have not yet been registered in the Bioregistry because the resources are missing/incomplete such that they do not meet minimum Bioregistry metadata standards. These might be added in the future if additional metadata can be found.",
      "identifier": "0000011",
      "name": "NDFI4Cat Collection",
      "references": [
        "https://nfdi4cat.org/services/ontologie-sammlung/",
        "https://terminology.tib.eu/ts/ontologies?collection=NFDI4CAT&and=false&page=1",
        "https://github.com/nfdi4cat/Ontology-Overview-of-NFDI4Cat"
      ],
      "resources": [
        "afo",
        "bfo",
        "cao",
        "chebi",
        "cheminf",
        "chmo",
        "dolce",
        "emmo",
        "emmo.cif",
        "iso15926",
        "nfdi4chem.ontocape",
        "nfdi4chem.osmo",
        "rex",
        "rxno",
        "sbo",
        "voc4cat"
      ]
    },
    {
      "authors": [
        {
          "email": "cthoyt@gmail.com",
          "github": "cthoyt",
          "name": "Charles Tapley Hoyt",
          "orcid": "0000-0003-4423-4370"
        }
      ],
      "description": "A collection of clinical trial registries appearing in the World Health Organization's [International Clinical Trials Registry Platform (ICTRP)](https://trialsearch.who.int/)",
      "identifier": "0000012",
      "name": "Clinical Trial Registries",
      "resources": [
        "anzctr",
        "chictr",
        "clinicaltrials",
        "ctis",
        "ctri",
        "drks",
        "euclinicaltrials",
        "hc.trial",
        "irct",
        "isrctn",
        "itmctr",
        "jrct",
        "kcris",
        "lbctr",
        "pactr",
        "phrr",
        "rebec",
        "repec",
        "rpcec",
        "slctr",
        "snctp",
        "tctr",
        "uminctr"
      ]
    },
    {
      "authors": [
        {
          "email": "cthoyt@gmail.com",
          "github": "cthoyt",
          "name": "Charles Tapley Hoyt",
          "orcid": "0000-0003-4423-4370"
        }
      ],
      "description": "These resources represent software repositories",
      "identifier": "0000013",
      "name": "Software Package Repositories",
      "resources": [
        "cran",
        "crates",
        "npm",
        "packagist",
        "pypi",
        "rubygems"
      ]
    },
    {
      "authors": [
        {
          "email": "philip.stroemert@tib.eu",
          "github": "StroemPhi",
          "name": " Philip Strömert",
          "orcid": "0000-0002-1595-3213"
        }
      ],
      "description": "A collection of ontologies relevant within the [NFDI4Chem project](https://www.nfdi4chem.de/) that is mostly based on the overview paper [Ontologies4Chem: the landscape of ontologies in chemistry](https://doi.org/10.1515/pac-2021-2007).\n\nNFDI4Chem deploys a [custom instance](https://terminology.nfdi4chem.de/ts/) of the Ontology Lookup Service (OLS), called NFDI4Chem Terminology Services (TS), that provides the ontologies in this list. This list contains ontologies that cover various domains of chemistry (e.g. ChEBI, CHMO, and RXNO), those that are dependencies of these chemistry specific ontologies (e.g. BFO, RO, IAO, and OBI) as well as those ontologies, which where indexed in the NFDI4Chem TS for interoperability research purposes (e.g. PROV-O, SOSA, and OBOE).",
      "identifier": "0000014",
      "name": "NFDI4Chem Collection",
      "references": [
        "https://terminology.nfdi4chem.de/ts/",
        "https://doi.org/10.1515/pac-2021-2007"
      ],
      "resources": [
        "afo",
        "bfo",
        "bto",
        "chebi",
        "cheminf",
        "chiro",
        "chmo",
        "duo",
        "edam",
        "efo",
        "enm",
        "envo",
        "fix",
        "iao",
        "mod",
        "mop",
        "ms",
        "ncit",
        "nmr",
        "obi",
        "oboe",
        "om",
        "pato",
        "proco",
        "prov",
        "reproduceme",
        "rex",
        "ro",
        "rxno",
        "sepio",
        "sio",
        "sosa",
        "ssn",
        "ssn.system",
        "swo",
        "time",
        "uo",
        "vibso",
        "voc4cat",
        "worldavatar.kin"
      ]
    },
    {
      "authors": [
        {
          "email": "cthoyt@gmail.com",
          "github": "cthoyt",
          "name": "Charles Tapley Hoyt",
          "orcid": "0000-0003-4423-4370"
        }
      ],
      "description": "A collection of resources added during Biocuration 2025 in Kansas City, MO, USA.",
      "identifier": "0000015",
      "name": "Biocuration Conference 2025 Collection",
      "resources": [
<<<<<<< HEAD
        "antifam",
=======
        "blastrule",
>>>>>>> c3e7d5be
        "emi"
      ]
    }
  ]
}<|MERGE_RESOLUTION|>--- conflicted
+++ resolved
@@ -529,11 +529,8 @@
       "identifier": "0000015",
       "name": "Biocuration Conference 2025 Collection",
       "resources": [
-<<<<<<< HEAD
         "antifam",
-=======
         "blastrule",
->>>>>>> c3e7d5be
         "emi"
       ]
     }
