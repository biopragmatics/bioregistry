pubmed	relevant	orcid	date_curated	relevancy_type	pr_added	notes
30380085	1	0009-0009-3402-8013	2025-10-07	new_prefix	1714	Publication for dbamp
31836719	1	0009-0009-3402-8013	2025-10-09	new_prefix	1724	Publication for nfportal.tool
34850155	1	0009-0009-3402-8013	2025-10-07	new_publication	1714	Publication for dbamp 2.0
38530613	1	0009-0009-3402-8013	2025-10-30	new_provider	1730	Publication for dotad
38991828	0	0009-0009-5240-7463	2024-09-28	irrelevant_other	1193	
38991851	1	0009-0009-5240-7463	2024-09-28	unclear	1193	identifiers for sharing, retrieving, and validating sample metadata. Unclear if this should be curated as a prefix, provider or a separate registry
39005357	0	0009-0009-5240-7463	2024-10-05	irrelevant_other	1193	
39010878	0	0009-0009-5240-7463	2024-10-05	irrelevant_other	1193	
39014503	0	0009-0009-5240-7463	2024-09-25	non_resource_paper	1193	
39024225	0	0009-0009-5240-7463	2024-10-15	irrelevant_other	1223	
39028894	0	0009-0009-5240-7463	2024-10-04	not_identifiers_resource	1193	
39038934	0	0009-0009-5240-7463	2024-11-30	not_identifiers_resource	1296	
39044065	0	0009-0009-5240-7463	2024-11-30	not_identifiers_resource	1296	
39044130	0	0009-0009-5240-7463	2024-10-05	irrelevant_other	1193	
39044201	0	0009-0009-5240-7463	2024-10-04	not_identifiers_resource	1193	Potential resource for rare diseases identifiers, but not identifier information
39047988	0	0009-0009-5240-7463	2024-09-25	irrelevant_other	1193	
39048957	0	0009-0009-5240-7463	2024-11-30	not_identifiers_resource	1296	
39049520	0	0009-0009-5240-7463	2024-09-30	not_identifiers_resource	1193	
39050757	0	0009-0009-5240-7463	2024-10-01	irrelevant_other	1193	
39064021	0	0009-0009-5240-7463	2024-10-01	irrelevant_other	1193	
39074139	1	0009-0009-5240-7463	2024-09-24	new_provider	1193	Resolver for PDB IDs
39084442	0	0009-0009-5240-7463	2024-09-27	not_identifiers_resource	1193	
39088253	0	0009-0009-5240-7463	2024-10-05	irrelevant_other	1193	
39095083	0	0009-0009-5240-7463	2024-11-30	not_identifiers_resource	1296	
39095357	0	0009-0009-5240-7463	2024-09-26	irrelevant_other	1193	
39101486	0	0009-0009-5240-7463	2024-10-15	irrelevant_other	1223	
39104285	1	0009-0009-5240-7463	2024-09-24	unclear	1193	Provider for UniProt IDs, issue with curation due to multiple URI formats depending on plant species
39104826	1	0009-0009-5240-7463	2024-10-01	existing	1193	Already present in the bioregistry as a provider for mesh prefix
39113691	0	0009-0009-5240-7463	2024-10-15	not_identifiers_resource	1223	
39115390	0	0009-0009-5240-7463	2024-09-26	irrelevant_other	1193	
39119155	0	0009-0009-5240-7463	2024-10-05	irrelevant_other	1193	
39126204	0	0009-0009-5240-7463	2024-10-14	not_identifiers_resource	1223	
39134728	1	0009-0009-5240-7463	2024-10-15	existing	1223	Links to NCBI and PubChem
39137905	1	0009-0009-5240-7463	2024-10-14	existing	1223	GlyGen exists as a provider for GlyTouCan prefix
39143381	1	0009-0009-5240-7463	2024-10-14	new_publication	1223	Publication for omia and omia.variant
39145441	0	0009-0009-5240-7463	2024-10-14	irrelevant_other	1223	
39163546	1	0009-0009-5240-7463	2024-10-08	new_prefix	1223	Identifiers for genetically engineered mouse models
39171834	0	0009-0009-5240-7463	2024-10-14	irrelevant_other	1223	
39174566	0	0009-0009-5240-7463	2024-10-14	irrelevant_other	1223	
39176907	0	0009-0009-5240-7463	2024-10-16	non_resource_paper	1223	Paper talks about creation of new identifiers but no website available
39184336	0	0009-0009-5240-7463	2024-10-14	irrelevant_other	1223	
39192607	1	0009-0009-5240-7463	2024-10-14	new_provider	1223	Provider for Uniprot IDs
39201310	0	0009-0009-5240-7463	2024-10-14	irrelevant_other	1223	
39212696	0	0009-0009-5240-7463	2024-10-14	irrelevant_other	1223	
39213392	1	0009-0009-5240-7463	2024-10-16	new_provider	1223	Provider for hgnc.symbol
39215721	0	0009-0009-5240-7463	2024-10-19	irrelevant_other	1223	
39224843	1	0009-0009-5240-7463	2024-10-19	new_prefix	1223	Identifiers for genomic data about Asteraceae family
39227781	0	0009-0009-5240-7463	2024-10-17	irrelevant_other	1223	
39228707	0	0009-0009-5240-7463	2024-10-19	irrelevant_other	1223	
39229008	0	0009-0009-5240-7463	2024-10-17	irrelevant_other	1223	
39230707	0	0009-0009-5240-7463	2024-10-17	irrelevant_other	1223	
39233898	0	0009-0009-5240-7463	2024-10-19	irrelevant_other	1223	
39235746	0	0009-0009-5240-7463	2024-10-19	irrelevant_other	1223	
39237205	0	0009-0009-5240-7463	2024-10-17	irrelevant_other	1223	
39268315	0	0009-0009-5240-7463	2024-10-19	irrelevant_other	1223	
39279874	0	0009-0009-5240-7463	2024-10-19	irrelevant_other	1223	
39282297	0	0009-0009-5240-7463	2024-10-19	irrelevant_other	1223	
39294369	1	0009-0009-5240-7463	2024-10-19	new_provider	1223	Provider for hgnc.symbol. UniProt IDs also present in URL
39339901	0	0009-0009-5240-7463	2024-10-19	irrelevant_other	1223	
39341795	1	0009-0009-5240-7463	2024-10-19	new_prefix	1223	Identifiers for non-coding RNA biomarkers for cancers
39341994	0	0009-0009-5240-7463	2024-10-15	not_identifiers_resource	1223	
39345624	1	0009-0009-5240-7463	2024-10-19	new_publication	1223	Publication for sgd and sgd.pathways
39360609	1	0009-0009-5240-7463	2024-03-21	new_prefix	1473	
39373530	1	0009-0009-5240-7463	2025-02-15	new_prefix	1418	
39373542	1	0009-0009-5240-7463	2025-03-09	new_prefix	1454	
39379619	1	0009-0009-5240-7463	2024-11-26	new_provider	1285	Provider for UniProt
39399372	0	0009-0009-5240-7463	2024-11-19	irrelevant_other	1288	
39401100	1	0009-0009-5240-7463	2024-11-20	new_publication	1264	Publication for intact and intact.molecule
39413165	1	0009-0009-5240-7463	2024-11-20	new_prefix	1268	Identifiers for synthetic binding proteins
39427279	0	0009-0009-5240-7463	2024-11-25	irrelevant_other	1288	
39436020	1	0009-0009-5240-7463	2024-11-25	new_provider	1282	Provider for PDB
39436046	1	0009-0009-5240-7463	2025-02-16	new_prefix	1424	
39436594	0	0009-0009-5240-7463	2024-11-25	irrelevant_other	1288	
39436595	0	0009-0009-5240-7463	2024-11-25	irrelevant_other	1288	
39438113	0	0009-0009-5240-7463	2024-11-25	irrelevant_other	1288	
39441075	0	0009-0009-5240-7463	2024-11-25	irrelevant_other	1288	
39464853	0	0009-0009-5240-7463	2024-11-19	irrelevant_other	1288	
39467848	0	0009-0009-5240-7463	2024-11-26	irrelevant_other	1288	
39470701	1	0009-0009-5240-7463	2024-11-26	new_publication	1286	Publication for mobidb
39470706	1	0009-0009-5240-7463	2024-11-19	not_notable	1263	Resolving identifiers from multiple namespaces; database not very extensive
39480818	0	0009-0009-5240-7463	2024-11-20	irrelevant_other	1288	
39493756	0	0009-0009-5240-7463	2024-11-25	not_identifiers_resource	1288	
39494269	0	0009-0009-5240-7463	2024-11-25	irrelevant_other	1288	
39498478	1	0009-0009-5240-7463	2024-11-25	new_publication	1283	Publication for gold
39498484	1	0009-0009-5240-7463	2024-11-27	unclear	1288	Provider for ensembl IDs, issue with curation due to multiple URI formats. Similar case: (PMID: 39104285)
39498494	1	0009-0009-5240-7463	2024-11-30	new_prefix	1287	Unclear if numbers in URL are identifiers or arbitrary numbers
39506806	0	0009-0009-5240-7463	2024-12-09	irrelevant_other	1305	
39519363	0	0009-0009-5240-7463	2024-12-10	irrelevant_other	1305	
39526195	0	0009-0009-5240-7463	2024-12-05	irrelevant_other	1296	
39526373	1	0009-0009-5240-7463	2024-12-04	new_publication	1296	This is a publication for ncbi generally, does not fit well into any existing prefix
39526381	1	0009-0009-5240-7463	2024-12-01	new_publication	1290	Publication for refseq
39526397	1	0009-0009-5240-7463	2024-12-16	new_publication	1334	Publication for corum
39526405	1	0009-0009-5240-7463	2024-12-09	new_publication	1299	Publication for rfam
39530327	1	0009-0009-5240-7463	2024-12-09	not_notable	1305	
39531038	0	0009-0009-5240-7463	2024-12-10	irrelevant_other	1305	
39534879	0	0009-0009-5240-7463	2024-12-11	irrelevant_other	1305	
39535044	1	0009-0009-5240-7463	2024-12-16	new_publication	1333	Publication for insdc
39535054	1	0009-0009-5240-7463	2024-12-14	new_prefix	1330	Identifiers for clinical and pre-clinical biomarkers
39535874	1	0009-0009-5240-7463	2024-12-05	not_notable	1296	This database website is very low quality and fails to resolve many of its own IDs
39540425	1	0009-0009-3402-8013	2025-10-07	new_publication	1714	Publication for dbamp 3.0
39540428	1	0009-0009-5240-7463	2024-12-14	new_publication	1329	Publication for pfam
39540430	1	0009-0009-5240-7463	2024-12-10	new_prefix	1301	Identifiers for secondary metabolite biosynthetic gene clusters and sources
39540736	0	0009-0009-5240-7463	2024-12-11	irrelevant_other	1305	
39540856	0	0009-0009-5240-7463	2024-12-05	non_resource_paper	1296	
39546404	0	0009-0009-5240-7463	2024-12-05	not_identifiers_resource	1296	
39552041	1	0009-0009-5240-7463	2024-12-01	new_publication	1292	Publication for UniProt
39553733	0	0009-0009-5240-7463	2024-12-11	irrelevant_other	1305	
39554224	0	0009-0009-5240-7463	2024-12-11	irrelevant_other	1305	
39558158	1	0009-0009-5240-7463	2024-12-09	new_publication	1299	Publication for gpcrdb
39558178	1	0009-0009-5240-7463	2024-12-07	new_prefix	1298	New database for NASA GeneLab (ngl) resource. Re-labels existing entries with new identifiers
39558183	1	0009-0009-5240-7463	2024-12-16	new_publication	1333	Publication for string
39558184	1	0009-0009-5240-7463	2024-12-09	new_publication	1299	Publication for genbank
39558187	1	0009-0009-5240-7463	2024-12-11	new_publication	1304	Publication for rgap
39559979	0	0009-0009-5240-7463	2024-12-10	irrelevant_other	1305	
39565202	1	0009-0009-5240-7463	2024-12-05	new_publication	1292	Publication for InterPro
39565206	1	0009-0009-5240-7463	2024-12-16	new_publication	1333	Publication for cath
39565895	0	0009-0009-5240-7463	2024-12-11	irrelevant_other	1305	
39566524	0	0009-0009-5240-7463	2024-12-11	irrelevant_other	1305	
39567709	0	0009-0009-5240-7463	2024-12-09	irrelevant_other	1305	
39574394	1	0009-0009-5240-7463	2024-12-10	new_provider	1300	Provider for UniProt
39574417	1	0009-0009-5240-7463	2024-12-05	new_publication	1292	Publication for BindingDB
39576581	1	0009-0009-5240-7463	2024-12-06	new_provider	1297	This resource is a provider for UniProt IDs
39578229	0	0009-0009-5240-7463	2024-12-11	irrelevant_other	1305	
39588755	1	0009-0009-5240-7463	2024-12-06	new_prefix	1295	Identifiers for microbially derived natural products
39588778	1	0009-0009-5240-7463	2024-12-10	new_publication	1299	Publication for coconut
39591252	1	0009-0009-5240-7463	2024-12-11	not_notable	1305	
39592010	1	0009-0009-5240-7463	2024-12-13	new_prefix	1328	Identifiers for cis-regulatory elements (CREs)
39592652	0	0009-0009-5240-7463	2024-12-10	not_identifiers_resource	1305	
39607847	0	0009-0009-5240-7463	2024-12-03	irrelevant_other	1296	
39611775	0	0009-0009-5240-7463	2024-12-11	non_resource_paper	1305	
39616207	0	0009-0009-5240-7463	2024-12-09	irrelevant_other	1305	
39617063	0	0009-0008-8406-631X	2025-01-25	irrelevant_other	1380	
39618964	1	0009-0008-8406-631X	2025-01-25	new_prefix	1378	
39619768	0	0009-0008-8406-631X	2025-01-25	not_identifiers_resource	1380	
39622863	0	0009-0008-8406-631X	2025-01-25	irrelevant_other	1380	
39624166	0	0009-0008-8406-631X	2025-01-25	not_identifiers_resource	1380	
39626458	0	0009-0009-5240-7463	2024-12-10	not_identifiers_resource	1305	
39629064	0	0009-0009-5240-7463	2024-12-09	not_identifiers_resource	1305	
39629325	0	0009-0008-8406-631X	2025-01-21	irrelevant_other	1372	
39630291	0	0009-0008-8406-631X	2025-01-14	non_resource_paper	1364	unable to resolve identifiers because format is python scripts only
39630862	0	0009-0008-8406-631X	2025-01-14	not_identifiers_resource	1364	
39633021	1	0009-0009-5240-7463	2024-12-12	new_prefix	1327	Identifiers for lipid-protein interactions
39633723	0	0009-0009-5240-7463	2024-12-11	not_identifiers_resource	1305	
39638848	0	0009-0008-8406-631X	2025-01-23	irrelevant_other	1377	
39646664	0	0009-0008-8406-631X	2025-01-24	non_resource_paper	1380	
39651210	0	0009-0009-5240-7463	2024-12-09	not_identifiers_resource	1305	
39651266	0	0009-0009-5240-7463	2024-12-11	non_resource_paper	1305	
39651293	0	0009-0009-5240-7463	2024-12-09	irrelevant_other	1305	
39656773	0	0009-0008-8406-631X	2025-01-24	irrelevant_other	1380	
39656924	0	0009-0008-8406-631X	2025-01-21	existing	1372	
39657049	0	0009-0008-8406-631X	2025-01-17	non_resource_paper	1372	
39657122	0	0009-0008-8406-631X	2025-01-24	not_identifiers_resource	1380	
39657145	0	0009-0008-8406-631X	2025-01-17	not_identifiers_resource	1364	
39657146	0	0009-0008-8406-631X	2025-01-17	non_resource_paper	1364	unable to resolve identifiers because format is xcel spreadsheet
39657158	0	0009-0008-8406-631X	2025-01-24	not_identifiers_resource	1380	
39659497	0	0009-0008-8406-631X	2025-01-07	irrelevant_other	1351	
39660292	0	0009-0008-8406-631X	2025-01-07	irrelevant_other	1351	
39660842	0	0009-0008-8406-631X	2025-01-17	not_identifiers_resource	1364	
39661723	1	0009-0008-8406-631X	2025-01-21	new_prefix	1374	
39665565	0	0009-0008-8406-631X	2025-01-24	non_resource_paper	1380	
39670335	0	0009-0008-8406-631X	2025-01-24	non_resource_paper	1380	
39670819	0	0009-0008-8406-631X	2025-01-10	irrelevant_other	1351	
39672676	0	0009-0008-8406-631X	2025-01-14	irrelevant_other	1364	
39673268	1	0009-0008-8406-631X	2025-01-10	new_prefix	1394	
39674175	0	0009-0008-8406-631X	2025-01-21	irrelevant_other	1372	
39677843	0	0009-0008-8406-631X	2025-01-21	irrelevant_other	1372	
39678209	0	0009-0008-8406-631X	2025-01-24	irrelevant_other	1380	
39684768	0	0009-0008-8406-631X	2025-01-14	irrelevant_other	1364	
39686380	0	0009-0008-8406-631X	2025-01-23	irrelevant_other	1377	
39686612	0	0009-0008-8406-631X	2025-01-23	non_resource_paper	1377	unable to resolve identifiers because format is xcel spreadsheet
39687239	0	0009-0008-8406-631X	2025-01-23	irrelevant_other	1377	
39687250	0	0009-0008-8406-631X	2025-01-07	irrelevant_other	1351	
39687382	0	0009-0008-8406-631X	2025-01-31	irrelevant_other	1401	
39687384	0	0009-0008-8406-631X	2025-01-31	irrelevant_other	1401	
39687386	0	0009-0008-8406-631X	2025-01-23	not_identifiers_resource	1377	
39687760	0	0009-0008-8406-631X	2025-01-10	non_resource_paper	1351	
39689177	0	0009-0008-8406-631X	2025-01-24	irrelevant_other	1380	
39690206	0	0009-0008-8406-631X	2025-01-23	non_resource_paper	1377	
39693482	0	0009-0008-8406-631X	2025-01-14	not_identifiers_resource	1364	
39697868	0	0009-0008-8406-631X	2025-01-24	not_identifiers_resource	1380	
39697997	0	0009-0008-8406-631X	2025-01-31	irrelevant_other	1401	
39699575	0	0009-0008-8406-631X	2025-01-31	irrelevant_other	1401	
39702578	0	0009-0008-8406-631X	2025-01-17	irrelevant_other	1372	
39703015	0	0009-0008-8406-631X	2025-01-07	irrelevant_other	1351	
39703430	1	0009-0008-8406-631X	2025-01-10	new_prefix	1362	
39705712	0	0009-0008-8406-631X	2025-01-23	not_identifiers_resource	1377	
39709561	0	0009-0008-8406-631X	2025-01-17	irrelevant_other	1372	
39710433	0	0009-0008-8406-631X	2025-01-24	not_identifiers_resource	1380	
39712980	0	0009-0008-8406-631X	2025-01-31	not_identifiers_resource	1401	
39714043	0	0009-0008-8406-631X	2025-01-23	irrelevant_other	1377	
39715481	0	0009-0008-8406-631X	2025-01-31	irrelevant_other	1401	
39717182	0	0009-0008-8406-631X	2025-01-31	irrelevant_other	1401	
39719062	0	0009-0008-8406-631X	2025-01-07	not_identifiers_resource	1351	
39720527	0	0009-0008-8406-631X	2025-01-23	not_identifiers_resource	1377	
39720844	0	0009-0008-8406-631X	2025-01-21	non_resource_paper	1372	
39721977	0	0009-0008-8406-631X	2025-01-17	irrelevant_other	1364	
39722620	0	0009-0008-8406-631X	2025-01-21	irrelevant_other	1372	
39722799	0	0009-0008-8406-631X	2025-01-31	irrelevant_other	1401	
39724242	0	0009-0008-8406-631X	2025-01-17	not_identifiers_resource	1372	
39728342	0	0009-0008-8406-631X	2025-01-17	non_resource_paper	1364	
39729356	0	0009-0008-8406-631X	2025-01-14	not_identifiers_resource	1364	
39731599	0	0009-0008-8406-631X	2025-01-31	irrelevant_other	1401	
39732706	0	0009-0008-8406-631X	2025-01-10	not_identifiers_resource	1351	
39734494	0	0009-0008-8406-631X	2025-01-31	non_resource_paper	1401	
39747220	0	0009-0008-8406-631X	2025-01-18	non_resource_paper	1431	unable to resolve identifiers bc format is csv
39757114	0	0009-0008-8406-631X	2025-02-01	not_identifiers_resource	1401	
39758955	0	0009-0008-8406-631X	2025-02-25	not_identifiers_resource	1435	
39759552	0	0009-0008-8406-631X	2025-02-25	non_resource_paper	1435	
39763875	0	0009-0008-8406-631X	2025-01-21	not_identifiers_resource	1431	
39764040	0	0009-0008-8406-631X	2025-02-01	not_identifiers_resource	1401	
39764611	0	0009-0008-8406-631X	2025-02-01	irrelevant_other	1401	
39766814	0	0009-0008-8406-631X	2025-02-21	not_identifiers_resource	1435	
39773409	0	0009-0008-8406-631X	2025-02-01	not_identifiers_resource	1401	
39787917	0	0009-0008-8406-631X	2025-01-15	non_resource_paper	1431	unable to resolve identifiers bc of format
39788324	0	0009-0008-8406-631X	2025-02-01	irrelevant_other	1401	
39790555	0	0009-0008-8406-631X	2025-02-01	not_identifiers_resource	1401	
39793515	0	0009-0008-8406-631X	2025-02-21	irrelevant_other	1435	
39797569	1	0009-0008-8406-631X	2025-02-01	new_prefix	1400	
39800020	0	0009-0008-8406-631X	2025-02-21	irrelevant_other	1435	
39800872	0	0009-0008-8406-631X	2025-02-25	non_resource_paper	1435	
39800874	0	0009-0008-8406-631X	2025-01-23	non_resource_paper	1435	unable to resolve identifiers because of format
39805807	0	0009-0008-8406-631X	2025-02-25	irrelevant_other	1435	
39811525	0	0009-0008-8406-631X	2025-01-18	irrelevant_other	1431	data is not relevant to bioregistry
39813136	0	0009-0008-8406-631X	2025-02-01	irrelevant_other	1401	
39817732	0	0009-0008-8406-631X	2025-01-18	non_resource_paper	1431	unable to resolve identifiers bc format is csv
39822275	0	0009-0008-8406-631X	2025-02-25	not_identifiers_resource	1435	
39823696	0	0009-0008-8406-631X	2025-01-21	non_resource_paper	1431	might be new prefix but database site is down
39826548	0	0009-0008-8406-631X	2025-01-15	irrelevant_other	1431	
39829807	0	0009-0008-8406-631X	2025-01-31	non_resource_paper	1401	
39834464	0	0009-0008-8406-631X	2025-02-01	non_resource_paper	1401	
39834858	0	0009-0008-8406-631X	2025-01-14	not_identifiers_resource	1431	
39836533	0	0009-0008-8406-631X	2025-02-25	irrelevant_other	1435	
39837856	0	0009-0008-8406-631X	2025-02-21	not_identifiers_resource	1435	
39838450	1	0009-0009-5240-7463	2025-02-16	new_publication	1423	
39841812	1	0009-0008-8406-631X	2025-01-10	new_publication	1399	
39841813	0	0009-0008-8406-631X	2025-02-25	not_identifiers_resource	1435	
39845146	0	0009-0008-8406-631X	2025-01-15	non_resource_paper	1431	unable to resolve identifiers bc format is csv
39846734	0	0009-0008-8406-631X	2025-01-23	non_resource_paper	1435	unable to resolve identifiers because of format
39847542	0	0009-0008-8406-631X	2025-01-15	non_resource_paper	1431	
39851174	0	0009-0008-8406-631X	2025-02-25	irrelevant_other	1435	
39854283	0	0009-0008-8406-631X	2025-02-21	irrelevant_other	1435	
39858555	0	0009-0008-8406-631X	2025-02-25	irrelevant_other	1435	
39859274	0	0009-0008-8406-631X	2025-01-21	not_identifiers_resource	1431	
39860224	0	0009-0008-8406-631X	2025-01-18	not_identifiers_resource	1431	
39861949	0	0009-0008-8406-631X	2025-02-21	irrelevant_other	1435	
39868694	0	0009-0008-8406-631X	2025-02-21	not_identifiers_resource	1435	
39870848	0	0009-0008-8406-631X	2025-01-15	not_identifiers_resource	1431	
39874782	0	0009-0008-8406-631X	2025-01-21	not_identifiers_resource	1431	
39875845	0	0009-0008-8406-631X	2025-01-21	irrelevant_other	1431	data is not relevant to bioregistry
39876062	1	0009-0008-8406-631X	2025-02-01	new_prefix	1398	
39877976	0	0009-0008-8406-631X	2025-01-21	irrelevant_other	1431	
39882309	0	0009-0008-8406-631X	2025-01-18	non_resource_paper	1431	unable to resolve identifiers bc format is tsv
39977364	1	0009-0008-8406-631X	2025-03-07	new_prefix	1452	
40023767	0	0009-0008-8406-631X	2025-04-30	irrelevant_other	1563	
40036758	0	0009-0008-8406-631X	2025-04-29	not_identifiers_resource	1563	
40048704	0	0009-0008-8406-631X	2025-01-15	non_resource_paper	1563	
40057225	0	0009-0008-8406-631X	2025-04-29	non_resource_paper	1563	
40082611	1	0009-0008-8406-631X	2025-04-30	new_prefix	1548	
40092786	0	0009-0008-8406-631X	2025-04-30	non_resource_paper	1563	unable to resolve identifiers bc format is tsv
40097928	0	0009-0008-8406-631X	2025-04-29	not_identifiers_resource	1563	
40110969	0	0009-0008-8406-631X	2025-04-30	irrelevant_other	1563	
40121539	0	0009-0008-8406-631X	2025-04-30	irrelevant_other	1563	
40121710	0	0009-0008-8406-631X	2025-04-29	irrelevant_other	1563	
40121766	0	0009-0008-8406-631X	2025-01-15	non_resource_paper	1563	unable to resolve identifiers bc format is tool you need to install
40126909	1	0009-0008-8406-631X	2025-04-29	new_provider	1546	
40133776	1	0009-0008-8406-631X	2025-03-07	new_provider	1558	
40146872	0	0009-0008-8406-631X	2025-04-29	not_identifiers_resource	1563	
40160219	0	0009-0008-8406-631X	2025-04-29	not_identifiers_resource	1563	
40163697	0	0009-0008-8406-631X	2025-03-07	unclear	1559	new prefix but issue with how identifiers are defined
40170100	0	0009-0008-8406-631X	2025-05-07	irrelevant_other	1563	
40174856	0	0009-0008-8406-631X	2025-05-14	non_resource_paper	1563	
40182081	0	0009-0008-8406-631X	2025-05-14	not_identifiers_resource	1563	
40197103	0	0009-0008-8406-631X	2025-05-14	not_identifiers_resource	1563	
40210874	0	0009-0008-8406-631X	2025-05-14	irrelevant_other	1563	
40214100	0	0009-0008-8406-631X	2025-05-07	not_identifiers_resource	1563	
40219973	0	0009-0008-8406-631X	2025-05-14	not_identifiers_resource	1563	
40234492	0	0009-0008-8406-631X	2025-05-14	irrelevant_other	1563	
40251101	0	0009-0008-8406-631X	2025-05-14	irrelevant_other	1563	
40258068	0	0009-0008-8406-631X	2025-05-14	not_identifiers_resource	1563	
40270927	0	0009-0008-8406-631X	2025-05-07	not_identifiers_resource	1563	
40271661	0	0009-0008-8406-631X	2025-01-15	non_resource_paper	1563	
40281032	0	0009-0008-8406-631X	2025-05-07	not_identifiers_resource	1563	
40288256	0	0009-0008-8406-631X	2025-05-14	not_identifiers_resource	1563	
40293718	0	0009-0008-8406-631X	2025-01-15	non_resource_paper	1563	
40297692	0	0009-0008-8406-631X	2025-05-07	irrelevant_other	1563	
40297993	0	0009-0008-8406-631X	2025-05-14	not_identifiers_resource	1563	
40304522	1	0009-0008-8406-631X	2025-03-07	new_publication	1565	
40326518	1	0009-0008-8406-631X	2025-06-10	new_provider	1594	
40337913	1	0009-0008-8406-631X	2025-06-16	new_provider	1596	
40343712	1	0009-0008-8406-631X	2025-05-05	new_provider	1585	
40355757	1	0009-0008-8406-631X	2025-05-05	new_provider	1584	
40402563	1	0009-0009-3402-8013	2025-10-11	new_prefix	1727	Publication for aacdb
40450118	0	0009-0000-6974-6386	2025-07-22	not_identifiers_resource	1623	
40450355	0	0009-0000-6974-6386	2025-07-17	non_resource_paper	1623	
40455150	0	0009-0000-6974-6386	2025-07-21	not_identifiers_resource	1623	
40455157	0	0009-0000-6974-6386	2025-07-16	non_resource_paper	1623	
40456359	0	0009-0000-6974-6386	2025-07-17	non_resource_paper	1623	
40456603	0	0009-0000-6974-6386	2025-07-22	non_resource_paper	1623	
40456766	1	0009-0000-6974-6386	2025-07-16	new_prefix	1623	
40457174	0	0009-0000-6974-6386	2025-07-22	not_identifiers_resource	1623	
40459878	0	0009-0000-6974-6386	2025-07-16	not_identifiers_resource	1623	
40461664	0	0009-0000-6974-6386	2025-07-16	not_identifiers_resource	1623	
40462185	1	0009-0000-6974-6386	2025-07-21	new_publication	1624	
40464010	0	0009-0000-6974-6386	2025-07-16	irrelevant_other	1623	
40469274	0	0009-0000-6974-6386	2025-07-16	irrelevant_other	1623	
40470341	0	0009-0000-6974-6386	2025-07-21	non_resource_paper	1623	
40475321	0	0009-0000-6974-6386	2025-07-22	not_identifiers_resource	1623	
40479529	0	0009-0000-6974-6386	2025-07-17	non_resource_paper	1623	
40481042	0	0009-0000-6974-6386	2025-07-16	irrelevant_other	1623	
40481049	0	0009-0000-6974-6386	2025-07-22	not_identifiers_resource	1623	
40485743	0	0009-0000-6974-6386	2025-07-15	not_identifiers_resource	1623	
40486226	0	0009-0000-6974-6386	2025-07-23	not_identifiers_resource	1623	
40487192	0	0009-0000-6974-6386	2025-07-23	not_identifiers_resource	1623	
40487929	0	0009-0000-6974-6386	2025-07-21	not_identifiers_resource	1623	
40489355	0	0009-0000-6974-6386	2025-07-23	not_identifiers_resource	1623	
40490463	0	0009-0000-6974-6386	2025-07-17	non_resource_paper	1623	
40490838	0	0009-0000-6974-6386	2025-07-15	non_resource_paper	1623	
40491481	0	0009-0000-6974-6386	2025-07-21	non_resource_paper	1623	
40494646	0	0009-0000-6974-6386	2025-07-16	irrelevant_other	1623	
40496732	0	0009-0000-6974-6386	2025-07-22	not_identifiers_resource	1623	
40498535	0	0009-0000-6974-6386	2025-07-16	irrelevant_other	1623	
40500287	0	0009-0000-6974-6386	2025-07-23	not_identifiers_resource	1623	
40520120	0	0009-0000-6974-6386	2025-07-23	not_identifiers_resource	1623	
40520598	0	0009-0000-6974-6386	2025-07-21	not_identifiers_resource	1623	
40522748	0	0009-0000-6974-6386	2025-07-17	not_identifiers_resource	1623	
40524326	0	0009-0000-6974-6386	2025-07-22	not_identifiers_resource	1623	
40526044	0	0009-0000-6974-6386	2025-07-21	non_resource_paper	1623	
40528469	0	0009-0000-6974-6386	2025-07-21	not_identifiers_resource	1623	
40529497	0	0009-0000-6974-6386	2025-07-23	non_resource_paper	1623	
40530265	0	0009-0000-6974-6386	2025-07-15	non_resource_paper	1623	
40533492	0	0009-0000-6974-6386	2025-07-23	not_identifiers_resource	1623	
40534874	0	0009-0000-6974-6386	2025-07-23	not_identifiers_resource	1623	
40537535	0	0009-0000-6974-6386	2025-07-22	non_resource_paper	1623	
40540198	0	0009-0000-6974-6386	2025-07-23	irrelevant_other	1623	
40540490	0	0009-0000-6974-6386	2025-07-21	not_identifiers_resource	1623	
40540578	0	0009-0000-6974-6386	2025-07-16	not_identifiers_resource	1623	
40541970	0	0009-0000-6974-6386	2025-07-23	not_identifiers_resource	1623	
40542438	0	0009-0000-6974-6386	2025-07-22	not_identifiers_resource	1623	
40544169	0	0009-0000-6974-6386	2025-07-22	not_identifiers_resource	1623	
40544916	0	0009-0000-6974-6386	2025-07-23	not_identifiers_resource	1623	
40546821	0	0009-0000-6974-6386	2025-07-21	not_identifiers_resource	1623	
40547372	0	0009-0000-6974-6386	2025-07-21	not_identifiers_resource	1623	
40547562	0	0009-0000-6974-6386	2025-07-21	non_resource_paper	1623	
40549542	0	0009-0000-6974-6386	2025-07-23	not_identifiers_resource	1623	
40550833	0	0009-0000-6974-6386	2025-07-22	not_identifiers_resource	1623	
40553334	0	0009-0000-6974-6386	2025-07-16	not_identifiers_resource	1623	
40553344	0	0009-0000-6974-6386	2025-07-22	non_resource_paper	1623	
40555897	0	0009-0000-6974-6386	2025-07-16	non_resource_paper	1623	
40563119	0	0009-0000-6974-6386	2025-07-15	not_identifiers_resource	1623	
40563949	0	0009-0000-6974-6386	2025-07-21	irrelevant_other	1623	
40565023	0	0009-0000-6974-6386	2025-07-22	non_resource_paper	1623	
40565040	0	0009-0000-6974-6386	2025-07-16	non_resource_paper	1623	
40565192	0	0009-0000-6974-6386	2025-07-17	not_identifiers_resource	1623	
40565508	0	0009-0000-6974-6386	2025-07-22	non_resource_paper	1623	
40574262	0	0009-0000-6974-6386	2025-07-16	not_identifiers_resource	1623	
40575554	0	0009-0000-6974-6386	2025-07-22	not_identifiers_resource	1623	
40578340	0	0009-0000-6974-6386	2025-07-21	not_identifiers_resource	1623	
40716733	1	0009-0009-3402-8013	2025-10-07	new_prefix	1717	Publication for kdbirp
40767478	1	0009-0009-3402-8013	2025-10-11	new_prefix	1720	Publication for funggrowth
40779104	1	0009-0009-3402-8013	2025-09-24	new_provider	1709	Publication for cedar
40811252	1	0009-0009-3402-8013	2025-09-30	new_provider	1710	Publication for abpdb
40812678	1	0009-0009-3402-8013	2025-09-13	new_prefix	1700	Publication for tsrna
40842115	1	0009-0009-3402-8013	2025-11-25	new_prefix	1771	Publication for molgluedb
<<<<<<< HEAD
41087926	1	0009-0009-3402-8013	2025-12-21	new_prefix	1796	Publication for pahg
=======
41099621	1	0009-0009-3402-8013	2025-12-26	new_prefix	1799	Publication for pmads
>>>>>>> d5968728
<|MERGE_RESOLUTION|>--- conflicted
+++ resolved
@@ -362,8 +362,5 @@
 40811252	1	0009-0009-3402-8013	2025-09-30	new_provider	1710	Publication for abpdb
 40812678	1	0009-0009-3402-8013	2025-09-13	new_prefix	1700	Publication for tsrna
 40842115	1	0009-0009-3402-8013	2025-11-25	new_prefix	1771	Publication for molgluedb
-<<<<<<< HEAD
 41087926	1	0009-0009-3402-8013	2025-12-21	new_prefix	1796	Publication for pahg
-=======
-41099621	1	0009-0009-3402-8013	2025-12-26	new_prefix	1799	Publication for pmads
->>>>>>> d5968728
+41099621	1	0009-0009-3402-8013	2025-12-26	new_prefix	1799	Publication for pmads