--- conflicted
+++ resolved
@@ -86,8 +86,5 @@
 39565202	1	0009-0009-5240-7463	2024-12-05	new_publication	1292	Publication for InterPro
 39574417	1	0009-0009-5240-7463	2024-12-05	new_publication	1292	Publication for BindingDB
 39576581	1	0009-0009-5240-7463	2024-12-06	new_provider	1297	This resource is a provider for UniProt IDs
-<<<<<<< HEAD
 39588755	1	0009-0009-5240-7463	2024-12-06	new_prefix	1295	Identifiers for microbially derived natural products
-=======
-39607847	0	0009-0009-5240-7463	2024-12-03	irrelevant_other	1296	
->>>>>>> 1880b411
+39607847	0	0009-0009-5240-7463	2024-12-03	irrelevant_other	1296	