--- conflicted
+++ resolved
@@ -75,14 +75,11 @@
 39494269	0	0009-0009-5240-7463	2024-11-25	irrelevant_other	1288	
 39498478	1	0009-0009-5240-7463	2024-11-25	new_publication	1283	Publication for gold
 39498484	1	0009-0009-5240-7463	2024-11-27	unclear	1288	Provider for ensembl IDs, issue with curation due to multiple URI formats. Similar case: (PMID: 39104285)
-<<<<<<< HEAD
-39526381	1	0009-0009-5240-7463	2024-12-01	new_publication	1290	Publication for refseq
-39558185	1	0009-0009-5240-7463	2024-12-03	new_provider	1294	Provider for metacyc
-=======
 39498494	1	0009-0009-5240-7463	2024-11-30	new_prefix	1287	Unclear if numbers in URL are identifiers or arbitrary numbers
 39526195	0	0009-0009-5240-7463	2024-12-05	irrelevant_other	1296	
 39526373	1	0009-0009-5240-7463	2024-12-04	new_publication	1296	This is a publication for ncbi generally, does not fit well into any existing prefix
 39526381	1	0009-0009-5240-7463	2024-12-01	new_publication	1290	Publication for refseq
+39558185	1	0009-0009-5240-7463	2024-12-03	new_provider	1294	Provider for metacyc
 39526397	1	0009-0009-5240-7463	2024-12-16	new_publication	1334	Publication for corum
 39526405	1	0009-0009-5240-7463	2024-12-09	new_publication	1299	Publication for rfam
 39535044	1	0009-0009-5240-7463	2024-12-16	new_publication	1333	Publication for insdc
@@ -102,5 +99,4 @@
 39576581	1	0009-0009-5240-7463	2024-12-06	new_provider	1297	This resource is a provider for UniProt IDs
 39588755	1	0009-0009-5240-7463	2024-12-06	new_prefix	1295	Identifiers for microbially derived natural products
 39588778	1	0009-0009-5240-7463	2024-12-10	new_publication	1299	Publication for coconut
-39607847	0	0009-0009-5240-7463	2024-12-03	irrelevant_other	1296	
->>>>>>> 4af12408
+39607847	0	0009-0009-5240-7463	2024-12-03	irrelevant_other	1296	