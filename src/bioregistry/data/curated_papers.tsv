--- conflicted
+++ resolved
@@ -79,22 +79,16 @@
 39526195	0	0009-0009-5240-7463	2024-12-05	irrelevant_other	1296	
 39526373	1	0009-0009-5240-7463	2024-12-04	new_publication	1296	This is a publication for ncbi generally, does not fit well into any existing prefix
 39526381	1	0009-0009-5240-7463	2024-12-01	new_publication	1290	Publication for refseq
-<<<<<<< HEAD
+39526405	1	0009-0009-5240-7463	2024-12-09	new_publication	1299	Publication for rfam
 39535044	1	0009-0009-5240-7463	2024-12-16	new_publication	1333	Publication for insdc
-=======
-39526405	1	0009-0009-5240-7463	2024-12-09	new_publication	1299	Publication for rfam
->>>>>>> cc025d6f
 39535874	1	0009-0009-5240-7463	2024-12-05	not_notable	1296	This database website is very low quality and fails to resolve many of its own IDs
 39540428	1	0009-0009-5240-7463	2024-12-14	new_publication	1329	Publication for pfam
 39540856	0	0009-0009-5240-7463	2024-12-05	no_website	1296	
 39546404	0	0009-0009-5240-7463	2024-12-05	not_identifiers_resource	1296	
 39552041	1	0009-0009-5240-7463	2024-12-01	new_publication	1292	Publication for UniProt
-<<<<<<< HEAD
+39558158	1	0009-0009-5240-7463	2024-12-09	new_publication	1299	Publication for gpcrdb
 39558183	1	0009-0009-5240-7463	2024-12-16	new_publication	1333	Publication for string
-=======
-39558158	1	0009-0009-5240-7463	2024-12-09	new_publication	1299	Publication for gpcrdb
 39558184	1	0009-0009-5240-7463	2024-12-09	new_publication	1299	Publication for genbank
->>>>>>> cc025d6f
 39558187	1	0009-0009-5240-7463	2024-12-11	new_publication	1304	Publication for rgap
 39565202	1	0009-0009-5240-7463	2024-12-05	new_publication	1292	Publication for InterPro
 39565206	1	0009-0009-5240-7463	2024-12-16	new_publication	1333	Publication for cath
