pubmed	relevant	orcid	date_curated	relevancy_type	pr_added	notes
38991828	0	0009-0009-5240-7463	2024-09-28	irrelevant_other	1193	
38991851	1	0009-0009-5240-7463	2024-09-28	unclear	1193	identifiers for sharing, retrieving, and validating sample metadata. Unclear if this should be curated as a prefix, provider or a separate registry
39005357	0	0009-0009-5240-7463	2024-10-05	irrelevant_other	1193	
39010878	0	0009-0009-5240-7463	2024-10-05	irrelevant_other	1193	
39014503	0	0009-0009-5240-7463	2024-09-25	no_website	1193	
39024225	0	0009-0009-5240-7463	2024-10-15	irrelevant_other	1223	
39028894	0	0009-0009-5240-7463	2024-10-04	not_identifiers_resource	1193	
39038934	0	0009-0009-5240-7463	2024-11-30	not_identifiers_resource	1296	
39044065	0	0009-0009-5240-7463	2024-11-30	not_identifiers_resource	1296	
39044130	0	0009-0009-5240-7463	2024-10-05	irrelevant_other	1193	
39044201	0	0009-0009-5240-7463	2024-10-04	not_identifiers_resource	1193	Potential resource for rare diseases identifiers, but not identifier information
39047988	0	0009-0009-5240-7463	2024-09-25	irrelevant_other	1193	
39048957	0	0009-0009-5240-7463	2024-11-30	not_identifiers_resource	1296	
39049520	0	0009-0009-5240-7463	2024-09-30	not_identifiers_resource	1193	
39050757	0	0009-0009-5240-7463	2024-10-01	irrelevant_other	1193	
39064021	0	0009-0009-5240-7463	2024-10-01	irrelevant_other	1193	
39074139	1	0009-0009-5240-7463	2024-09-24	new_provider	1193	Resolver for PDB IDs
39084442	0	0009-0009-5240-7463	2024-09-27	not_identifiers_resource	1193	
39088253	0	0009-0009-5240-7463	2024-10-05	irrelevant_other	1193	
39095083	0	0009-0009-5240-7463	2024-11-30	not_identifiers_resource	1296	
39095357	0	0009-0009-5240-7463	2024-09-26	irrelevant_other	1193	
39101486	0	0009-0009-5240-7463	2024-10-15	irrelevant_other	1223	
39104285	1	0009-0009-5240-7463	2024-09-24	unclear	1193	Provider for UniProt IDs, issue with curation due to multiple URI formats depending on plant species
39104826	1	0009-0009-5240-7463	2024-10-01	existing	1193	Already present in the bioregistry as a provider for mesh prefix
39113691	0	0009-0009-5240-7463	2024-10-15	not_identifiers_resource	1223	
39115390	0	0009-0009-5240-7463	2024-09-26	irrelevant_other	1193	
39119155	0	0009-0009-5240-7463	2024-10-05	irrelevant_other	1193	
39126204	0	0009-0009-5240-7463	2024-10-14	not_identifiers_resource	1223	
39134728	1	0009-0009-5240-7463	2024-10-15	existing	1223	Links to NCBI and PubChem
39137905	1	0009-0009-5240-7463	2024-10-14	existing	1223	GlyGen exists as a provider for GlyTouCan prefix
39143381	1	0009-0009-5240-7463	2024-10-14	new_publication	1223	Publication for omia and omia.variant
39145441	0	0009-0009-5240-7463	2024-10-14	irrelevant_other	1223	
39163546	1	0009-0009-5240-7463	2024-10-08	new_prefix	1223	Identifiers for genetically engineered mouse models
39171834	0	0009-0009-5240-7463	2024-10-14	irrelevant_other	1223	
39174566	0	0009-0009-5240-7463	2024-10-14	irrelevant_other	1223	
39176907	0	0009-0009-5240-7463	2024-10-16	no_website	1223	Paper talks about creation of new identifiers but no website available
39184336	0	0009-0009-5240-7463	2024-10-14	irrelevant_other	1223	
39192607	1	0009-0009-5240-7463	2024-10-14	new_provider	1223	Provider for Uniprot IDs
39201310	0	0009-0009-5240-7463	2024-10-14	irrelevant_other	1223	
39212696	0	0009-0009-5240-7463	2024-10-14	irrelevant_other	1223	
39213392	1	0009-0009-5240-7463	2024-10-16	new_provider	1223	Provider for hgnc.symbol
39215721	0	0009-0009-5240-7463	2024-10-19	irrelevant_other	1223	
39224843	1	0009-0009-5240-7463	2024-10-19	new_prefix	1223	Identifiers for genomic data about Asteraceae family
39227781	0	0009-0009-5240-7463	2024-10-17	irrelevant_other	1223	
39228707	0	0009-0009-5240-7463	2024-10-19	irrelevant_other	1223	
39229008	0	0009-0009-5240-7463	2024-10-17	irrelevant_other	1223	
39230707	0	0009-0009-5240-7463	2024-10-17	irrelevant_other	1223	
39233898	0	0009-0009-5240-7463	2024-10-19	irrelevant_other	1223	
39235746	0	0009-0009-5240-7463	2024-10-19	irrelevant_other	1223	
39237205	0	0009-0009-5240-7463	2024-10-17	irrelevant_other	1223	
39268315	0	0009-0009-5240-7463	2024-10-19	irrelevant_other	1223	
39279874	0	0009-0009-5240-7463	2024-10-19	irrelevant_other	1223	
39282297	0	0009-0009-5240-7463	2024-10-19	irrelevant_other	1223	
39294369	1	0009-0009-5240-7463	2024-10-19	new_provider	1223	Provider for hgnc.symbol. UniProt IDs also present in URL
39339901	0	0009-0009-5240-7463	2024-10-19	irrelevant_other	1223	
39341795	1	0009-0009-5240-7463	2024-10-19	new_prefix	1223	Identifiers for non-coding RNA biomarkers for cancers
39341994	0	0009-0009-5240-7463	2024-10-15	not_identifiers_resource	1223	
39345624	1	0009-0009-5240-7463	2024-10-19	new_publication	1223	Publication for sgd and sgd.pathways
39379619	1	0009-0009-5240-7463	2024-11-26	new_provider	1285	Provider for UniProt
39399372	0	0009-0009-5240-7463	2024-11-19	irrelevant_other	1288	
39401100	1	0009-0009-5240-7463	2024-11-20	new_publication	1264	Publication for intact and intact.molecule
39413165	1	0009-0009-5240-7463	2024-11-20	new_prefix	1268	Identifiers for synthetic binding proteins
39427279	0	0009-0009-5240-7463	2024-11-25	irrelevant_other	1288	
39436594	0	0009-0009-5240-7463	2024-11-25	irrelevant_other	1288	
39436595	0	0009-0009-5240-7463	2024-11-25	irrelevant_other	1288	
39438113	0	0009-0009-5240-7463	2024-11-25	irrelevant_other	1288	
39441075	0	0009-0009-5240-7463	2024-11-25	irrelevant_other	1288	
39464853	0	0009-0009-5240-7463	2024-11-19	irrelevant_other	1288	
39467848	0	0009-0009-5240-7463	2024-11-26	irrelevant_other	1288	
39470701	1	0009-0009-5240-7463	2024-11-26	new_publication	1286	Publication for mobidb
39470706	1	0009-0009-5240-7463	2024-11-19	not_notable	1263	Resolving identifiers from multiple namespaces; database not very extensive
39480818	0	0009-0009-5240-7463	2024-11-20	irrelevant_other	1288	
39493756	0	0009-0009-5240-7463	2024-11-25	not_identifiers_resource	1288	
39494269	0	0009-0009-5240-7463	2024-11-25	irrelevant_other	1288	
39498478	1	0009-0009-5240-7463	2024-11-25	new_publication	1283	Publication for gold
39498484	1	0009-0009-5240-7463	2024-11-27	unclear	1288	Provider for ensembl IDs, issue with curation due to multiple URI formats. Similar case: (PMID: 39104285)
<<<<<<< HEAD
39526195	0	0009-0009-5240-7463	2024-12-05	irrelevant_other	1296	
39526373	1	0009-0009-5240-7463	2024-12-04	new_publication	1296	This is a publication for ncbi generally, does not fit well into any existing prefix
=======
39498494	1	0009-0009-5240-7463	2024-11-30	new_prefix	1287	Unclear if numbers in URL are identifiers or arbitrary numbers
>>>>>>> a9c87fc1
39526381	1	0009-0009-5240-7463	2024-12-01	new_publication	1290	Publication for refseq
39535874	1	0009-0009-5240-7463	2024-12-05	not_notable	1296	This database website is very low quality and fails to resolve many of its own IDs
39540856	0	0009-0009-5240-7463	2024-12-05	no_website	1296	
39546404	0	0009-0009-5240-7463	2024-12-05	not_identifiers_resource	1296	
39552041	1	0009-0009-5240-7463	2024-12-01	new_publication	1292	Publication for UniProt
39565202	1	0009-0009-5240-7463	2024-12-05	new_publication	1292	Publication for InterPro
39574417	1	0009-0009-5240-7463	2024-12-05	new_publication	1292	Publication for BindingDB
39576581	1	0009-0009-5240-7463	2024-12-06	new_provider	1297	This resource is a provider for UniProt IDs
39607847	0	0009-0009-5240-7463	2024-12-03	irrelevant_other	1296	<|MERGE_RESOLUTION|>--- conflicted
+++ resolved
@@ -75,12 +75,9 @@
 39494269	0	0009-0009-5240-7463	2024-11-25	irrelevant_other	1288	
 39498478	1	0009-0009-5240-7463	2024-11-25	new_publication	1283	Publication for gold
 39498484	1	0009-0009-5240-7463	2024-11-27	unclear	1288	Provider for ensembl IDs, issue with curation due to multiple URI formats. Similar case: (PMID: 39104285)
-<<<<<<< HEAD
+39498494	1	0009-0009-5240-7463	2024-11-30	new_prefix	1287	Unclear if numbers in URL are identifiers or arbitrary numbers
 39526195	0	0009-0009-5240-7463	2024-12-05	irrelevant_other	1296	
 39526373	1	0009-0009-5240-7463	2024-12-04	new_publication	1296	This is a publication for ncbi generally, does not fit well into any existing prefix
-=======
-39498494	1	0009-0009-5240-7463	2024-11-30	new_prefix	1287	Unclear if numbers in URL are identifiers or arbitrary numbers
->>>>>>> a9c87fc1
 39526381	1	0009-0009-5240-7463	2024-12-01	new_publication	1290	Publication for refseq
 39535874	1	0009-0009-5240-7463	2024-12-05	not_notable	1296	This database website is very low quality and fails to resolve many of its own IDs
 39540856	0	0009-0009-5240-7463	2024-12-05	no_website	1296	
