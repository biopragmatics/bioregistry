--- conflicted
+++ resolved
@@ -161,11 +161,7 @@
     return results
 
 
-<<<<<<< HEAD
-def summarize_prefix_validation(df: pd.DataFrame, idx: pd.Series, column: str) -> None:
-=======
-def summarize_prefix_validation(df: pd.DataFrame, idx: pd.Series[str]) -> None:
->>>>>>> b3e31619
+def summarize_prefix_validation(df: pd.DataFrame, idx: pd.Series[str], column: str) -> None:
     """Provide a summary of prefix validation."""
     # TODO add suggestions on what to do next, e.g.:,
     #  1. can some be normalized? use normalization function
