"""Utilities for processing tabular data in Pandas dataframes.

The following examples show how the entries in the widely used `Gene Ontology Annotations
<http://geneontology.org/docs/go-annotation-file-gaf-format-2.2/#>`_ database distributed
in the `GAF format <http://geneontology.org/docs/go-annotation-file-gaf-format-2.2/>`_ can
be loaded with :mod:`pandas` then normalized with the Bioregistry. It can be loaded in full
with the :func:`get_goa_example` function.
"""

from __future__ import annotations

import functools
import logging
import re
from re import Pattern
from typing import Callable, cast

import pandas as pd
from tabulate import tabulate
from tqdm.auto import tqdm

import bioregistry

__all__ = [
    "curies_to_identifiers",
    "curies_to_iris",
    "get_goa_example",
    "identifiers_to_curies",
    "identifiers_to_iris",
    "iris_to_curies",
<<<<<<< HEAD
    "pd_collapse_to_curies",
=======
    "normalize_curies",
    "normalize_prefixes",
    "validate_curies",
    "validate_identifiers",
    "validate_prefixes",
>>>>>>> c2cce852
]

logger = logging.getLogger(__name__)


class PrefixLocationError(ValueError):
    """Raised when not exactly one of prefix and prefix_column were given."""


def get_goa_example() -> pd.DataFrame:
    """Get the GOA file."""
    return pd.read_csv(
        "http://geneontology.org/gene-associations/goa_human.gaf.gz",
        sep="\t",
        comment="!",
        header=None,
    )


def _norm_column(df: pd.DataFrame, column: int | str) -> str:
    return column if isinstance(column, str) else df.columns[column]


def normalize_prefixes(
    df: pd.DataFrame, column: int | str, *, target_column: str | None = None
) -> None:
    """Normalize prefixes in a given column.

    :param df: A dataframe
    :param column: A column in the dataframe containing prefixes
    :param target_column: The target column to put the normalized prefixes. If not given,
        overwrites the given ``column`` in place

    .. code-block:: python

        import bioregistry.pandas as brpd
        import pandas as pd

        df = brpd.get_goa_example()

        # column 1: DB
        #  i.e., `UniProtKB` becomes `uniprot`
        brpd.normalize_prefixes(df, column=0)
    """
    column = _norm_column(df, column)
    if target_column is None:
        target_column = column
    df[target_column] = df[column].map(bioregistry.normalize_prefix, na_action="ignore")


def normalize_curies(
    df: pd.DataFrame, column: int | str, *, target_column: str | None = None
) -> None:
    """Normalize CURIEs in a given column.

    :param df: A dataframe
    :param column: The column of CURIEs to normalize
    :param target_column:
        The column to put the normalized CURIEs in. If not given, overwrites the given ``column`` in place.

    .. code-block:: python

        import bioregistry.pandas as brpd
        import pandas as pd

        df = brpd.get_goa_example()

        # column 5: GO ID - fix normalization of capitalization of prefix,
        #  i.e., `GO:0003993` becomes `go:0003993`
        brpd.normalize_curies(df, column=4)

        # column 6: DB:Reference (|DB:Reference) - fix synonym of prefix
        #  i.e., `PMID:2676709` becomes `pubmed:2676709`
        brpd.normalize_curies(df, column=5)

        # column 8: With (or) From
        #  i.e., `GO:0000346` becomes `go:0000346`
        brpd.normalize_curies(df, column=7)

        # column 13: Taxon(|taxon) - fix synonym of prefix
        #  i.e., `taxon:9606` becomes `ncbitaxon:9606`
        brpd.normalize_curies(df, column=12)
    """
    column = _norm_column(df, column)
    if target_column is None:
        target_column = column
    df[target_column] = df[column].map(bioregistry.normalize_curie, na_action="ignore")


def validate_prefixes(
    df: pd.DataFrame, column: int | str, *, target_column: str | None = None
) -> pd.Series:
    """Validate prefixes in a given column.

    :param df: A DataFrame
    :param column: The column of prefixes to validate
    :param target_column:
        The optional column to put the results of validation
    :returns:
        A pandas series corresponding to the validity of each row

    .. code-block:: python

        import bioregistry.pandas as brpd
        import pandas as pd

        df = brpd.get_goa_example()

        # column 1: DB
        #  i.e., `UniProtKB` entries are not standard, and are therefore false
        idx = brpd.validate_prefixes(df, column=0)

        # Slice the dataframe based on valid and invalid prefixes
        valid_prefix_df = df[idx]
        invalid_prefix_df = df[~idx]
    """
    column = _norm_column(df, column)
    results = df[column].map(lambda x: bioregistry.normalize_prefix(x) == x, na_action="ignore")
    if target_column:
        df[target_column] = results
    return results


def summarize_prefix_validation(df: pd.DataFrame, idx: pd.Series, column) -> None:
    """Provide a summary of prefix validation."""
    # TODO add suggestions on what to do next, e.g.:,
    #  1. can some be normalized? use normalization function
    #  2. slice out invalid content
    #  3. make new prefix request to Bioregistry
    count = (~idx).sum()
    unique = sorted(df[~idx][column].unique())

    print(  # noqa:T201
        f"{count:,} of {len(df.index):,} ({count / len(df.index):.0%})",
        "rows with the following prefixes need to be fixed:",
        unique,
    )
    normalizable = {
        prefix: norm_prefix
        for prefix, norm_prefix in (
            (prefix, bioregistry.normalize_prefix(prefix)) for prefix in unique
        )
        if norm_prefix
    }
    if normalizable:
        print(  # noqa:T201
            f"The following prefixes could be normalized using normalize_curies():"
            f"\n\n{tabulate(normalizable.items(), headers=['raw', 'standardized'], tablefmt='github')}"
        )


def validate_curies(
    df: pd.DataFrame, column: int | str, *, target_column: str | None = None
) -> pd.Series:
    """Validate CURIEs in a given column.

    :param df: A DataFrame
    :param column: The column of CURIEs to validate
    :param target_column:
        The optional column to put the results of validation.
    :returns:
        A pandas series corresponding to the validity of each row

    .. code-block:: python

        import bioregistry.pandas as brpd
        import pandas as pd

        df = brpd.get_goa_example()

        # column 5: GO ID - fix normalization of capitalization of prefix,
        #  i.e., `GO:0003993` is not standard and is therefore false
        idx = brpd.validate_curies(df, column=4)

        # Slice the dataframe
        valid_go_df = df[idx]
        invalid_go_df = df[~idx]
    """
    column = _norm_column(df, column)
    results = df[column].map(bioregistry.is_valid_curie, na_action="ignore")
    if target_column:
        df[target_column] = results
    return results


def summarize_curie_validation(df: pd.DataFrame, idx: pd.Series) -> None:
    """Provide a summary of CURIE validation."""
    count = (~idx).sum()
    unique = sorted(df[~idx][0].unique())
    print(  # noqa:T201
        f"{count:,} of {len(df.index):,} ({count / len(df.index):.0%})",
        "rows with the following CURIEs need to be fixed:",
        unique,
    )


def validate_identifiers(
    df: pd.DataFrame,
    column: int | str,
    *,
    prefix: str | None = None,
    prefix_column: str | None = None,
    target_column: str | None = None,
    use_tqdm: bool = False,
) -> pd.Series:
    """Validate local unique identifiers in a given column.

    Some data sources split the prefix and identifier in separate columns,
    so you can use the ``prefix_column`` argument instead of the ``prefix``
    argument like in the following example with the GO Annotation Database:

    :param df: A dataframe
    :param column: A column in the dataframe containing identifiers
    :param prefix:
        Specify the prefix if all identifiers in the given column are from
        the same namespace
    :param prefix_column:
        Specify the ``prefix_column`` if there is an additional column whose rows
        contain the prefix for each rows' respective identifiers.
    :param target_column:
        If given, stores the results of validation in this column
    :param use_tqdm:
        Should a progress bar be shown?
    :returns:
        A pandas series corresponding to the validity of each row
    :raises PrefixLocationError:
        If not exactly one of the prefix and prefix_column arguments are given
    :raises ValueError:
        If prefix_column is given and it contains no valid prefixes

    .. code-block:: python

        import bioregistry.pandas as brpd
        import pandas as pd

        df = brpd.get_goa_example()

        # Use a combination of column 1 (DB) and column 2 (DB Object ID) for validation
        idx = brpd.validate_identifiers(df, column=1, prefix_column=0)

        # Split the dataframe based on valid and invalid identifiers
        valid_df = df[idx]
        invalid_df = df[~idx]
    """
    column = _norm_column(df, column)
    if prefix_column is None and prefix is None:
        raise PrefixLocationError
    elif prefix_column is not None and prefix is not None:
        raise PrefixLocationError
    elif prefix is not None:
        return _help_validate_identifiers(df, column, prefix)
    else:  # prefix_column is not None
        prefixes = df[prefix_column].unique()
        if 0 == len(prefixes):
            raise ValueError(f"No prefixes found in column {prefix_column}")
        if 1 == len(prefixes):
            return _help_validate_identifiers(df, column, next(iter(prefixes)))
        patterns: dict[str, Pattern[str] | None] = {}
        for prefix in df[prefix_column].unique():
            if pd.isna(prefix):
                continue
            pattern = bioregistry.get_pattern(prefix)
            patterns[prefix] = re.compile(pattern) if pattern else None

        def _validate_lambda(_p: str | None, _i: str) -> bool | None:
            if _p is None:
                return None
            _pattern = patterns.get(_p)
            if _pattern is None:
                return None
            return bool(_pattern.fullmatch(_i))

        results = _multi_column_map(
            df,
            [cast(str, prefix_column), column],
            _validate_lambda,
            use_tqdm=use_tqdm,
        )
    if target_column:
        df[target_column] = results
    return results


def _help_validate_identifiers(df: pd.DataFrame, column: str, prefix: str) -> pd.Series:
    norm_prefix = bioregistry.normalize_prefix(prefix)
    if norm_prefix is None:
        raise ValueError(
            f"Can't validate identifiers for {prefix} because it is not in the Bioregistry"
        )
    pattern = bioregistry.get_pattern(prefix)
    if pattern is None:
        raise ValueError(
            f"Can't validate identifiers for {prefix} because it has no pattern in the Bioregistry"
        )
    pattern_re = re.compile(pattern)
    return df[column].map(
        lambda s: bool(pattern_re.fullmatch(s)),
        na_action="ignore",
    )


def identifiers_to_curies(
    df: pd.DataFrame,
    column: int | str,
    *,
    prefix: str | None = None,
    prefix_column: None | int | str = None,
    target_column: str | None = None,
    use_tqdm: bool = False,
    normalize_prefixes_: bool = True,
) -> None:
    """Convert a column of local unique identifiers to CURIEs.

    :param df: A dataframe
    :param column: A column in the dataframe containing identifiers
    :param prefix:
        Specify the prefix if all identifiers in the given column are from
        the same namespace
    :param prefix_column:
        Specify the ``prefix_column`` if there is an additional column whose rows
        contain the prefix for each rows' respective identifiers.
    :param target_column:
        If given, stores CURIEs in this column,
    :param use_tqdm:
        Should a progress bar be shown?
    :param normalize_prefixes_:
        Should the prefix column get auto-normalized if ``prefix_column`` is not None?
    :raises PrefixLocationError:
        If not exactly one of the prefix and prefix_column arguments are given
    :raises ValueError:
        If the given prefix is not normalizable

    .. code-block:: python

        import bioregistry.pandas as brpd
        import pandas as pd

        df = brpd.get_goa_example()

        # Use a combination of column 1 (DB) and column 2 (DB Object ID) for conversion
        brpd.identifiers_to_curies(df, column=1, prefix_column=0)
    """
    # FIXME do pattern check first so you don't get bananas
    column = _norm_column(df, column)
    if prefix_column is None and prefix is None:
        raise PrefixLocationError
    elif prefix_column is not None and prefix is not None:
        raise PrefixLocationError

    # valid_idx = validate_identifiers(df, column=column, prefix=prefix, prefix_column=prefix_column)
    target_column = target_column or column

    if prefix is not None:
        norm_prefix = bioregistry.normalize_prefix(prefix)
        if norm_prefix is None:
            raise ValueError

        df.loc[target_column] = df[column].map(
            functools.partial(bioregistry.curie_to_str, prefix=norm_prefix),
            na_action="ignore",
        )
    elif prefix_column is not None:
        prefix_column = _norm_column(df, prefix_column)
        if normalize_prefixes_:
            normalize_prefixes(df=df, column=prefix_column)
        df[target_column] = _multi_column_map(
            df, [prefix_column, column], bioregistry.curie_to_str, use_tqdm=use_tqdm
        )


def identifiers_to_iris(
    df: pd.DataFrame,
    column: int | str,
    *,
    prefix: str,
    prefix_column: str | None = None,
    target_column: str | None = None,
    use_tqdm: bool = False,
) -> None:
    """Convert a column of local unique identifiers to IRIs.

    :param df: A dataframe
    :param column: A column in the dataframe containing identifiers
    :param prefix:
        Specify the prefix if all identifiers in the given column are from
        the same namespace
    :param prefix_column:
        Specify the ``prefix_column`` if there is an additional column whose rows
        contain the prefix for each rows' respective identifiers.
    :param target_column:
        If given, stores IRIs in this column
    :param use_tqdm:
        Should a progress bar be shown?

    :raises PrefixLocationError:
        If not exactly one of the prefix and prefix_column arguments are given
    :raises ValueError:
        If the given prefix is not normalizable

    .. code-block:: python

        import bioregistry.pandas as brpd
        import pandas as pd

        df = brpd.get_goa_example()

        # Use a combination of column 1 (DB) and column 2 (DB Object ID) for conversion
        brpd.identifiers_to_iris(df, column=1, prefix_column=0)
    """
    column = _norm_column(df, column)
    if prefix_column is None and prefix is None:
        raise PrefixLocationError
    elif prefix_column is not None and prefix is not None:
        raise PrefixLocationError
    elif prefix is not None:
        norm_prefix = bioregistry.normalize_prefix(prefix)
        if norm_prefix is None:
            raise ValueError
        df[target_column or column] = df[column].map(
            functools.partial(bioregistry.get_iri, prefix=norm_prefix), na_action="ignore"
        )
    else:  # prefix_column is not None
        prefix_column = _norm_column(df, prefix_column)
        df[target_column or column] = _multi_column_map(
            df, [prefix_column, column], bioregistry.get_iri, use_tqdm=use_tqdm
        )


def _multi_column_map(
    df: pd.DataFrame,
    columns: list[str],
    func: Callable,  # type:ignore
    *,
    use_tqdm: bool = False,
) -> pd.Series:
    rows = df[columns].values
    if use_tqdm:
        rows = tqdm(rows, unit_scale=True)
    return pd.Series(
        [func(*row) if all(pd.notna(cell) for cell in row) else None for row in rows],
        index=df.index,
    )


def curies_to_iris(
    df: pd.DataFrame, column: int | str, *, target_column: str | None = None
) -> None:
    """Convert a column of CURIEs to IRIs.

    :param df: A dataframe
    :param column: A column in the dataframe containing CURIEs
    :param target_column:
        If given, stores the IRIs in this column. Otherwise, overwrites the
        given column in place.

    .. seealso:: :func:`iris_to_curies`
    """
    column = _norm_column(df, column)
    df[target_column or column] = df[column].map(bioregistry.get_iri, na_action="ignore")


def curies_to_identifiers(
    df: pd.DataFrame,
    column: int | str,
    *,
    target_column: str | None = None,
    prefix_column_name: str | None = None,
) -> None:
    """Split a CURIE column into a prefix and local identifier column.

    By default, the local identifier stays in the same column unless target_column is given.
    If prefix_column_name isn't given, it's derived from the target column (if labels available)
    or just appended to the end if not

    :param df: A dataframe
    :param column: A column in the dataframe containing CURIEs
    :param target_column:
        If given, stores identifiers in this column. Else, stores in the given column
    :param prefix_column_name:
        If given, stores prefixes in this column. Else, derives the column name from the
        target column name.
    :raises ValueError:
        If no prefix_column_name is given and the auto-generated name conflicts with a column
        already in the dataframe.

    .. code-block:: python

        import bioregistry.pandas as brpd
        import pandas as pd

        df = brpd.get_goa_example()

        # column 5: GO ID - convert CURIEs directly to IRIs
        #  i.e., `GO:0003993` becomes `http://amigo.geneontology.org/amigo/term/GO:0003993`
        brpd.curies_to_identifiers(df, column=4)
    """
    column = _norm_column(df, column)
    if target_column is None:
        target_column = column
    if prefix_column_name is None:
        prefix_column_name = f"{target_column}_prefix"
        if prefix_column_name in df.columns:
            raise ValueError(
                "auto-generated prefix column is already present. please specify explicitly."
            )

    prefixes, identifiers = zip(*df[column].map(bioregistry.parse_curie, na_action="ignore"))
    df[prefix_column_name] = prefixes
    df[target_column] = identifiers


def iris_to_curies(
    df: pd.DataFrame, column: int | str, *, target_column: str | None = None
) -> None:
    """Convert a column of IRIs to CURIEs.

    :param df: A dataframe
    :param column: A column in the dataframe containing IRIs
    :param target_column:
        If given, stores the CURIEs in this column. Otherwise, overwrites the
        given column in place.

    .. seealso:: :func:`curies_to_iris`
    """
    column = _norm_column(df, column)
    df[target_column or column] = df[column].map(bioregistry.curie_from_iri, na_action="ignore")


def pd_collapse_to_curies(df: pd.DataFrame, prefix_column: Union[int, str], identifier_column: Union[int, str], *, target_column: str) -> None:
    prefix_column = _norm_column(df, prefix_column)
    identifier_column = _norm_column(df, identifier_column)
    df[target_column] = [
        f"{prefix}:{identifier}"
        for prefix, identifier in df[[prefix_column, identifier_column]].values
    ]
    del df[prefix_column]
    del df[identifier_column]


<|MERGE_RESOLUTION|>--- conflicted
+++ resolved
@@ -28,15 +28,12 @@
     "identifiers_to_curies",
     "identifiers_to_iris",
     "iris_to_curies",
-<<<<<<< HEAD
     "pd_collapse_to_curies",
-=======
     "normalize_curies",
     "normalize_prefixes",
     "validate_curies",
     "validate_identifiers",
     "validate_prefixes",
->>>>>>> c2cce852
 ]
 
 logger = logging.getLogger(__name__)
