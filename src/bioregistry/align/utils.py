--- conflicted
+++ resolved
@@ -69,11 +69,7 @@
                 self.internal_registry[bioregistry_id][self.key] = _entry
                 self.external_id_to_bioregistry_id[external_id] = bioregistry_id
 
-<<<<<<< HEAD
-    def prepare_external(self, external_id, external_entry) -> Mapping[str, Any]:
-=======
     def prepare_external(self, external_id, external_entry) -> Dict[str, Any]:
->>>>>>> e48d429a
         """Prepare a dictionary to be added to the bioregistry for each external registry entry.
 
         The default implementation returns `external_entry` unchanged.
@@ -82,11 +78,7 @@
         :param external_id: The external registry identifier
         :param external_entry: The external registry data
         :return: The dictionary to be added to the bioregistry for the aligned entry
-<<<<<<< HEAD
-        """  # noqa:DAR202
-=======
         """
->>>>>>> e48d429a
         return external_entry
 
     @classmethod
