# -*- coding: utf-8 -*-

"""Utilities for registry alignment."""

import csv
from typing import Any, Callable, ClassVar, Dict, Iterable, Mapping, Optional, Sequence

import click
from tabulate import tabulate

from ..constants import EXTERNAL
from ..resource_manager import Manager
from ..schema import Resource
from ..schema_utils import is_mismatch
from ..utils import norm

__all__ = [
    "Aligner",
]


class Aligner:
    """A class for aligning new registries."""

    #: The key for the external registry
    key: ClassVar[str]

    #: Header to put on the curation table, corresponding to ``get_curation_row()``
    curation_header: ClassVar[Sequence[str]]

    #: The function that gets the external registry as a dictionary from the string identifier to
    #: the entries (could be anything, but a dictionary is probably best)
    getter: ClassVar[Callable[..., Mapping[str, Any]]]

    #: Keyword arguments to pass to the getter function on call
    getter_kwargs: ClassVar[Optional[Mapping[str, Any]]] = None

    #: Should new entries be included automatically? Only set this true for aligners of
    #: very high confidence (e.g., OBO Foundry but not BioPortal)
    include_new: ClassVar[bool] = False

    #: Set this if there's another part of the data besides the ID that should be matched
    alt_key_match: ClassVar[Optional[str]] = None

    alt_keys_match: ClassVar[Optional[str]] = None

    #: Set to true if you don't want to align to deprecated resources
    skip_deprecated: ClassVar[bool] = False

    subkey: ClassVar[str] = "prefix"

    normalize_invmap: ClassVar[bool] = False

    def __init__(self, force_download: Optional[bool] = None):
        """Instantiate the aligner."""
        if not hasattr(self.__class__, "key"):
            raise TypeError
        if not hasattr(self.__class__, "curation_header"):
            raise TypeError

        self.manager = Manager()

        if self.key not in self.manager.metaregistry:
            raise TypeError(f"invalid metaprefix for aligner: {self.key}")

        kwargs = dict(self.getter_kwargs or {})
        kwargs.setdefault("force_download", True)
        if force_download is not None:
            kwargs["force_download"] = force_download
        self.external_registry = self.__class__.getter(**kwargs)
        self.skip_external = self.get_skip()

        # Get all of the pre-curated mappings from the Bioregistry
        self.external_id_to_bioregistry_id = self.manager.get_registry_invmap(
            self.key,
            normalize=self.normalize_invmap,
        )

        # Run lexical alignment
        self._align()

    @property
    def internal_registry(self) -> Dict[str, Resource]:
        """Get the internal registry."""
        return self.manager.registry

    def get_skip(self) -> Mapping[str, str]:
        """Get the mapping prefixes that should be skipped to their reasons (strings)."""
        return {}

    def _align(self):
        """Align the external registry."""
        for external_id, external_entry in sorted(self.external_registry.items()):
            if external_id in self.skip_external:
                continue

            bioregistry_id = self.external_id_to_bioregistry_id.get(external_id)
            # There's already a mapping for this external ID to a bioregistry
            # entry. Just add all of the latest metadata and move on
            if bioregistry_id is not None:
                self._align_action(bioregistry_id, external_id, external_entry)
                continue

            # try to lookup with lexical match
            if not self.alt_key_match:
                bioregistry_id = self.manager.normalize_prefix(external_id)
            else:
                alt_match = external_entry.get(self.alt_key_match)
                if alt_match:
                    bioregistry_id = self.manager.normalize_prefix(alt_match)

            if bioregistry_id is None and self.alt_keys_match:
                for alt_match in external_entry.get(self.alt_keys_match, []):
                    bioregistry_id = self.manager.normalize_prefix(alt_match)
                    if bioregistry_id:
                        break

            # A lexical match was possible
            if bioregistry_id is not None:
                # check this external ID for curated mismatches, and move
                # on if one has already been curated
                if is_mismatch(bioregistry_id, self.key, external_id):
                    continue
                if self.skip_deprecated and self.manager.is_deprecated(bioregistry_id):
                    continue
                self._align_action(bioregistry_id, external_id, external_entry)
                continue

            # add the identifier from an external resource if it's been marked as high quality
            elif self.include_new:
                bioregistry_id = norm(external_id)
                if is_mismatch(bioregistry_id, self.key, external_id):
                    continue
                self.internal_registry[bioregistry_id] = Resource(prefix=bioregistry_id)
                self._align_action(bioregistry_id, external_id, external_entry)
                continue

    def _align_action(
        self, bioregistry_id: str, external_id: str, external_entry: Dict[str, Any]
    ) -> None:
        if self.internal_registry[bioregistry_id].mappings is None:
            self.internal_registry[bioregistry_id].mappings = {}
        self.internal_registry[bioregistry_id].mappings[self.key] = external_id  # type:ignore

        _entry = self.prepare_external(external_id, external_entry)
        _entry[self.subkey] = external_id
        self.internal_registry[bioregistry_id][self.key] = _entry
        self.external_id_to_bioregistry_id[external_id] = bioregistry_id

    def prepare_external(self, external_id: str, external_entry: Dict[str, Any]) -> Dict[str, Any]:
        """Prepare a dictionary to be added to the bioregistry for each external registry entry.

        The default implementation returns `external_entry` unchanged.
        If you need more than that, override this method.

        :param external_id: The external registry identifier
        :param external_entry: The external registry data
        :return: The dictionary to be added to the bioregistry for the aligned entry
        """
        return external_entry

    def write_registry(self) -> None:
        """Write the internal registry."""
        self.manager.write_registry()

    @classmethod
    def align(
        cls,
        dry: bool = False,
        show: bool = False,
        force_download: Optional[bool] = None,
    ):
        """Align and output the curation sheet."""
        instance = cls(force_download=force_download)
        if not dry:
            instance.write_registry()
        if show:
            instance.print_curation_table()
        instance.write_curation_table()

    @classmethod
    def cli(cls):
        """Construct a CLI for the aligner."""

        @click.command()
        @click.option("--dry", is_flag=True)
        @click.option("--show", is_flag=True)
        @click.option("--no-force", is_flag=True)
        def _main(dry: bool, show: bool, no_force: bool):
            cls.align(dry=dry, show=show, force_download=not no_force)

        _main()

    def get_curation_row(self, external_id, external_entry) -> Sequence[str]:
        """Get a sequence of items that will be ech row in the curation table.

        :param external_id: The external registry identifier
        :param external_entry: The external registry data
        :return: A sequence of cells to add to the curation table.

        The default implementation of this function iterates over all of the keys
        in the class variable :data:`curation_header` and looks inside each record
        for those in order.

        .. note:: You don't need to pass the external ID. this will automatically be the first element.
        """  # noqa:DAR202
<<<<<<< HEAD
        return [external_entry.get(k) or "" for k in self.curation_header]
=======
        return [(external_entry.get(k) or "").strip() for k in self.curation_header]
>>>>>>> ce043c5e

    def _iter_curation_rows(self) -> Iterable[Sequence[str]]:
        for external_id, external_entry in sorted(
            self.external_registry.items(), key=lambda s: s[0].casefold()
        ):
            if external_id in self.skip_external:
                continue

            bioregistry_id = self.external_id_to_bioregistry_id.get(external_id)
            if bioregistry_id is None:
                yield (
                    external_id,
                    *self.get_curation_row(external_id, external_entry),
                )

    def write_curation_table(self) -> None:
        """Write the curation table to a TSV."""
        path = EXTERNAL.joinpath(self.key, "curation.tsv")
        rows = list(self._iter_curation_rows())
        if not rows:
            if path.is_file():
                path.unlink()
            return

        path.parent.mkdir(exist_ok=True, parents=True)
        with path.open("w") as file:
            writer = csv.writer(file, delimiter="\t", quoting=csv.QUOTE_MINIMAL)
            writer.writerow((self.subkey, *self.curation_header))
            writer.writerows(rows)

    def get_curation_table(self, **kwargs) -> Optional[str]:
        """Get the curation table as a string, built by :mod:`tabulate`."""
        kwargs.setdefault("tablefmt", "rst")
        headers = (self.subkey, *self.curation_header)
        rows = list(self._iter_curation_rows())
        if not rows:
            return None
        return tabulate(
            rows,
            headers=headers,
            **kwargs,
        )

    def print_curation_table(self, **kwargs) -> None:
        """Print the curation table."""
        s = self.get_curation_table(**kwargs)
        if s:
            print(s)  # noqa:T201<|MERGE_RESOLUTION|>--- conflicted
+++ resolved
@@ -204,11 +204,7 @@
 
         .. note:: You don't need to pass the external ID. this will automatically be the first element.
         """  # noqa:DAR202
-<<<<<<< HEAD
-        return [external_entry.get(k) or "" for k in self.curation_header]
-=======
         return [(external_entry.get(k) or "").strip() for k in self.curation_header]
->>>>>>> ce043c5e
 
     def _iter_curation_rows(self) -> Iterable[Sequence[str]]:
         for external_id, external_entry in sorted(
