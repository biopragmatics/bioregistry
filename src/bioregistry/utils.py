--- conflicted
+++ resolved
@@ -187,11 +187,7 @@
     force_download: bool = False,
     get_identifier: IdentifierGetter | None = None,
     clean: IdentifierCleaner | None = None,
-<<<<<<< HEAD
 ) -> dict[str, Record]:
-=======
-) -> dict[str, dict[str, Any]]:
->>>>>>> 1ec38e50
     """Get descendants in the OLS."""
     url = f"https://www.ebi.ac.uk/ols/api/ontologies/{ontology}/terms/{uri}/descendants?size=1000"
     res = requests.get(url, timeout=15)
@@ -210,11 +206,7 @@
     terms: list[dict[str, Any]],
     clean: IdentifierCleaner | None = None,
     get_identifier: IdentifierGetter | None = None,
-<<<<<<< HEAD
 ) -> dict[str, Record]:
-=======
-) -> dict[str, dict[str, Any]]:
->>>>>>> 1ec38e50
     if clean is None:
         clean = _clean
     if get_identifier is None:
