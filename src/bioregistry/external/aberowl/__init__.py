"""Download the AberOWL registry."""

<<<<<<< HEAD
=======
import json
from collections.abc import Sequence
>>>>>>> 1ec38e50
from pathlib import Path
from typing import Any, ClassVar

import yaml
from pystow.utils import download
from tqdm import tqdm

from bioregistry.alignment_model import (
    Artifact,
    ArtifactType,
    Record,
    dump_records,
    load_records,
)
from bioregistry.constants import RAW_DIRECTORY
from bioregistry.external.alignment_utils import Aligner, load_processed

__all__ = [
    "AberOWLAligner",
    "get_aberowl",
]

DIRECTORY = Path(__file__).parent.resolve()
RAW_PATH = RAW_DIRECTORY / "aberowl.json"
PROCESSED_PATH = DIRECTORY / "processed.json"
ABEROWL_URL = "http://aber-owl.net/api/ontology/?drf_fromat=json&format=json"

SKIP = {"vfdsad": "test", "dlgkj": "test", "hi": "test", "zinnane": "test", "alperk": "test"}


def get_aberowl(*, force_download: bool = False, force_process: bool = False) -> dict[str, Record]:
    """Get the AberOWL registry."""
<<<<<<< HEAD
    if PROCESSED_PATH.exists() and not force_process:
        return load_records(PROCESSED_PATH)
=======
    if PROCESSED_PATH.exists() and not force_download:
        return load_processed(PROCESSED_PATH)
>>>>>>> 1ec38e50

    download(url=ABEROWL_URL, path=RAW_PATH, force=force_download)
    with RAW_PATH.open() as file:
        entries = yaml.full_load(file)

    rv = {entry["acronym"]: record for entry in entries if (record := _process(entry)) is not None}
    dump_records(rv, PROCESSED_PATH)
    return rv


def _process(entry: dict[str, Any]) -> Record | None:
    prefix = entry["acronym"]
    rv = {
        "name": entry["name"],
    }
    submission = entry.get("submission", {})
    if submission:
        rv["homepage"] = submission.get("home_page")

        description = submission.get("description")
        if description:
            description = (
                description.strip().replace("\r\n", " ").replace("\n", " ").replace("  ", " ")
            )
            rv["description"] = description
        version = submission.get("version")
        if version:
            rv["version"] = version.strip()
        download_url_suffix = submission.get("download_url")
        if not download_url_suffix:
            pass
        elif download_url_suffix.endswith(".owl"):
            rv.setdefault("artifacts", []).append(
                Artifact(
                    url=f"http://aber-owl.net/{download_url_suffix}",
                    type=ArtifactType.owl,
                )
            )
        elif download_url_suffix.endswith(".obo"):
            rv.setdefault("artifacts", []).append(
                Artifact(
                    url=f"http://aber-owl.net/{download_url_suffix}",
                    type=ArtifactType.obo,
                )
            )
        elif download_url_suffix.endswith(".skos") or download_url_suffix.endswith(".umls"):
            pass
            # tqdm.write(f"[aberowl:{prefix}] download URL not implemented: {download_url_suffix}")
        else:
            tqdm.write(f"[aberowl:{prefix}] unknown download URL: {download_url_suffix}")

    else:
        return None
    # throw away empty values
    rv = {k: v for k, v in rv.items() if k and v}

    return Record.model_validate(rv)


class AberOWLAligner(Aligner):
    """Aligner for AberOWL."""

    key = "aberowl"
    getter = get_aberowl
    curation_header: ClassVar[Sequence[str]] = ["name", "homepage", "description"]


if __name__ == "__main__":
    AberOWLAligner.cli()<|MERGE_RESOLUTION|>--- conflicted
+++ resolved
@@ -1,10 +1,7 @@
 """Download the AberOWL registry."""
 
-<<<<<<< HEAD
-=======
 import json
 from collections.abc import Sequence
->>>>>>> 1ec38e50
 from pathlib import Path
 from typing import Any, ClassVar
 
@@ -37,13 +34,8 @@
 
 def get_aberowl(*, force_download: bool = False, force_process: bool = False) -> dict[str, Record]:
     """Get the AberOWL registry."""
-<<<<<<< HEAD
     if PROCESSED_PATH.exists() and not force_process:
         return load_records(PROCESSED_PATH)
-=======
-    if PROCESSED_PATH.exists() and not force_download:
-        return load_processed(PROCESSED_PATH)
->>>>>>> 1ec38e50
 
     download(url=ABEROWL_URL, path=RAW_PATH, force=force_download)
     with RAW_PATH.open() as file:
