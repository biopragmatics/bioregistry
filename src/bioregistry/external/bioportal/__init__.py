"""Download the NCBO BioPortal registry.

Get an API key by logging up, signing in, and navigating to
https://bioportal.bioontology.org/account.
"""

import json
import math
from dataclasses import dataclass, field
from pathlib import Path
<<<<<<< HEAD
from typing import Optional, Any
=======
from typing import Any, Optional
>>>>>>> 1ec38e50

import pystow
import requests
from tqdm import tqdm
from tqdm.contrib.concurrent import thread_map

from bioregistry.constants import EMAIL_RE, RAW_DIRECTORY
from bioregistry.external.alignment_utils import load_processed
from bioregistry.license_standardizer import standardize_license
from bioregistry.utils import removeprefix
from bioregistry.alignment_model import Record, dump_records, load_records


__all__ = [
    "get_agroportal",
    "get_bioportal",
    "get_ecoportal",
]

BIOPORTAL_BASE_URL = "https://data.bioontology.org"
ECOPORTAL_BASE_URL = "http://ecoportal.lifewatch.eu:8080"
AGROPORTAL_BASE_URL = "http://data.agroportal.lirmm.fr"
DIRECTORY = Path(__file__).parent.resolve()


@dataclass
class OntoPortalClient:
    """A client for an OntoPortal site, like BioPortal."""

    metaprefix: str
    base_url: str
    api_key: Optional[str] = None
    raw_path: Path = field(init=False)
    processed_path: Path = field(init=False)
    max_workers: int = 2

    def __post_init__(self) -> None:
        self.raw_path = RAW_DIRECTORY.joinpath(self.metaprefix).with_suffix(".json")
        self.processed_path = DIRECTORY.joinpath(self.metaprefix).with_suffix(".json")

    def query(self, url: str, **params: Any) -> requests.Response:
        """Query the given endpoint on the OntoPortal site.

        :param url: URL to query
        :param params: Kwargs to give as params to :func:`requests.get`

        :returns: The response from :func:`requests.get`

        The rate limit is 15 queries per second. See:
        https://www.bioontology.org/wiki/Annotator_Optimizing_and_Troublehooting
        """
        if self.api_key is None:
            self.api_key = pystow.get_config(self.metaprefix, "api_key", raise_on_missing=True)
        params.setdefault("apikey", self.api_key)
        return requests.get(url, params=params, timeout=30)

<<<<<<< HEAD
    def download(self, force_download: bool = False) -> dict[str, Record]:
        """Get the full dump of the OntoPortal site's registry."""
        if self.processed_path.exists() and not force_download:
            return load_records(self.processed_path)
=======
    def download(self, force_download: bool = False) -> dict[str, dict[str, Any]]:
        """Get the full dump of the OntoPortal site's registry."""
        if self.processed_path.exists() and not force_download:
            return load_processed(self.processed_path)
>>>>>>> 1ec38e50

        # see https://data.bioontology.org/documentation#Ontology
        res = self.query(self.base_url + "/ontologies", summaryOnly=False, notes=True)
        records = res.json()
        records = thread_map(  # type:ignore
            self._preprocess,
            records,
            unit="ontology",
            max_workers=self.max_workers,
            desc=f"Preprocessing {self.metaprefix}",
        )
        with self.raw_path.open("w") as file:
            json.dump(records, file, indent=2, sort_keys=True, ensure_ascii=False)

        records = thread_map(  # type:ignore
            self.process, records, disable=True, description=f"Processing {self.metaprefix}"
        )
        rv = {result["prefix"]: result for result in records}

        dump_records(rv, self.processed_path)
        return rv

    def _preprocess(self, record: dict[str, Any]) -> dict[str, Any]:
        record.pop("@context", None)
        prefix = record["acronym"]
        url = f"{self.base_url}/ontologies/{prefix}/latest_submission"
        res = self.query(url, display="all")
        if res.status_code != 200:
            tqdm.write(
                f"{self.metaprefix}:{prefix} had issue getting submission details: {res.text}"
            )
            return record
        res_json = res.json()

        publications = res_json.get("publication")
        if isinstance(publications, str):
            record["publications"] = [publications]
        elif isinstance(publications, list):
            record["publications"] = publications

        for key in [
            "homepage",
            "version",
            "description",
            "exampleIdentifier",
            "repository",
        ]:
            value = res_json.get(key)
            if value:
                if isinstance(value, list) and len(value) == 1:
                    value = value[0]
                if isinstance(value, float) and not math.isnan(value):
                    value = str(value)
                if not isinstance(value, str):
                    tqdm.write(f"got non-string value ({type(value)}) for {key}: {value}")
                    continue
                record[key] = (
                    (value or "")
                    .strip()
                    .replace("\r\n", " ")
                    .replace("\r", " ")
                    .strip()
                    .replace("  ", " ")
                    .replace("  ", " ")
                    .replace("  ", " ")
                )

        license_stub = res_json.get("hasLicense")
        if license_stub:
            record["license"] = standardize_license(license_stub)

        contacts = [
            {k: v.strip() for k, v in contact.items() if not k.startswith("@") and v}
            for contact in res_json.get("contact", [])
        ]
        contacts = [contact for contact in contacts if EMAIL_RE.match(contact.get("email", ""))]
        if contacts:
            contact = contacts[0]
            # TODO consider sorting contacts in a canonical order?
            # contact = min(contacts, key=lambda c: len(c["email"]))
            record["contact"] = {k: v for k, v in contact.items() if k != "id"}
            name = record["contact"].get("name")
            if name:
                record["contact"]["name"] = removeprefix(removeprefix(name, "Dr. "), "Dr ")

        return {k: v for k, v in record.items() if v}

<<<<<<< HEAD
    def process(self, entry: dict[str, Any]) -> Record:
=======
    def process(self, entry: dict[str, Any]) -> dict[str, Any]:
>>>>>>> 1ec38e50
        """Process a record from the OntoPortal site's API."""
        prefix = entry["acronym"]
        rv = {
            "prefix": prefix,
            "name": entry["name"].strip(),
            "description": entry.get("description"),
            "contact": entry.get("contact"),
            "homepage": entry.get("homepage"),
            "version": entry.get("version"),
            "publications": entry.get("publications"),
            "repository": entry.get("repository"),
            "example_uri": entry.get("exampleIdentifier"),
            "license": entry.get("license"),
        }
        return {k: v for k, v in rv.items() if v}


bioportal_client = OntoPortalClient(
    metaprefix="bioportal",
    base_url=BIOPORTAL_BASE_URL,
)


def get_bioportal(force_download: bool = False) -> dict[str, dict[str, Any]]:
    """Get the BioPortal registry."""
    return bioportal_client.download(force_download=force_download)


ecoportal_client = OntoPortalClient(
    metaprefix="ecoportal",
    base_url=ECOPORTAL_BASE_URL,
)


def get_ecoportal(force_download: bool = False) -> dict[str, dict[str, Any]]:
    """Get the EcoPortal registry."""
    return ecoportal_client.download(force_download=force_download)


agroportal_client = OntoPortalClient(
    metaprefix="agroportal",
    base_url=AGROPORTAL_BASE_URL,
)


def get_agroportal(force_download: bool = False) -> dict[str, dict[str, Any]]:
    """Get the AgroPortal registry."""
    return agroportal_client.download(force_download=force_download)


if __name__ == "__main__":
    print("EcoPortal has", len(get_ecoportal(force_download=True)))  # noqa:T201
    print("AgroPortal has", len(get_agroportal(force_download=True)))  # noqa:T201
    print("BioPortal has", len(get_bioportal(force_download=True)))  # noqa:T201<|MERGE_RESOLUTION|>--- conflicted
+++ resolved
@@ -8,23 +8,18 @@
 import math
 from dataclasses import dataclass, field
 from pathlib import Path
-<<<<<<< HEAD
-from typing import Optional, Any
-=======
 from typing import Any, Optional
->>>>>>> 1ec38e50
 
 import pystow
 import requests
 from tqdm import tqdm
 from tqdm.contrib.concurrent import thread_map
 
+from bioregistry.alignment_model import Record, dump_records, load_records
 from bioregistry.constants import EMAIL_RE, RAW_DIRECTORY
 from bioregistry.external.alignment_utils import load_processed
 from bioregistry.license_standardizer import standardize_license
 from bioregistry.utils import removeprefix
-from bioregistry.alignment_model import Record, dump_records, load_records
-
 
 __all__ = [
     "get_agroportal",
@@ -69,17 +64,10 @@
         params.setdefault("apikey", self.api_key)
         return requests.get(url, params=params, timeout=30)
 
-<<<<<<< HEAD
     def download(self, force_download: bool = False) -> dict[str, Record]:
         """Get the full dump of the OntoPortal site's registry."""
         if self.processed_path.exists() and not force_download:
             return load_records(self.processed_path)
-=======
-    def download(self, force_download: bool = False) -> dict[str, dict[str, Any]]:
-        """Get the full dump of the OntoPortal site's registry."""
-        if self.processed_path.exists() and not force_download:
-            return load_processed(self.processed_path)
->>>>>>> 1ec38e50
 
         # see https://data.bioontology.org/documentation#Ontology
         res = self.query(self.base_url + "/ontologies", summaryOnly=False, notes=True)
@@ -167,11 +155,7 @@
 
         return {k: v for k, v in record.items() if v}
 
-<<<<<<< HEAD
     def process(self, entry: dict[str, Any]) -> Record:
-=======
-    def process(self, entry: dict[str, Any]) -> dict[str, Any]:
->>>>>>> 1ec38e50
         """Process a record from the OntoPortal site's API."""
         prefix = entry["acronym"]
         rv = {
@@ -186,7 +170,7 @@
             "example_uri": entry.get("exampleIdentifier"),
             "license": entry.get("license"),
         }
-        return {k: v for k, v in rv.items() if v}
+        return Record.model_validate({k: v for k, v in rv.items() if v})
 
 
 bioportal_client = OntoPortalClient(
