--- conflicted
+++ resolved
@@ -1,19 +1,14 @@
 """Download Zazuko."""
 
-<<<<<<< HEAD
-from pathlib import Path
-=======
-import json
 from collections.abc import Sequence
 from pathlib import Path
-from typing import Any, ClassVar
->>>>>>> 1ec38e50
+from typing import ClassVar
 
 import requests
 
 from bioregistry.alignment_model import Record, dump_records, load_records
 from bioregistry.constants import URI_FORMAT_KEY
-from bioregistry.external.alignment_utils import Aligner, load_processed
+from bioregistry.external.alignment_utils import Aligner
 
 __all__ = [
     "ZazukoAligner",
@@ -27,17 +22,10 @@
 URL = "https://prefix.zazuko.com/api/v1/prefixes"
 
 
-<<<<<<< HEAD
-def get_zazuko(force_download: bool = False) -> dict[str, Record]:
+def get_zazuko(*, force_download: bool = False) -> dict[str, Record]:
     """Get the Zazuko context map."""
     if PROCESSED_PATH.exists() and not force_download:
         return load_records(PROCESSED_PATH)
-=======
-def get_zazuko(*, force_download: bool = False) -> dict[str, dict[str, Any]]:
-    """Get the Zazuko context map."""
-    if PROCESSED_PATH.exists() and not force_download:
-        return load_processed(PROCESSED_PATH)
->>>>>>> 1ec38e50
 
     data = requests.get(URL, timeout=15).json()
     rv = {
