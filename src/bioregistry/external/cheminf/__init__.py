"""Download the Chemical Information Ontology registry (children of ``CHEMINF:000464``).

To convert CHEMINF from OWL to OBO Graph JSON, do the following:

.. code-block:: sh

    $ robot convert --input cheminf.owl --format json --output cheminf.json

See the OBO Foundry workflow for preparing a docker container that has ROBOT available
"""

import json
from collections.abc import Mapping, Sequence
from pathlib import Path
from typing import Any, ClassVar

<<<<<<< HEAD
from bioregistry.alignment_model import Record, dump_records, load_records
from bioregistry.external.alignment_utils import Aligner
=======
from bioregistry.external.alignment_utils import Aligner, load_processed
>>>>>>> 1ec38e50
from bioregistry.utils import get_ols_descendants

__all__ = [
    "ChemInfAligner",
    "get_cheminf",
]

DIRECTORY = Path(__file__).parent.resolve()
PROCESSED_PATH = DIRECTORY / "processed.json"

BASE_URL = "http%253A%252F%252Fsemanticscience.org%252Fresource%252FCHEMINF_000464"
SKIP = {
    "000467": "Not enough information available on this term.",
    "000234": "PubChem Conformer isn't actually an identifier, just a part of PubChem Compound database",
    "000303": "Double mapping onto `genbank`",
}


<<<<<<< HEAD
def get_cheminf(force_download: bool = False) -> dict[str, Record]:
    """Get the Chemical Information Ontology registry."""
    if PROCESSED_PATH.exists() and not force_download:
        return load_records(PROCESSED_PATH)
=======
def get_cheminf(force_download: bool = False) -> dict[str, dict[str, Any]]:
    """Get the Chemical Information Ontology registry."""
    if PROCESSED_PATH.exists() and not force_download:
        return load_processed(PROCESSED_PATH)
>>>>>>> 1ec38e50
    rv = get_ols_descendants(ontology="cheminf", uri=BASE_URL, force_download=force_download)
    dump_records(rv, PROCESSED_PATH)
    return rv


class ChemInfAligner(Aligner):
    """Aligner for the Chemical Information Ontology."""

    key = "cheminf"
    getter = get_cheminf
    curation_header: ClassVar[Sequence[str]] = ["name", "description"]

    def get_skip(self) -> Mapping[str, str]:
        """Get the skipped identifiers."""
        return SKIP


if __name__ == "__main__":
    ChemInfAligner.cli()<|MERGE_RESOLUTION|>--- conflicted
+++ resolved
@@ -14,12 +14,8 @@
 from pathlib import Path
 from typing import Any, ClassVar
 
-<<<<<<< HEAD
 from bioregistry.alignment_model import Record, dump_records, load_records
-from bioregistry.external.alignment_utils import Aligner
-=======
 from bioregistry.external.alignment_utils import Aligner, load_processed
->>>>>>> 1ec38e50
 from bioregistry.utils import get_ols_descendants
 
 __all__ = [
@@ -38,17 +34,10 @@
 }
 
 
-<<<<<<< HEAD
 def get_cheminf(force_download: bool = False) -> dict[str, Record]:
     """Get the Chemical Information Ontology registry."""
     if PROCESSED_PATH.exists() and not force_download:
         return load_records(PROCESSED_PATH)
-=======
-def get_cheminf(force_download: bool = False) -> dict[str, dict[str, Any]]:
-    """Get the Chemical Information Ontology registry."""
-    if PROCESSED_PATH.exists() and not force_download:
-        return load_processed(PROCESSED_PATH)
->>>>>>> 1ec38e50
     rv = get_ols_descendants(ontology="cheminf", uri=BASE_URL, force_download=force_download)
     dump_records(rv, PROCESSED_PATH)
     return rv
