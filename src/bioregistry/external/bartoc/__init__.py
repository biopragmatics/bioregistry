--- conflicted
+++ resolved
@@ -1,10 +1,7 @@
 """Download the BARTOC registry."""
 
 import json
-<<<<<<< HEAD
-=======
 from collections.abc import Sequence
->>>>>>> 1ec38e50
 from pathlib import Path
 from typing import Any, ClassVar
 
@@ -14,17 +11,13 @@
 from bioregistry.constants import RAW_DIRECTORY, URI_FORMAT_KEY
 from bioregistry.license_standardizer import standardize_license
 
-<<<<<<< HEAD
-from ..alignment_utils import Aligner
+from ..alignment_utils import Aligner, load_processed
 from ...alignment_model import (
     License,
     Record,
     dump_records,
     load_records,
 )
-=======
-from ..alignment_utils import Aligner, load_processed
->>>>>>> 1ec38e50
 
 __all__ = [
     "BartocAligner",
@@ -37,11 +30,7 @@
 URL = "https://bartoc.org/data/dumps/latest.ndjson"
 
 
-<<<<<<< HEAD
 def get_bartoc(*, force_download: bool = False, force_process: bool = False) -> dict[str, Record]:
-=======
-def get_bartoc(*, force_download: bool = True) -> dict[str, dict[str, Any]]:
->>>>>>> 1ec38e50
     """Get the BARTOC registry.
 
     :param force_download: If true, forces download. If false and the file is already
@@ -53,7 +42,6 @@
 
         https://bartoc.org/
     """
-<<<<<<< HEAD
     if PROCESSED_PATH.is_file() and not force_process:
         return load_records(PROCESSED_PATH)
 
@@ -65,15 +53,6 @@
             data = json.loads(line)
             prefix = data["uri"][len("http://bartoc.org/en/node/") :]
             rv[prefix] = _process_bartoc_record(prefix, data)
-=======
-    if PROCESSED_PATH.is_file() and not force_download:
-        return load_processed(PROCESSED_PATH)
-    rv = {}
-    for line in requests.get(URL, timeout=15).iter_lines():
-        record = json.loads(line)
-        record = _process_bartoc_record(record)
-        rv[record["prefix"]] = record
->>>>>>> 1ec38e50
 
     dump_records(rv, PROCESSED_PATH)
     return rv
@@ -121,13 +100,8 @@
 
     key = "bartoc"
     getter = get_bartoc
-<<<<<<< HEAD
     alt_key_match = "short_name"
-    curation_header = ["name", "homepage", "description"]
-=======
-    alt_key_match = "abbreviation"
     curation_header: ClassVar[Sequence[str]] = ["name", "homepage", "description"]
->>>>>>> 1ec38e50
 
 
 if __name__ == "__main__":
