--- conflicted
+++ resolved
@@ -5,12 +5,8 @@
 from pathlib import Path
 from typing import Any, ClassVar
 
-<<<<<<< HEAD
 from bioregistry.alignment_model import Record, dump_records, load_records
-from bioregistry.external.alignment_utils import Aligner
-=======
 from bioregistry.external.alignment_utils import Aligner, load_processed
->>>>>>> 1ec38e50
 from bioregistry.utils import get_ols_descendants
 
 __all__ = [
@@ -24,18 +20,10 @@
 EDAM_PARENT_IRI = "http%253A%252F%252Fedamontology.org%252Fdata_2091"
 
 
-<<<<<<< HEAD
 def get_edam(force_download: bool = False) -> dict[str, Record]:
     """Get the EDAM registry."""
     if PROCESSED_PATH.exists() and not force_download:
         return load_records(PROCESSED_PATH)
-=======
-def get_edam(force_download: bool = False) -> dict[str, dict[str, Any]]:
-    """Get the EDAM registry."""
-    if PROCESSED_PATH.exists() and not force_download:
-        return load_processed(PROCESSED_PATH)
-
->>>>>>> 1ec38e50
     rv = get_ols_descendants(
         ontology="edam",
         uri=EDAM_PARENT_IRI,
