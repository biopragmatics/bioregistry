--- conflicted
+++ resolved
@@ -114,12 +114,7 @@
 
 def get_providers(prefix: str, identifier: str) -> Mapping[str, str]:
     """Get all providers for the CURIE."""
-<<<<<<< HEAD
-    # TODO replace with call to manager
-    return dict(get_providers_list(prefix, identifier))
-=======
     return manager.get_providers(prefix, identifier)
->>>>>>> 7b02243d
 
 
 def get_providers_list(prefix: str, identifier: str) -> Sequence[Tuple[str, str]]:
@@ -313,31 +308,6 @@
     >>> get_iri("chebi:24867", provider="chebi-img")
     'https://www.ebi.ac.uk/chebi/displayImage.do?defaultImage=true&imageIndex=0&chebiId=24867'
     """
-<<<<<<< HEAD
-    if identifier is None:
-        _prefix, _identifier = parse_curie(prefix)
-        if _prefix is None or _identifier is None:
-            return None
-    else:
-        _prefix, _identifier = prefix, identifier
-
-    providers = dict(get_providers(_prefix, _identifier))
-    if provider is not None:
-        if provider not in providers:
-            raise KeyError
-        return providers[provider]
-    if prefix_map and _prefix in prefix_map:
-        providers["custom"] = f"{prefix_map[_prefix]}{_identifier}"
-    for key in priority or LINK_PRIORITY:
-        if not use_bioregistry_io and key == "bioregistry":
-            continue
-        if key not in providers:
-            continue
-        rv = providers[key]
-        if rv is not None:
-            return rv
-    return None
-=======
     return manager.get_iri(
         prefix=prefix,
         identifier=identifier,
@@ -345,7 +315,6 @@
         prefix_map=prefix_map,
         use_bioregistry_io=use_bioregistry_io,
     )
->>>>>>> 7b02243d
 
 
 def get_link(
