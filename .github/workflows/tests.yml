# This file configures the continuous integration (CI) system on GitHub.
# Introductory materials can be found here: https://docs.github.com/en/actions/learn-github-actions/understanding-github-actions.
# Documentation for editing this file can be found here: https://docs.github.com/en/actions/using-workflows/workflow-syntax-for-github-actions

name: Tests

on:
  workflow_dispatch:
  push:
    branches: [ main ]
  pull_request:
    branches: [ main ]

jobs:
  lint:
    name: Code Quality
    runs-on: ubuntu-latest
    strategy:
      matrix:
        python-version: [ "3.12", "3.9" ]
        tox-command: ["manifest", "lint", "pyroma", "mypy"]
    steps:
      - uses: actions/checkout@v4
      - name: "Install uv"
        uses: "astral-sh/setup-uv@v3"
        with:
          enable-cache: true
          cache-dependency-glob: "pyproject.toml"
      - name: "Run command"
        run: |
          uvx -p ${{ matrix.python-version }} --with tox-uv tox -e ${{ matrix.tox-command }}

      # Inspired by https://github.com/astral-sh/uv/blob/98523e2014e9a5c69706623344026d76296e178f/.github/workflows/ci.yml#L67C1-L70C61
      - name: "Prettier"
        run: |
          npx prettier --prose-wrap always --check "**/*.md"

  docs:
    name: Documentation
    runs-on: ubuntu-latest
    strategy:
      matrix:
        # We only test documentation on the latest version
        # sphinx 8.0 / sphinx-rtd-theme 3.0 discontinued Python 3.9 support
        # a year early, which prompted re-thinking about this.
        python-version: [ "3.12" ]
    steps:
      - uses: actions/checkout@v4
      - name: "Install uv"
        uses: "astral-sh/setup-uv@v3"
        with:
          enable-cache: true
          cache-dependency-glob: "pyproject.toml"
      - name: Install dependencies
        run: |
          sudo apt-get install graphviz
      - name: Check RST conformity with doc8
        run: uvx -p ${{ matrix.python-version }} --with tox-uv tox -e doc8
      - name: Check docstring coverage
        run: uvx -p ${{ matrix.python-version }} --with tox-uv tox -e docstr-coverage
      - name: Check documentation build with Sphinx
        run: uvx -p ${{ matrix.python-version }} --with tox-uv tox -e docs-test
  tests:
    name: Tests
    runs-on: ${{ matrix.os }}
    strategy:
      matrix:
        os: [ ubuntu-latest, windows-latest ]
        python-version: [ "3.12", "3.9" ]
        exclude:
          - os: windows-latest
            python-version: 3.9
    steps:
      - uses: actions/checkout@v4
      - name: "Install uv"
        uses: "astral-sh/setup-uv@v3"
        with:
<<<<<<< HEAD
          python-version: ${{ matrix.python-version }}
      - name: Install dependencies
        run: |
          pip install --upgrade pip setuptools wheel
          pip install "tox<4.0.0"
      - name: Start blazegraph and virtuoso triplestores with docker
        if: matrix.os == 'ubuntu-latest'
        run: |
          docker-compose up -d
          sleep 20
          docker compose exec virtuoso isql -U dba -P dba exec='GRANT "SPARQL_SELECT_FED" TO "SPARQL";'
      - name: Test with pytest
        run:
          tox -e py
      - name: Doctests
=======
          enable-cache: true
          cache-dependency-glob: "pyproject.toml"
      - name: Test with pytest and generate coverage file
>>>>>>> 7f3114cd
        run:
          uvx -p ${{ matrix.python-version }} --with tox-uv tox -e py
      - name: Upload coverage report to codecov
        uses: codecov/codecov-action@v4
        if: success()
        with:
          file: coverage.xml<|MERGE_RESOLUTION|>--- conflicted
+++ resolved
@@ -75,27 +75,15 @@
       - name: "Install uv"
         uses: "astral-sh/setup-uv@v3"
         with:
-<<<<<<< HEAD
-          python-version: ${{ matrix.python-version }}
-      - name: Install dependencies
-        run: |
-          pip install --upgrade pip setuptools wheel
-          pip install "tox<4.0.0"
+          enable-cache: true
+          cache-dependency-glob: "pyproject.toml"
       - name: Start blazegraph and virtuoso triplestores with docker
         if: matrix.os == 'ubuntu-latest'
         run: |
           docker-compose up -d
           sleep 20
-          docker compose exec virtuoso isql -U dba -P dba exec='GRANT "SPARQL_SELECT_FED" TO "SPARQL";'
-      - name: Test with pytest
-        run:
-          tox -e py
-      - name: Doctests
-=======
-          enable-cache: true
-          cache-dependency-glob: "pyproject.toml"
+          docker compose exec virtuoso isql -U dba -P dba exec='GRANT "SPARQL_SELECT_FED" TO "SPARQL";'          
       - name: Test with pytest and generate coverage file
->>>>>>> 7f3114cd
         run:
           uvx -p ${{ matrix.python-version }} --with tox-uv tox -e py
       - name: Upload coverage report to codecov
