##########################
<<<<<<< HEAD
# Setup.py Configuration #
##########################
# Configuring setup()
[metadata]
name = bioregistry
version = 0.11.18-dev
description = Integrated registry of biological databases and nomenclatures
long_description = file: README.md
long_description_content_type = text/markdown

# Links
url = https://github.com/biopragmatics/bioregistry
download_url = https://github.com/biopragmatics/bioregistry/releases
project_urls =
    Bug Tracker = https://github.com/biopragmatics/bioregistry/issues

# Author information
author = Charles Tapley Hoyt
author_email = cthoyt@gmail.com
maintainer = Charles Tapley Hoyt
maintainer_email = cthoyt@gmail.com

# License information
license = MIT
license_files =
    LICENSE

# Search tags
classifiers =
    Development Status :: 4 - Beta
    Environment :: Console
    License :: OSI Approved :: MIT License
    Operating System :: OS Independent
    Programming Language :: Python
    Programming Language :: Python :: 3.9
    Programming Language :: Python :: 3.10
    Programming Language :: Python :: 3.11
    Programming Language :: Python :: 3.12
    Programming Language :: Python :: 3 :: Only
keywords =
    databases
    biological databases
    biomedical databases

[options]
install_requires =
    requests
    tqdm
    pystow>=0.1.13
    click
    more_click>=0.1.2
    pydantic
    curies>=0.7.0

zip_safe = false
include_package_data = True
python_requires = >=3.9

# Where is my code
packages = find:
package_dir =
    = src

[options.packages.find]
where = src

[options.extras_require]
tests =
    coverage
    pytest
    more_itertools
    httpx
docs =
    # see https://github.com/mansenfranzen/autodoc_pydantic/issues/255
    sphinx>=8.0
    sphinx-rtd-theme>=3.0
    sphinx-click
    sphinx_automodapi
    autodoc_pydantic
gha =
    more_itertools
align =
    pyyaml
    beautifulsoup4
    tabulate
    defusedxml
    class-resolver
    fairsharing-client>=0.1.0
    pandas
export =
    pyyaml
    rdflib
    rdflib-jsonld
    ndex2
charts =
    matplotlib
    matplotlib_venn
    seaborn
    pandas
    jinja2
health =
    click_default_group
    pandas
    tabulate
    pyyaml
    jinja2
web =
    pyyaml
    rdflib
    rdflib-jsonld
    rdflib-endpoint
    flask<2.2.4
    werkzeug<2.3.0
    fastapi
    uvicorn
    bootstrap-flask<=2.0.0
    markdown
    curies[fastapi]
    a2wsgi

[options.entry_points]
console_scripts =
    bioregistry = bioregistry.cli:main

######################
# Doc8 Configuration #
# (doc8.ini)         #
######################
[doc8]
max-line-length = 120

##########################
# Coverage Configuration #
# (.coveragerc)          #
##########################
[coverage:run]
branch = True
source = bioregistry
omit =
    tests/*
    docs/*
    src/bioregistry/cli.py
    src/bioregistry/__main__.py

[coverage:paths]
source =
    src/bioregistry
    .tox/*/lib/python*/site-packages/bioregistry

[coverage:report]
show_missing = True
exclude_lines =
    def __str__
    def __repr__

##########################
=======
>>>>>>> 957d28eb
# Darglint Configuration #
##########################
[darglint]
docstring_style = sphinx
strictness = short

#########################
# Flake8 Configuration  #
# (.flake8)             #
#########################
[flake8]
ignore =
    E203
    W503
    # no quotes in strings
    B028
exclude =
    .tox,
    .git,
    __pycache__,
    docs/source/conf.py,
    build,
    dist,
    tests/fixtures/*,
    *.pyc,
    *.egg-info,
    .cache,
    .eggs,
    data
per-file-ignores =
    src/bioregistry/app/api.py:B008
max-line-length = 120
max-complexity = 20
import-order-style = pycharm
application-import-names =
    bioregistry
    tests<|MERGE_RESOLUTION|>--- conflicted
+++ resolved
@@ -1,163 +1,4 @@
 ##########################
-<<<<<<< HEAD
-# Setup.py Configuration #
-##########################
-# Configuring setup()
-[metadata]
-name = bioregistry
-version = 0.11.18-dev
-description = Integrated registry of biological databases and nomenclatures
-long_description = file: README.md
-long_description_content_type = text/markdown
-
-# Links
-url = https://github.com/biopragmatics/bioregistry
-download_url = https://github.com/biopragmatics/bioregistry/releases
-project_urls =
-    Bug Tracker = https://github.com/biopragmatics/bioregistry/issues
-
-# Author information
-author = Charles Tapley Hoyt
-author_email = cthoyt@gmail.com
-maintainer = Charles Tapley Hoyt
-maintainer_email = cthoyt@gmail.com
-
-# License information
-license = MIT
-license_files =
-    LICENSE
-
-# Search tags
-classifiers =
-    Development Status :: 4 - Beta
-    Environment :: Console
-    License :: OSI Approved :: MIT License
-    Operating System :: OS Independent
-    Programming Language :: Python
-    Programming Language :: Python :: 3.9
-    Programming Language :: Python :: 3.10
-    Programming Language :: Python :: 3.11
-    Programming Language :: Python :: 3.12
-    Programming Language :: Python :: 3 :: Only
-keywords =
-    databases
-    biological databases
-    biomedical databases
-
-[options]
-install_requires =
-    requests
-    tqdm
-    pystow>=0.1.13
-    click
-    more_click>=0.1.2
-    pydantic
-    curies>=0.7.0
-
-zip_safe = false
-include_package_data = True
-python_requires = >=3.9
-
-# Where is my code
-packages = find:
-package_dir =
-    = src
-
-[options.packages.find]
-where = src
-
-[options.extras_require]
-tests =
-    coverage
-    pytest
-    more_itertools
-    httpx
-docs =
-    # see https://github.com/mansenfranzen/autodoc_pydantic/issues/255
-    sphinx>=8.0
-    sphinx-rtd-theme>=3.0
-    sphinx-click
-    sphinx_automodapi
-    autodoc_pydantic
-gha =
-    more_itertools
-align =
-    pyyaml
-    beautifulsoup4
-    tabulate
-    defusedxml
-    class-resolver
-    fairsharing-client>=0.1.0
-    pandas
-export =
-    pyyaml
-    rdflib
-    rdflib-jsonld
-    ndex2
-charts =
-    matplotlib
-    matplotlib_venn
-    seaborn
-    pandas
-    jinja2
-health =
-    click_default_group
-    pandas
-    tabulate
-    pyyaml
-    jinja2
-web =
-    pyyaml
-    rdflib
-    rdflib-jsonld
-    rdflib-endpoint
-    flask<2.2.4
-    werkzeug<2.3.0
-    fastapi
-    uvicorn
-    bootstrap-flask<=2.0.0
-    markdown
-    curies[fastapi]
-    a2wsgi
-
-[options.entry_points]
-console_scripts =
-    bioregistry = bioregistry.cli:main
-
-######################
-# Doc8 Configuration #
-# (doc8.ini)         #
-######################
-[doc8]
-max-line-length = 120
-
-##########################
-# Coverage Configuration #
-# (.coveragerc)          #
-##########################
-[coverage:run]
-branch = True
-source = bioregistry
-omit =
-    tests/*
-    docs/*
-    src/bioregistry/cli.py
-    src/bioregistry/__main__.py
-
-[coverage:paths]
-source =
-    src/bioregistry
-    .tox/*/lib/python*/site-packages/bioregistry
-
-[coverage:report]
-show_missing = True
-exclude_lines =
-    def __str__
-    def __repr__
-
-##########################
-=======
->>>>>>> 957d28eb
 # Darglint Configuration #
 ##########################
 [darglint]
