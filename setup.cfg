--- conflicted
+++ resolved
@@ -108,13 +108,8 @@
     rdflib
     rdflib-jsonld
     rdflib-endpoint
-<<<<<<< HEAD
-    # the upper bound on flask is because flasgger is not updated. Better solution: switch to fastapi in https://github.com/biopragmatics/bioregistry/pull/678
-    flask<2.3.0
-=======
     flask<2.2.4
     werkzeug<2.3.0
->>>>>>> be6d9e5c
     flasgger
     fastapi
     uvicorn
