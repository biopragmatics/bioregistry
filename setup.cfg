##########################
# Setup.py Configuration #
##########################
# Configuring setup()
[metadata]
name = bioregistry
version = 0.8.20-dev
description = Integrated registry of biological databases and nomenclatures
long_description = file: README.md
long_description_content_type = text/markdown

# Links
url = https://github.com/biopragmatics/bioregistry
download_url = https://github.com/biopragmatics/bioregistry/releases
project_urls =
    Bug Tracker = https://github.com/biopragmatics/bioregistry/issues

# Author information
author = Charles Tapley Hoyt
author_email = cthoyt@gmail.com
maintainer = Charles Tapley Hoyt
maintainer_email = cthoyt@gmail.com

# License information
license = MIT
license_files =
    LICENSE

# Search tags
classifiers =
    Development Status :: 4 - Beta
    Environment :: Console
    License :: OSI Approved :: MIT License
    Operating System :: OS Independent
    Programming Language :: Python
    Programming Language :: Python :: 3.7
    Programming Language :: Python :: 3.8
    Programming Language :: Python :: 3.9
    Programming Language :: Python :: 3.10
    Programming Language :: Python :: 3.11
    Programming Language :: Python :: 3 :: Only
keywords =
    databases
    biological databases
    biomedical databases

[options]
install_requires =
    requests
    tqdm
    pystow>=0.1.13
    click
    more_click>=0.1.2
    pydantic
    curies>=0.5.1

zip_safe = false
include_package_data = True
python_requires = >=3.7

# Where is my code
packages = find:
package_dir =
    = src

[options.packages.find]
where = src

[options.extras_require]
tests =
    coverage
    pytest
    more_itertools
docs =
    sphinx
    sphinx-rtd-theme
    sphinx-click
    sphinx-autodoc-typehints==1.21.1
    sphinx_automodapi
    autodoc_pydantic
gha =
    more_itertools
align =
    pyyaml
    beautifulsoup4
    tabulate
    defusedxml
    class-resolver
    fairsharing-client>=0.1.0
export =
    pyyaml
    rdflib
    rdflib-jsonld
    ndex2
charts =
    matplotlib
    matplotlib_venn
    seaborn
    pandas
    jinja2
health =
    click_default_group
    pandas
    tabulate
    pyyaml
    jinja2
web =
    pyyaml
    rdflib
    rdflib-jsonld
    rdflib-endpoint
    flask<2.2.4
<<<<<<< HEAD
=======
    werkzeug<2.3.0
    flasgger
>>>>>>> be6d9e5c
    fastapi
    uvicorn
    bootstrap-flask<=2.0.0
    markdown

[options.entry_points]
console_scripts =
    bioregistry = bioregistry.cli:main

######################
# Doc8 Configuration #
# (doc8.ini)         #
######################
[doc8]
max-line-length = 120

##########################
# Coverage Configuration #
# (.coveragerc)          #
##########################
[coverage:run]
branch = True
source = bioregistry
omit =
    tests/*
    docs/*
    src/bioregistry/cli.py
    src/bioregistry/__main__.py

[coverage:paths]
source =
    src/bioregistry
    .tox/*/lib/python*/site-packages/bioregistry

[coverage:report]
show_missing = True
exclude_lines =
    def __str__
    def __repr__

##########################
# Darglint Configuration #
##########################
[darglint]
docstring_style = sphinx
strictness = short

[mypy]
plugins = pydantic.mypy

#########################
# Flake8 Configuration  #
# (.flake8)             #
#########################
[flake8]
ignore =
    E203
    W503
    B028  # no quotes in strings
exclude =
    .tox,
    .git,
    __pycache__,
    docs/source/conf.py,
    build,
    dist,
    tests/fixtures/*,
    *.pyc,
    *.egg-info,
    .cache,
    .eggs,
    data
max-line-length = 120
max-complexity = 20
import-order-style = pycharm
application-import-names =
    bioregistry
    tests<|MERGE_RESOLUTION|>--- conflicted
+++ resolved
@@ -110,11 +110,7 @@
     rdflib-jsonld
     rdflib-endpoint
     flask<2.2.4
-<<<<<<< HEAD
-=======
     werkzeug<2.3.0
-    flasgger
->>>>>>> be6d9e5c
     fastapi
     uvicorn
     bootstrap-flask<=2.0.0
