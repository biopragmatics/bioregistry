--- conflicted
+++ resolved
@@ -60,11 +60,12 @@
             msg="When overriding, this means that bioregistry prefix isn't properly added to the synonyms list",
         )
 
-<<<<<<< HEAD
     @pytest.mark.slow
     def test_get_obo_converter(self):
         """Test getting a converter from a context."""
         converter = manager.get_converter_from_context("obo")
+        self.assertEqual("ICD10WHO", converter.standardize_prefix("icd10"))
+        self.assertEqual("Orphanet", converter.standardize_prefix("ordo"))
         self.assertEqual("GO", converter.standardize_prefix("GO", strict=True))
         self.assertEqual("GO", converter.standardize_prefix("gomf", strict=True))
         self.assertEqual("GO", converter.standardize_prefix("go", strict=True))
@@ -73,19 +74,6 @@
         self.assertEqual("PMID", converter.standardize_prefix("PubMed", strict=True))
         self.assertEqual("PMID", converter.standardize_prefix("PUBMED"))
         self.assertEqual("PMID", converter.standardize_prefix("PMID"))
-=======
-    def test_obo_converter(self):
-        """Test getting a converter from a context."""
-        converter = manager.get_converter_from_context("obo")
-        self.assertEqual("ICD10WHO", converter.standardize_prefix("icd10"))
-        self.assertEqual("Orphanet", converter.standardize_prefix("ordo"))
-        self.assertEqual("GO", converter.standardize_prefix("GO"))
-        self.assertEqual("GO", converter.standardize_prefix("gomf"))
-        self.assertEqual("https://www.ncbi.nlm.nih.gov/pubmed/", converter.bimap["PMID"])
-        # FIXME later, handle adding canonical bioregistry prefix
-        #  as synonym when non-default prefix priority ordering is given
-        # self.assertEqual("GO", converter.standardize_prefix("go"))
->>>>>>> fe07b38f
 
     def test_data(self):
         """Test the data integrity."""
