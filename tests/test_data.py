--- conflicted
+++ resolved
@@ -377,7 +377,6 @@
             x[iri] = parts, unmapped, canonical_target, all_targets
         self.assertEqual({}, x)
 
-<<<<<<< HEAD
     def test_parse_http_vs_https(self):
         """Test parsing both HTTP and HTTPS, even when the provider is only set to one."""
         prefix = "neuronames"
@@ -388,7 +387,7 @@
         with self.subTest(protocol="https"):
             b = f"https://braininfo.rprc.washington.edu/centraldirectory.aspx?ID={ex}"
             self.assertEqual((prefix, ex), bioregistry.parse_iri(b))
-=======
+
     def test_default_prefix_map_no_miriam(self):
         """Test no identifiers.org URI prefixes get put in the prefix map."""
         self.assert_no_idot(bioregistry.get_prefix_map())
@@ -407,7 +406,6 @@
                 continue
             with self.subTest(prefix=prefix):
                 self.assertNotIn("identifiers.org", uri_prefix, msg=uri_prefix)
->>>>>>> 3f8568e0
 
     def test_preferred_prefix(self):
         """Test the preferred prefix matches the normalized prefix."""
