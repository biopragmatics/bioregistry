--- conflicted
+++ resolved
@@ -332,14 +332,10 @@
 
     def test_unique_iris(self):
         """Test that all IRIs are unique, or at least there's a mapping to which one is the preferred prefix."""
-<<<<<<< HEAD
         # TODO make sure there are also no HTTP vs HTTPS clashes,
         #  for example if one prefix has http://example.org/foo/$1 and a different one
         #  has https://example.org/foo/$1
-        prefix_map = bioregistry.get_format_urls()
-=======
         prefix_map = bioregistry.get_prefix_map()
->>>>>>> 1fd7ad4a
         dd = defaultdict(dict)
         for prefix, iri in prefix_map.items():
             resource = bioregistry.get_resource(prefix)
