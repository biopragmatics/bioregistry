--- conflicted
+++ resolved
@@ -14,7 +14,7 @@
 
 import bioregistry
 from bioregistry import Resource, manager
-from bioregistry.constants import BIOREGISTRY_PATH, EMAIL_RE, DISALLOWED_EMAIL_PARTS
+from bioregistry.constants import BIOREGISTRY_PATH, DISALLOWED_EMAIL_PARTS, EMAIL_RE
 from bioregistry.export.rdf_export import resource_to_rdf_str
 from bioregistry.license_standardizer import REVERSE_LICENSES, standardize_license
 from bioregistry.resolve import get_obo_context_prefix_map
@@ -834,20 +834,6 @@
                 )
                 self.assert_contact_metadata(resource.contact)
 
-<<<<<<< HEAD
-    def test_contact_group(self) -> None:
-        """Test curation of group emails."""
-        for prefix, resource in self.registry.items():
-            if not resource.contact_group:
-                continue
-            with self.subTest(prefix=prefix):
-                self.assertIsNotNone(
-                    resource.get_contact(),
-                    msg="All curated group contacts also require an explicit primary contact. "
-                    "This is to promote transparency and openness.",
-                )
-
-=======
     def test_secondary_contacts(self) -> None:
         """Check secondary contacts."""
         for prefix, resource in self.registry.items():
@@ -860,7 +846,18 @@
                     self.assertNotEqual(
                         resource.contact.orcid, contact.orcid, msg="duplicate secondary contact"
                     )
->>>>>>> 9fa6bdff
+
+    def test_contact_group(self) -> None:
+        """Test curation of group emails."""
+        for prefix, resource in self.registry.items():
+            if not resource.contact_group:
+                continue
+            with self.subTest(prefix=prefix):
+                self.assertIsNotNone(
+                    resource.get_contact(),
+                    msg="All curated group contacts also require an explicit primary contact. "
+                    "This is to promote transparency and openness.",
+                )
 
     def test_contact_page(self) -> None:
         """Test curation of contact page."""
