--- conflicted
+++ resolved
@@ -2,13 +2,9 @@
 
 This folder contains various task-specific curation guides.
 
-<<<<<<< HEAD
-- [Curating new providers](/curation/providers)
-- [Semi-automated curation workflow for new prefixes, providers, and publications](/curation/literature)
-=======
 - [Curating new providers](curation/providers)
 - [Curating new publications and references](curation/publications)
->>>>>>> 22f53b41
+- [Semi-automated curation workflow for new prefixes, providers, and publications](/curation/literature)
 
 ## How to add new guides
 
