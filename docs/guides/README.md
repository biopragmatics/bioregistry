# Curation Guides

This folder contains various task-specific curation guides.

- [Curating new providers](/curation/providers)
<<<<<<< HEAD
- [Semi-automated curation workflow for new prefixes, providers, and publications](/curation/literature)
=======
>>>>>>> c09eb5d2

## How to add new guides

1. Create a new markdown file in this directory (`bioregistry/docs/guides/`)
2. Use appropriate front-matter so that Jekyll can give it a permalink
<<<<<<< HEAD
   (see 
   [here](https://github.com/biopragmatics/bioregistry/blob/fe2a685503ae2c9ff863908bf885c71fd240c21d/docs/guides/providers.md?plain=1#L1-L5)
   for an example)
3. Add it to the list above
=======
   (see
   [here](https://github.com/biopragmatics/bioregistry/blob/fe2a685503ae2c9ff863908bf885c71fd240c21d/docs/guides/providers.md?plain=1#L1-L5)
   for an example)
3. Add it to the list above

## What makes a good guide

A good guide is able to educate and guide a curator through a new scenario.

As a guide writer, you should assume a small amount of background knowledge on the Bioregistry
and using GitHub, but effectively none about the internal structure of the Bioregistry repository
nor its data schema.

Your guide should do the following:

1. Give some high-level motivation on what curation from your guide accomplishes
2. Explain in what files curation should be done. Give links to that file on the GitHub main branch for the
   repository, so they can navigate in the web browser and see it. 
3. Explain how to do the curation 
   - Give a step-by-step guide
   - Illustrate your guide with screenshots, code blocks (with highlighting), 
     permalinks to files or sections of files in the Bioregistry GitHub repository
>>>>>>> c09eb5d2
<|MERGE_RESOLUTION|>--- conflicted
+++ resolved
@@ -3,21 +3,11 @@
 This folder contains various task-specific curation guides.
 
 - [Curating new providers](/curation/providers)
-<<<<<<< HEAD
-- [Semi-automated curation workflow for new prefixes, providers, and publications](/curation/literature)
-=======
->>>>>>> c09eb5d2
 
 ## How to add new guides
 
 1. Create a new markdown file in this directory (`bioregistry/docs/guides/`)
 2. Use appropriate front-matter so that Jekyll can give it a permalink
-<<<<<<< HEAD
-   (see 
-   [here](https://github.com/biopragmatics/bioregistry/blob/fe2a685503ae2c9ff863908bf885c71fd240c21d/docs/guides/providers.md?plain=1#L1-L5)
-   for an example)
-3. Add it to the list above
-=======
    (see
    [here](https://github.com/biopragmatics/bioregistry/blob/fe2a685503ae2c9ff863908bf885c71fd240c21d/docs/guides/providers.md?plain=1#L1-L5)
    for an example)
@@ -39,5 +29,4 @@
 3. Explain how to do the curation 
    - Give a step-by-step guide
    - Illustrate your guide with screenshots, code blocks (with highlighting), 
-     permalinks to files or sections of files in the Bioregistry GitHub repository
->>>>>>> c09eb5d2
+     permalinks to files or sections of files in the Bioregistry GitHub repository