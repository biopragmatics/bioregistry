---
layout: page
title: Contributing
permalink: /contributing/
---

Contributions to the Bioregistry are welcomed and encouraged. Thanks for
considering to participate.

All contributors, maintainers, and participants of the Bioregistry project are
expected to follow our [Code of Conduct](CODE_OF_CONDUCT.md). This document is
organized as follows:

1. [Content Contribution](#content-contribution)
   1. [Submitting New Prefixes](#submitting-new-prefixes)
   2. [Editing Records](#editing-records)
   3. [Removing Records](#removing-records)
2. [Code Contribution](#code-contribution)

## Content Contribution

There are several ways to request a new prefix in the Bioregistry:

1. Fill out the
   [new prefix request form](https://github.com/biopragmatics/bioregistry/issues/new?assignees=cthoyt&labels=New%2CPrefix&template=new-prefix.yml&title=%5BResource%5D%3A%20xxxxx)
   on our GitHub issue tracker with as much information about the resource as
   possible (e.g., name, homepage, format URL pattern, example identifier,
   pattern). Don't worry if you don't understand everything, our Review Team
   will guide you through the process.
2. ~Add an entry yourself by
   [editing the Bioregistry](https://github.com/biopragmatics/bioregistry/edit/main/src/bioregistry/data/bioregistry.json)
   in GitHub through the web browser.~ As the Bioregistry has surpassed the size
   limit of in-browser editing on GitHub, this is no longer possible.
3. Make a pull request directly to the upstream repository
   [biopragmatics/bioregistry](https://github.com/biopragmatics/bioregistry).
   Make sure that you run `tox -e bioregistry-lint` from the shell after editing
   the source JSON files in order to canonically order the data.

### Submitting New Prefixes

#### Who Can Request a New Prefix

A prefix can be requested by anyone, even if it is for a resource they do not
themselves maintain. A main goal of the Bioregistry is to be a detailed,
descriptive resource - expertise is welcome from anywhere. Ideally, the
requester should provide contact information for the main responsible person for
the resource or include them in discussion on GitHub directly. In many cases,
it's much easier for the resource responsible person to provide certain metadata
that's required to go with a given prefix.

#### Minimum New Prefix Requirements

1. New prefixes are allowed to contain letters [a-z], numbers [0-9], and a
   single dot `.` if a subspace is requested. More discussion on subspacing
   policy can be found https://github.com/biopragmatics/bioregistry/issues/133
   and https://github.com/biopragmatics/bioregistry/issues/65.
2. New prefixes must start with a letter.
3. New prefixes must be at least two characters. Ideally, prefixes should be
   three or more characters for legibility.
4. Subspaces must start with a letter.
5. Subspaces must be at least two characters. Ideally, subspaces should be three
   or more characters for legibility.
6. New prefixes must be lowercase. However, lexical variants can be stored as
   synonyms for reference (e.g., FBbt).
7. New prefixes must validate against the following regular expression:
   `^[a-z][a-z0-9]+(\.[a-z][a-z0-9]+?)$`
8. New prefixes must pass all metadata checks, which are canonically defined by
   the quality assurance workflow.

Unfortunately, these requirements can not be applied retroactively and can not
be trivially applied to automatically imported prefixes. In some cases,
historical prefixes can be modified to follow these requirements. For example,
Identifiers.org's `ec-code` was renamed to `ec` while maintaining `ec-code` as a
synonym.

Original discussion about minimum prefix requirements can be found at
https://github.com/biopragmatics/bioregistry/issues/158.

#### Miscellaneous Requirements

- Do not include titles (e.g., Dr.) in contact information for the requester,
  reviewer, nor contact for a resource.

#### Choosing a Good Prefix

1. Prefixes should be chosen in a way to minimize confusion (e.g., prefixes
   should correspond to the name of the resource they are minted for. Most
   commonly, people use acronyms.)
2. Multiple prefixes will not be issued for multiple versions of a resource (
   e.g., the fact that there is a `mesh.2012` and `mesh.2013` prefix registered
   in Identifiers.org was a huge mistake and causes massive confusion)
3. Prefixes must not be too generic or common entity types like gene or
   chemical. Reviewers will use their best judgment since it's hard to list all
   possible generic entity types. For example, gene would be bad while
   `hgnc.gene` would be better.
4. Subspacing should not be used unnecessarily, i.e., when a nomenclature only
   has one entity type. For example, `chebi.chemical` would be bad while `chebi`
   would be better.
5. Prefixes should not end in "O" for "Ontology", "T" for "Terminology" or any
   letters denoting related words about vocabularies
6. New prefixes should not end with "ID" as a way to signify that the prefix is
   used for identifiers, like in `doid` for the Disease Ontology or `caid` for
   ClinGen Canonical Allele identifier.
7. New prefixes should be singular instead of plural. For example `hgnc.genes`
   would be bad while `hgnc.gene` would be better.

These policies were developed in parallel with the OBO Foundry policy on
choosing a prefix (i.e., IDSPACE) at http://obofoundry.org/id-policy.html.

#### Handling Collisions

While they have proven to be rather infrequent between high quality resources,
collisions do happen. The Bioregistry has the following policy for handling
collisions:

- New prefixes must not collide with any canonical prefixes, preferred prefixes,
  synonyms, or normalized variants thereof. See
  https://github.com/biopragmatics/bioregistry/issues/359 for an example of a
  prefix request that duplicated the synonyms of an existing prefix and how it
  was able to be resolved.
- New prefixes should not collide with any prefixes in external registries, even
  if they are not explicitly imported in the Bioregistry. In these cases, a
  thoughtful discussion should take place explaining why the prefix is being
  reused (e.g., it has been parked by an inactive or low-quality resource in
  Bioportal).
- If a new contributor wants to register a prefix that is already present in the
  Bioregistry, then precedence will be given to the already existing prefix and
  the contributor will be asked to choose a different prefix.

It has not happened often that prefixes have even collided. One example is two
maintained resources, Gene Expression Omnibus vs. Geographical Entity Ontology,
collided on using `geo` when Geographical Entity Ontology was added to the OBO
Foundry. This was resolved in
https://github.com/biopragmatics/bioregistry/issues/67 after deciding to change
the prefix used in Geographical Entity Ontology due to the fact that the Gene
Expression Omnibus was both much older and more well-known. This particular case
motivated the OBO Foundry to update its ontology registration guidelines to
require conflicts with existing Bioregistry records in
https://github.com/OBOFoundry/OBOFoundry.github.io/issues/1519. Another example
is the disease class annotation (legacy classification from the hard fork of the
Disease Ontology that later became MONDO) and Dublin Core, where one is
subjectively more important than the other.

#### Bulk Contribution

If you would like to submit more than 5 prefixes at once, you can fill out the
[bulk prefix request template](bulk_prefix_request_template.tsv) spreadsheet and
submit it in an
[issue](https://github.com/biopragmatics/bioregistry/issues/new). The template
contains several examples - please review them then delete them before
submission. Please number all of the rows in sequential order the first column
(`request_id`). The first columns of the template are all required, even if some
of the examples don't have an entry there for historic reasons. All optional
fields are marked as such.

Anyone is welcome to submit a bulk prefix request, but ideally submitters have a
large working knowledge of the Bioregistry, its requirements, etc. as reviewing
issues in a bulk request is much less ergonomic and more time-consuming than in
individual prefix requests, which each get their own discussion thread, pull
request, and CI/CD runs. Submitters of bulk prefix requests that contain many
issues may be asked to re-submit as individual prefix requests.

#### Prefix Parking

A prefix and its corresponding semantic space are **substantiated** when it's
provable that a semantic space exists by one or more of the following:

1. There's a public place where you can get the entire list of terms. Ontologies
   (e.g., [Gene Ontology](https://bioregistry.io/go)) and databases (e.g.,
   [HGNC](https://bioregistry.io/hgnc)) usually make this pretty
   straightforwards by offering download links for the ontology or full
   database.
2. There's a working, public URI format string that either lets you get HTML,
   JSON, RDF, or some other kind of information artifact for a given local
   unique identifier. For example, [OMIM.PS](https://bioregistry.io/omim.ps)
   doesn't have a way to get a full list of terms but if you have a given local
   unique identifier, you can use it with the URI format string to retrieve some
   information about the entity corresponding to that LUI.

A potential less strict third criteria for substantiation could be when
references to entities in a semantic space (i.e., in the form of CURIEs) can be
found in public resources or ontologies that are external to the resource in
which the prefix/semantic space are defined. This is more common for historical
prefixes (e.g., OpenCyc references appear quite frequently, but this resource
was taken down more than a decade ago) and is less applicable to new prefix
requests. Therefore, this relaxed criteria will not be considered as sufficient
for substantiation.

We define **prefix parking** as a special case of a prefix request in which the
corresponding resource/semantic space for the prefix does not yet exist or is
currently under development (and by definition, is not yet substantiated). The
Bioregistry does not explicitly discourage prefix parking, but new prefix
requests qualifying as prefix parking require additional guidelines, partially
motivated by the difficulty of the discussion on
https://github.com/biopragmatics/bioregistry/issues/359.

1. While it's not typically under the purview of the Bioregistry Review Team to
   judge the utility of a prefix nor comment on its corresponding design
   decisions (e.g., choice of local unique identifier scheme, regular expression
   pattern, URI format string), submitters seeking to park a prefix must both
   actively publicly seek out and seriously consider suggestions and advice from
   the Bioregistry Review Team with regards to these matters (e.g., in the issue
   corresponding to a new prefix request). Submissions unable/unwilling to
   follow these guidelines may be dismissed and asked to re-submit after their
   prefix has been substantiated.
2. Submissions to park a prefix must include a primary contact person for the
   resource that is available for public discussion on GitHub. Even though this
   is likely the same as the submitter, it is important that this person can be
   contacted. If they are unresponsive within two weeks of contact regarding the
   parked prefix, then the parked prefix is subject to removal.
3. Parked prefixes that are not substantiated within three months are subject to
   removal. In the case that someone else wants to use that prefix, the fact
   that the parked prefix has not been substantiated will, by definition, result
   in no impact or confusion that would normally result from the removal of a
   prefix. It is the responsibility of the submitter/primary contact person for
   the prefix to inform the Bioregistry Review Team of the updates and/or to
   submit the updates to their prefix record themselves that demonstrates it has
   been substantiated.
4. It's not the job of the Bioregistry to support parking prefixes for semantic
   spaces that will not be public or that won't be used in other public
   resources - these can be rejected without further discussion.

Original discussion about prefix parking can be found at
https://github.com/biopragmatics/bioregistry/issues/365.

#### Contact and Attribution

The Bioregistry collects the name, email, and optionally, the GitHub username
and ORCID identifier for individuals in several places:

1. As the primary responsible contact person for the semantic space associated
   with a prefix.
2. As the creator, contributor, or reviewer of record in the Bioregistry

We require in each situation that all fields explicitly correspond to the
individual with the goal to promote transparency and decrease the diffusion of
responsibility. This is inspired by and mirrors the OBO Foundry's
[Principle 11 "Locus of Authority"](https://obofoundry.org/principles/fp-011-locus-of-authority.html).

For the email field, this means that the following kinds of email addresses are
not acceptable:

1. Mailing lists
2. Help desks
3. Group emails
4. Issue trackers
5. Email addresses associated with a responsible person's assistant or
   administration

For the GitHub field, this means that GitHub organizations or GitHub users that
represent a group, such as a lab, are not acceptable.

For the ORCID field, it understood that an ORCID record should correspond to an
individual in the same spirit as this policy, and that the ORCID service should
not be abused to represent any non-individual.

In addition to the primary responsible contact person, the Bioregistry has
structured fields for additional contact methods, such as:

<<<<<<< HEAD
- `contact_group` for annotating a contact email such as a mailing list that
  might be preferred by the resource over directly contacting the primary
  person. Only curate this field in addition to a primary contact person, to
  promote transparency.
=======
- `contact_extras` for annotating secondary contact people
>>>>>>> 9fa6bdff
- `contact_page` for annotating the URL of a web page that has contact
  information, e.g., containing a contact form. Only curate this field if a
  direct email is not available, as this is the least transparent option for
  contact

#### Review of New Prefix Requests

Review of new prefix requests is handled by the Bioregistry Review Team, whose
membership and conduct is described in the Bioregistry's
[Project Governance](GOVERNANCE.md).

### Editing Records

There are several ways to update a prefix's record in the Bioregistry:

1. Fill out one of the issue templates on our GitHub issue tracker with the
   requested information. If no template exists for your update, feel free to
   fill out a blank issue. We will help make the update and attribute you
   properly.
2. ~Edit an entry yourself by
   [editing the Bioregistry](https://github.com/biopragmatics/bioregistry/edit/main/src/bioregistry/data/bioregistry.json)
   in GitHub through the web browser.~ As the Bioregistry has surpassed the size
   limit of in-browser editing on GitHub, this is no longer possible.
3. Make a pull request directly to the upstream repository
   [biopragmatics/bioregistry](https://github.com/biopragmatics/bioregistry).
   Make sure that you run `tox -e bioregistry-lint` from the shell after editing
   the source JSON files in order to canonically order the data.

#### Who can edit an existing prefix's record

A prefix's record can be edited by anyone, even if it is for a resource they do
not themselves maintain. A main goal of the Bioregistry is to be a detailed,
descriptive resource - expertise is welcome from anywhere. In many cases,
editing an existing prefix's record is useful to override incorrect information
from integrated repositories, such as Identifiers.org.

#### Change of Prefix

Typically, prefixes should not be changed since the Bioregistry acts as an
archive of all usages, even deprecated ones. As an alternative, someone wishing
to change a prefix can do the following:

1. Mark the old prefix as deprecated
2. Include in the `comment` field information about when and why the prefix was
   deprecated
3. Add a `has_canonical` relationship from the old prefix's record to the new
   prefix

Like with all edits, these are subject to review by the Bioregistry Review team.
Extra care should be given with this kind of edit.

#### Review of Edits

Review of edits to existing records is handled by the Bioregistry Review Team,
whose membership and conduct is described in the Bioregistry's
[Project Governance](GOVERNANCE.md).

### Removing Records

Typically, prefixes should not be removed from the Bioregistry, even if they
correspond to subsumed, abandoned, or dead resources, because it is also a
historical archive and reference for anyone who might run into legacy prefixes
in legacy resources.

#### Review of Removals

Review of removals of existing records is handled by the Bioregistry Review
Team, whose membership and conduct is described in the Bioregistry's
[Project Governance](GOVERNANCE.md).

## Adding a new Registry

New registries can be added by anyone, similarly to prefixes, but there is a lot
more required curation. See the source
[metaregistry.json](https://github.com/biopragmatics/bioregistry/blob/main/src/bioregistry/data/metaregistry.json)
file for inspiration. Entries in this file should follow the schema defined by
the
[`Registry` pydantic model class](https://bioregistry.readthedocs.io/en/latest/api/bioregistry.Registry.html#bioregistry.Registry).
See also the corresponding entry in the Bioregistry's
[JSON schema](https://github.com/biopragmatics/bioregistry/blob/main/src/bioregistry/schema/schema.json)

While not strictly required, it's also useful for each registry to add a
corresponding getter script and aligner class in `bioregistry.external`. See
examples there, or get in touch on the issue tracker for help.

## Code Contribution

This project uses the [GitHub Flow](https://guides.github.com/introduction/flow)
model for code contributions. Follow these steps:

1. [Create a fork](https://help.github.com/articles/fork-a-repo) of the upstream
   repository at
   [`biopragmatics/bioregistry`](https://github.com/biopragmatics/bioregistry)
   on your GitHub account (or in one of your organizations)
2. [Clone your fork](https://docs.github.com/en/repositories/creating-and-managing-repositories/cloning-a-repository)
   with `git clone https://github.com/<your namespace here>/bioregistry.git`
3. Make changes to the code
4. Test that your code passes quality assurance by running `tox`
5. Commit changes to your fork with `git commit`
6. Push changes to your fork with `git push`
7. Repeat steps 3-6 as needed
8. Submit a pull request back to the upstream repository

### Merge Model

The Bioregistry uses
[squash merges](https://docs.github.com/en/github/collaborating-with-pull-requests/incorporating-changes-from-a-pull-request/about-pull-request-merges#squash-and-merge-your-pull-request-commits)
to group all related commits in a given pull request into a single commit upon
acceptance and merge into the main branch. This has several benefits:

1. Keeps the commit history on the main branch focused on high-level narrative
2. Enables people to make lots of small commits without worrying about muddying
   up the commit history
3. Commits correspond 1-to-1 with pull requests

### Code Style

This project encourages the use of optional static typing. It uses
[`mypy`](http://mypy-lang.org/) as a type checker and
[`sphinx_autodoc_typehints`](https://github.com/agronholm/sphinx-autodoc-typehints)
to automatically generate documentation based on type hints. You can check if
your code passes `mypy` with `tox -e mypy`.

This project uses [`black`](https://github.com/psf/black) to automatically
enforce a consistent code style. You can apply `black` and other pre-configured
linters with `tox -e lint`.

This project uses [`flake8`](https://flake8.pycqa.org) and several plugins for
additional checks of documentation style, security issues, good variable
nomenclature, and more ( see [`tox.ini`](tox.ini) for a list of flake8 plugins).
You can check if your code passes `flake8` with `tox -e flake8`.

Each of these checks are run on each commit using GitHub Actions as a continuous
integration service. Passing all of them is required for accepting a
contribution. If you're unsure how to address the feedback from one of these
tools, please say so either in the description of your pull request or in a
comment, and we will help you.

### Logging

Python's builtin `print()` should not be used (except when writing to files),
it's checked by the [`flake8-print`](https://github.com/jbkahn/flake8-print)
plugin to `flake8`. If you're in a command line setting or `main()` function for
a module, you can use `click.echo()`. Otherwise, you can use the builtin
`logging` module by adding `logger = logging.getLogger(__name__)` below the
imports at the top of your file.

### Documentation

All public functions (i.e., not starting with an underscore `_`) must be
documented using the
[sphinx documentation format](https://sphinx-rtd-tutorial.readthedocs.io/en/latest/docstrings.html#the-sphinx-docstring-format).
The [`darglint`](https://github.com/terrencepreilly/darglint) plugin to `flake8`
reports on functions that are not fully documented.

This project uses [`sphinx`](https://www.sphinx-doc.org) to automatically build
documentation into a narrative structure. You can check that the documentation
properly builds with `tox -e docs-test`.

### Testing

Functions in this repository should be unit tested. These can either be written
using the `unittest` framework in the `tests/` directory or as embedded
doctests. You can check that the unit tests pass with `tox -e py` and that the
doctests pass with `tox -e doctests`. These tests are required to pass for
accepting a contribution.

### Syncing your fork

If other code is updated before your contribution gets merged, you might need to
resolve conflicts against the main branch. After cloning, you should add the
upstream repository with

```shell
$ git remote add biopragmatics https://github.com/biopragmatics/bioregistry.git
```

Then, you can merge upstream code into your branch. You can also use the GitHub
UI to do this by following
[this tutorial](https://docs.github.com/en/github/collaborating-with-pull-requests/working-with-forks/syncing-a-fork).

### Python Version Compatibility

This project aims to support all versions of Python that have not passed their
end-of-life dates. After end-of-life, the version will be removed from the Trove
qualifiers in the
[`setup.cfg`](https://github.com/biopragmatics/bioregistry/blob/main/setup.cfg)
and from the GitHub Actions testing configuration.

See https://endoflife.date/python for a timeline of Python release and
end-of-life dates.

#### Review of Pull Requests

Review of edits to existing records is handled by the Bioregistry Core
Development Team, whose membership and conduct is described in the Bioregistry's
[Project Governance](GOVERNANCE.md).

## Meta-contributions

### Retroactive Application of Curation Guidelines

As the Bioregistry matures, new fields may be added and more strict curation
guidelines may be imposed (both from a philosophical and technical perspective).
When imposing new rules, reasonable efforts should be made to backfill existing
records. Alternatively, existing prefixes can be "grandfathered" in to less
strict requirements.<|MERGE_RESOLUTION|>--- conflicted
+++ resolved
@@ -257,14 +257,11 @@
 In addition to the primary responsible contact person, the Bioregistry has
 structured fields for additional contact methods, such as:
 
-<<<<<<< HEAD
+- `contact_extras` for annotating secondary contact people
 - `contact_group` for annotating a contact email such as a mailing list that
   might be preferred by the resource over directly contacting the primary
   person. Only curate this field in addition to a primary contact person, to
   promote transparency.
-=======
-- `contact_extras` for annotating secondary contact people
->>>>>>> 9fa6bdff
 - `contact_page` for annotating the URL of a web page that has contact
   information, e.g., containing a contact form. Only curate this field if a
   direct email is not available, as this is the least transparent option for
