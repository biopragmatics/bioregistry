---
layout: page
title: Contributing
permalink: /contributing/
---
Contributions to the Bioregistry are welcomed and encouraged. Thanks for
considering to participate.

All contributors, maintainers, and participants of the Bioregistry project
are expected to follow our [Code of Conduct](CODE_OF_CONDUCT.md).
This document is organized as follows:

1. [Content Contribution](#content-contribution)
    1. [Submitting New Prefixes](#submitting-new-prefixes)
    2. [Editing Records](#editing-records)
    3. [Removing Records](#removing-records)
2. [Code Contribution](#code-contribution)

## Content Contribution

There are several ways to request a new prefix in the Bioregistry:

1. Fill out the [new prefix request form](https://github.com/biopragmatics/bioregistry/issues/new?assignees=cthoyt&labels=New%2CPrefix&template=new-prefix.yml&title=%5BResource%5D%3A%20xxxxx)
   on our GitHub issue tracker with as much information about the resource as
   possible (e.g., name, homepage, format URL pattern, example identifier,
   pattern). Don't worry if you don't understand everything, our Review Team
   will guide you through the process.
2. Add an entry yourself
   by [editing the Bioregistry](https://github.com/biopragmatics/bioregistry/edit/main/src/bioregistry/data/bioregistry.json)
   in GitHub through the web browser. As the Bioregistry is getting bigger, this
   is becoming more of an issue, so might not always be possible.
3. Make a pull request directly to the upstream repository
   [biopragmatics/bioregistry](https://github.com/biopragmatics/bioregistry).
4. Get in touch with us informally on
   Twitter [@bioregistry](https://twitter.com/bioregistry)

### Submitting New Prefixes

#### Who Can Request a New Prefix

A prefix can be requested by anyone, even if it is for a resource they do not
themselves maintain. A main goal of the Bioregistry is to be a detailed,
descriptive resource - expertise is welcome from anywhere. Ideally, the
requester should provide contact information for the main responsible person for
the resource or include them in discussion on GitHub directly. In many cases,
it's much easier for the resource responsible person to provide certain metadata
that's required to go with a given prefix.

#### Minimum New Prefix Requirements

1. New prefixes are allowed to contain letters [a-z], numbers [0-9], and a
   single dot `.` if a subspace is requested. More discussion on subspacing
   policy can be found https://github.com/biopragmatics/bioregistry/issues/133
   and https://github.com/biopragmatics/bioregistry/issues/65.
2. New prefixes must start with a letter.
3. New prefixes must be at least two characters. Ideally, prefixes should be
   three or more characters for legibility.
4. Subspaces must start with a letter.
5. Subspaces must be at least two characters. Ideally, subspaces should be three
   or more characters for legibility.
6. New prefixes must be lowercase. However, lexical variants can be stored as
   synonyms for reference (e.g., FBbt).
7. New prefixes must validate against the following regular expression:
   ^[a-z][a-z0-9]+(\.[a-z][a-z0-9]+?)$
8. New prefixes must pass all metadata checks, which are canonically defined by
   the quality assurance workflow.

Unfortunately, these requirements can not be applied retroactively and can not
be trivially applied to automatically imported prefixes. In some cases,
historical prefixes can be modified to follow these requirements. For example,
Identifiers.org's `ec-code` was renamed to `eccode` while maintaining `ec-code`
as a synonym.

Original discussion about minimum prefix requirements can be found at
https://github.com/biopragmatics/bioregistry/issues/158.

#### Choosing a Good Prefix

1. Prefixes should be chosen in a way to minimize confusion (e.g., prefixes
   should correspond to the name of the resource they are minted for. Most
   commonly, people use acronyms.)
2. Multiple prefixes will not be issued for multiple versions of a resource (
   e.g., the fact that there is a mesh.2012 and mesh.2013 prefix registered in
   Identifiers.org was a huge mistake and causes massive confusion)
3. Prefixes must not be too generic or common entity types like gene or
   chemical. Reviewers will use their best judgment since it's hard to list all
   possible generic entity types. For example, gene would be bad while hgnc.gene
   would be better.
4. Subspacing should not be used unnecessarily, i.e., when a nomenclature only
   has one entity type. For example, chebi.chemical would be bad while chebi
   would be better.
5. Prefixes should not end in "O" for "Ontology", "T" for "Terminology" or any
   letters denoting related words about vocabularies

These policies were developed in parallel with the OBO Foundry policy on
choosing a prefix (i.e., IDSPACE) at http://obofoundry.org/id-policy.html.

#### Handling Collisions

While they have proven to be rather infrequent between high quality resources,
collisions do happen. The Bioregistry has the following policy for handling
collisions:

- New prefixes must not collide with any canonical prefixes, preferred prefixes,
  synonyms, or normalized variants thereof.
  See https://github.com/biopragmatics/bioregistry/issues/359 for an example of
  a prefix request that duplicated the synonyms of an existing prefix and how it
  was able to be resolved.
- New prefixes should not collide with any prefixes in external registries, even
  if they are not explicitly imported in the Bioregistry. In these cases, a
  thoughtful discussion should take place explaining why the prefix is being
  reused (e.g., it has been parked by an inactive or low-quality resource in
  Bioportal).
- If a new contributor wants to register a prefix that is already present in the
  Bioregistry, then precedence will be given to the already existing prefix and
  the contributor will be asked to choose a different prefix.

It has not happened often that prefixes have even collided. One example is two
maintained resources, Gene Expression Omnibus vs. Geographical Entity Ontology,
collided on using `geo` when Geographical Entity Ontology was added to the OBO
Foundry. This was resolved
in https://github.com/biopragmatics/bioregistry/issues/67 after deciding to
change the prefix used in Geographical Entity Ontology due to the fact that the
Gene Expression Omnibus was both much older and more well-known. This particular
case motivated the OBO Foundry to update its ontology registration guidelines to
require conflicts with existing Bioregistry records
in https://github.com/OBOFoundry/OBOFoundry.github.io/issues/1519. Another
example is the disease class annotation (legacy classification from the hard
fork of the Disease Ontology that later became MONDO) and Dublin Core, where one
is subjectively more important than the other.

#### Bulk Contribution

If you would like to submit more than 5 prefixes at once, you can fill out the
[bulk prefix request template](bulk_prefix_request_template.tsv)
spreadsheet and submit it in
an [issue](https://github.com/biopragmatics/bioregistry/issues/new). The
template contains several examples - please review them then delete them before
submission. Please number all of the rows in sequential order the first
column (`request_id`). The first columns of the template are all required, even
if some of the examples don't have an entry there for historic reasons. All
optional fields are marked as such.

Anyone is welcome to submit a bulk prefix request, but ideally submitters have a
large working knowledge of the Bioregistry, its requirements, etc. as reviewing
issues in a bulk request is much less ergonomic and more time-consuming than in
individual prefix requests, which each get their own discussion thread, pull
request, and CI/CD runs. Submitters of bulk prefix requests that contain many
issues may be asked to re-submit as individual prefix requests.

<<<<<<< HEAD
#### Prefix Parking

A prefix and its corresponding semantic space are **substantiated** when it's
provable that a semantic space exists by one or more of the following:

1. There's a public place where you can get the entire list of terms.
   Ontologies (e.g., [Gene Ontology](https://bioregistry.io/go)) and databases
   (e.g., [HGNC](https://bioregistry.io/hgnc)) usually make this pretty
   straightforwards by offering download links for the ontology or full
   database.
2. There's a working, public URI format string that either lets you get HTML,
   JSON, RDF, or some other kind of information artifact for a given local
   unique identifier. For example, [OMIM.PS](https://bioregistry.io/omim.ps)
   doesn't have a way to get a full list of terms but if you have a given local
   unique identifier, you can use it with the URI format string to retrieve some
   information about the entity corresponding to that LUI.

A potential less strict third criteria for substantiation could be when
references to entities in a semantic space (i.e., in the form of CURIEs) can be
found in public resources or ontologies that are external to the resource in
which the prefix/semantic space are defined. This is more common for historical
prefixes (e.g., OpenCyc references appear quite frequently, but this resource
was taken down more than a decade ago) and is less applicable to new prefix
requests. Therefore, this relaxed criteria will not be considered as sufficient
for substantiation.

We define **prefix parking** as a special case of a prefix request in which the
corresponding resource/semantic space for the prefix does not yet exist or is
currently under development (and by definition, is not yet substantiated). The
Bioregistry does not explicitly discourage prefix parking, but new prefix
requests qualifying as prefix parking require additional guidelines, partially
motivated by the difficulty of the discussion on
https://github.com/biopragmatics/bioregistry/issues/359.

1. While it's not typically under the purview of the Bioregistry Review Team to
   judge the utility of a prefix nor comment on its corresponding design
   decisions (e.g., choice of local unique identifier scheme, regular expression
   pattern, URI format string), submitters seeking to park a prefix must both
   actively publicly seek out and seriously consider suggestions and advice from
   the Bioregistry Review Team with regards to these matters (e.g., in the issue
   corresponding to a new prefix request). Submissions unable/unwilling to
   follow these guidelines may be dismissed and asked to re-submit after their
   prefix has been substantiated.
2. Submissions to park a prefix must include a primary contact person for the
   resource that is available for public discussion on GitHub. Even though this
   is likely the same as the submitter, it is important that this person can be
   contacted. If they are unresponsive within two weeks of contact regarding the
   parked prefix, then the parked prefix is subject to removal.
3. Parked prefixes that are not substantiated within three months are subject to
   removal. In the case that someone else wants to use that prefix, the fact
   that the parked prefix has not been substantiated will, by definition, result
   in no impact or confusion that would normally result from the removal of a
   prefix. It is the responsibility of the submitter/primary contact person for
   the prefix to inform the Bioregistry Review Team of the updates and/or to
   submit the updates to their prefix record themselves that demonstrates it has
   been substantiated.
4. It's not the job of the Bioregistry to support parking prefixes for semantic
   spaces that will not be public or that won't be used in other public
   resources - these can be rejected without further discussion.

Original discussion about prefix parking can be found at
https://github.com/biopragmatics/bioregistry/issues/365.
=======
#### Review of New Prefix Requests

Review of new prefix requests is handled by the Bioregistry Review Team, whose
membership and conduct is described in the Bioregistry's
[Project Governance](GOVERNANCE.md).
>>>>>>> 1f2a7249

### Editing Records

There are several ways to update a prefix's record in the Bioregistry:

1. Fill out one of the issue templates on our GitHub issue tracker with the
   requested information. If no template exists for your update, feel free to
   fill out a blank issue. We will help make the update and attribute you
   properly.
2. Edit an entry yourself by [editing the Bioregistry](https://github.com/biopragmatics/bioregistry/edit/main/src/bioregistry/data/bioregistry.json)
   in GitHub through the web browser. As the Bioregistry is getting bigger, this
   is becoming more of an issue, so might not always be possible.
3. Make a pull request directly to the upstream repository
   [biopragmatics/bioregistry](https://github.com/biopragmatics/bioregistry).
4. Get in touch with us informally on
   Twitter [@bioregistry](https://twitter.com/bioregistry)

#### Who can edit an existing prefix's record

A prefix's record can be edited by anyone, even if it is for a resource they do
not themselves maintain. A main goal of the Bioregistry is to be a detailed,
descriptive resource - expertise is welcome from anywhere. In many cases,
editing an existing prefix's record is useful to override incorrect information
from integrated repositories, such as Identifiers.org.

#### Change of Prefix

Typically, prefixes should not be changed since the Bioregistry acts as an
archive of all usages, even deprecated ones. As an alternative, someone wishing
to change a prefix can do the following:

1. Mark the old prefix as deprecated
2. Include in the `comment` field information about when and why the prefix was
   deprecated
3. Add a `has_canonical` relationship from the old prefix's record to the new
   prefix

Like with all edits, these are subject to review by the Bioregistry Review team.
Extra care should be given with this kind of edit.

#### Review of Edits

Review of edits to existing records is handled by the Bioregistry Review Team,
whose membership and conduct is described in the Bioregistry's
[Project Governance](GOVERNANCE.md).

### Removing Records

Typically, prefixes should not be removed from the Bioregistry, even if they
correspond to subsumed, abandoned, or dead resources, because it is also a
historical archive and reference for anyone who might run into legacy prefixes
in legacy resources.

#### Review of Removals

Review of removals of existing records is handled by the Bioregistry Review
Team, whose membership and conduct is described in the Bioregistry's
[Project Governance](GOVERNANCE.md).

## Code Contribution

This project uses the [GitHub Flow](https://guides.github.com/introduction/flow)
model for code contributions. Follow these steps:

1. [Create a fork](https://help.github.com/articles/fork-a-repo) of the upstream
   repository
   at [`biopragmatics/bioregistry`](https://github.com/biopragmatics/bioregistry)
   on your GitHub account (or in one of your organizations)
2. [Clone your fork](https://docs.github.com/en/repositories/creating-and-managing-repositories/cloning-a-repository)
   with `git clone https://github.com/<your namespace here>/bioregistry.git`
3. Make and commit changes to your fork with `git commit`
4. Push changes to your fork with `git push`
5. Repeat steps 3 and 4 as needed
6. Submit a pull request back to the upstream repository

### Merge Model

The Bioregistry
uses [squash merges](https://docs.github.com/en/github/collaborating-with-pull-requests/incorporating-changes-from-a-pull-request/about-pull-request-merges#squash-and-merge-your-pull-request-commits)
to group all related commits in a given pull request into a single commit upon
acceptance and merge into the main branch. This has several benefits:

1. Keeps the commit history on the main branch focused on high-level narrative
2. Enables people to make lots of small commits without worrying about muddying
   up the commit history
3. Commits correspond 1-to-1 with pull requests

### Code Style

This project encourages the use of optional static typing. It
uses [`mypy`](http://mypy-lang.org/) as a type checker
and [`sphinx_autodoc_typehints`](https://github.com/agronholm/sphinx-autodoc-typehints)
to automatically generate documentation based on type hints. You can check if
your code passes `mypy` with `tox -e mypy`.

This project uses [`black`](https://github.com/psf/black) to automatically
enforce a consistent code style. You can apply `black` and other pre-configured
linters with `tox -e lint`.

This project uses [`flake8`](https://flake8.pycqa.org) and several plugins for
additional checks of documentation style, security issues, good variable
nomenclature, and more (
see [`tox.ini`](tox.ini) for a list of flake8 plugins). You can check if your
code passes `flake8` with `tox -e flake8`.

Each of these checks are run on each commit using GitHub Actions as a continuous
integration service. Passing all of them is required for accepting a
contribution. If you're unsure how to address the feedback from one of these
tools, please say so either in the description of your pull request or in a
comment, and we will help you.

### Logging

Python's builtin `print()` should not be used (except when writing to files),
it's checked by the
[`flake8-print`](https://github.com/jbkahn/flake8-print) plugin to `flake8`. If
you're in a command line setting or `main()` function for a module, you can use
`click.echo()`. Otherwise, you can use the builtin `logging` module by adding
`logger = logging.getLogger(__name__)` below the imports at the top of your
file.

### Documentation

All public functions (i.e., not starting with an underscore `_`) must be
documented using
the [sphinx documentation format](https://sphinx-rtd-tutorial.readthedocs.io/en/latest/docstrings.html#the-sphinx-docstring-format).
The [`darglint`](https://github.com/terrencepreilly/darglint) plugin to `flake8`
reports on functions that are not fully documented.

This project uses [`sphinx`](https://www.sphinx-doc.org) to automatically build
documentation into a narrative structure. You can check that the documentation
properly builds with `tox -e docs-test`.

### Testing

Functions in this repository should be unit tested. These can either be written
using the `unittest` framework in the `tests/` directory or as embedded
doctests. You can check that the unit tests pass with `tox -e py` and that the
doctests pass with `tox -e doctests`. These tests are required to pass for
accepting a contribution.

### Syncing your fork

If other code is updated before your contribution gets merged, you might need to
resolve conflicts against the main branch. After cloning, you should add the
upstream repository with

```shell
$ git remote add biopragmatics https://github.com/biopragmatics/bioregistry.git
```

Then, you can merge upstream code into your branch. You can also use the GitHub
UI to do this by following [this tutorial](https://docs.github.com/en/github/collaborating-with-pull-requests/working-with-forks/syncing-a-fork).

### Python Version Compatibility

This project aims to support all versions of Python that have not passed their
end-of-life dates. After end-of-life, the version will be removed from the Trove
qualifiers in the [`setup.cfg`](https://github.com/biopragmatics/bioregistry/blob/main/setup.cfg)
and from the GitHub Actions testing configuration.

See https://endoflife.date/python for a timeline of Python release and
end-of-life dates.

#### Review of Pull Requests

Review of edits to existing records is handled by the Bioregistry Core
Development Team, whose membership and conduct is described in the Bioregistry's
[Project Governance](GOVERNANCE.md).

## Meta-contributions

### Retroactive Application of Curation Guidelines

As the Bioregistry matures, new fields may be added and more strict curation
guidelines may be imposed (both from a philosophical and technical perspective).
When imposing new rules, reasonable efforts should be made to backfill existing
records. Alternatively, existing prefixes can be "grandfathered" in to less
strict requirements.<|MERGE_RESOLUTION|>--- conflicted
+++ resolved
@@ -148,7 +148,6 @@
 request, and CI/CD runs. Submitters of bulk prefix requests that contain many
 issues may be asked to re-submit as individual prefix requests.
 
-<<<<<<< HEAD
 #### Prefix Parking
 
 A prefix and its corresponding semantic space are **substantiated** when it's
@@ -211,13 +210,12 @@
 
 Original discussion about prefix parking can be found at
 https://github.com/biopragmatics/bioregistry/issues/365.
-=======
+
 #### Review of New Prefix Requests
 
 Review of new prefix requests is handled by the Bioregistry Review Team, whose
 membership and conduct is described in the Bioregistry's
 [Project Governance](GOVERNANCE.md).
->>>>>>> 1f2a7249
 
 ### Editing Records
 
